# SPDX-License-Identifier: GPL-2.0-only
%YAML 1.2
---
$id: http://devicetree.org/schemas/connector/usb-connector.yaml#
$schema: http://devicetree.org/meta-schemas/core.yaml#

title: USB Connector

maintainers:
  - Rob Herring <robh@kernel.org>

description:
  A USB connector node represents a physical USB connector. It should be a child
  of a USB interface controller or a separate node when it is attached to both
  MUX and USB interface controller.

properties:
  compatible:
    oneOf:
      - enum:
          - usb-a-connector
          - usb-b-connector
          - usb-c-connector

      - items:
          - const: gpio-usb-b-connector
          - const: usb-b-connector

      - items:
          - const: samsung,usb-connector-11pin
          - const: usb-b-connector

  label:
    description: Symbolic name for the connector.

  type:
    description: Size of the connector, should be specified in case of
      non-fullsize 'usb-a-connector' or 'usb-b-connector' compatible
      connectors.
    $ref: /schemas/types.yaml#/definitions/string

    enum:
      - mini
      - micro

  self-powered:
    description: Set this property if the USB device has its own power source.
    type: boolean

  # The following are optional properties for "usb-b-connector".
  id-gpios:
    description: An input gpio for USB ID pin.
    maxItems: 1

  vbus-gpios:
    description: An input gpio for USB VBus pin, used to detect presence of
      VBUS 5V.
    maxItems: 1

  vbus-supply:
    description: A phandle to the regulator for USB VBUS if needed when host
      mode or dual role mode is supported.
      Particularly, if use an output GPIO to control a VBUS regulator, should
      model it as a regulator. See bindings/regulator/fixed-regulator.yaml

  # The following are optional properties for "usb-c-connector".
  power-role:
    description: Determines the power role that the Type C connector will
      support. "dual" refers to Dual Role Port (DRP).
    $ref: /schemas/types.yaml#/definitions/string

    enum:
      - source
      - sink
      - dual

  try-power-role:
    description: Preferred power role.
    $ref: /schemas/types.yaml#/definitions/string

    enum:
      - source
      - sink
      - dual

  data-role:
    description: Data role if Type C connector supports USB data. "dual" refers
      Dual Role Device (DRD).
    $ref: /schemas/types.yaml#/definitions/string

    enum:
      - host
      - device
      - dual

  typec-power-opmode:
    description: Determines the power operation mode that the Type C connector
      will support and will advertise through CC pins when it has no power
      delivery support.
      - "default" corresponds to default USB voltage and current defined by the
        USB 2.0 and USB 3.2 specifications, 5V 500mA for USB 2.0 ports and
        5V 900mA or 1500mA for USB 3.2 ports in single-lane or dual-lane
        operation respectively.
      - "1.5A" and "3.0A", 5V 1.5A and 5V 3.0A respectively, as defined in USB
        Type-C Cable and Connector specification, when Power Delivery is not
        supported.
    allOf:
      - $ref: /schemas/types.yaml#/definitions/string
    enum:
      - default
      - 1.5A
      - 3.0A

  # The following are optional properties for "usb-c-connector" with power
  # delivery support.
  source-pdos:
    description: An array of u32 with each entry providing supported power
      source data object(PDO), the detailed bit definitions of PDO can be found
      in "Universal Serial Bus Power Delivery Specification" chapter 6.4.1.2
      Source_Capabilities Message, the order of each entry(PDO) should follow
      the PD spec chapter 6.4.1. Required for power source and power dual role.
      User can specify the source PDO array via PDO_FIXED/BATT/VAR/PPS_APDO()
      defined in dt-bindings/usb/pd.h.
    minItems: 1
    maxItems: 7
    $ref: /schemas/types.yaml#/definitions/uint32-array

  sink-pdos:
    description: An array of u32 with each entry providing supported power sink
      data object(PDO), the detailed bit definitions of PDO can be found in
      "Universal Serial Bus Power Delivery Specification" chapter 6.4.1.3
      Sink Capabilities Message, the order of each entry(PDO) should follow the
      PD spec chapter 6.4.1. Required for power sink and power dual role. User
      can specify the sink PDO array via PDO_FIXED/BATT/VAR/PPS_APDO() defined
      in dt-bindings/usb/pd.h.
    minItems: 1
    maxItems: 7
    $ref: /schemas/types.yaml#/definitions/uint32-array

  sink-vdos:
    description: An array of u32 with each entry, a Vendor Defined Message Object (VDO),
      providing additional information corresponding to the product, the detailed bit
      definitions and the order of each VDO can be found in
      "USB Power Delivery Specification Revision 3.0, Version 2.0 + ECNs 2020-12-10"
      chapter 6.4.4.3.1 Discover Identity. User can specify the VDO array via
      VDO_IDH/_CERT/_PRODUCT/_UFP/_DFP/_PCABLE/_ACABLE(1/2)/_VPD() defined in
      dt-bindings/usb/pd.h.
    minItems: 3
    maxItems: 6
    $ref: /schemas/types.yaml#/definitions/uint32-array

  sink-vdos-v1:
    description: An array of u32 with each entry, a Vendor Defined Message Object (VDO),
      providing additional information corresponding to the product, the detailed bit
      definitions and the order of each VDO can be found in
      "USB Power Delivery Specification Revision 2.0, Version 1.3" chapter 6.4.4.3.1 Discover
      Identity. User can specify the VDO array via VDO_IDH/_CERT/_PRODUCT/_CABLE/_AMA defined in
      dt-bindings/usb/pd.h.
    minItems: 3
    maxItems: 6
    $ref: /schemas/types.yaml#/definitions/uint32-array

  op-sink-microwatt:
    description: Sink required operating power in microwatt, if source can't
      offer the power, Capability Mismatch is set. Required for power sink and
      power dual role.

  ports:
    $ref: /schemas/graph.yaml#/properties/ports
    description: OF graph bindings modeling any data bus to the connector
      unless the bus is between parent node and the connector. Since a single
      connector can have multiple data buses every bus has an assigned OF graph
      port number as described below.

    properties:
      port@0:
        $ref: /schemas/graph.yaml#/properties/port
        description: High Speed (HS), present in all connectors.

      port@1:
        $ref: /schemas/graph.yaml#/properties/port
        description: Super Speed (SS), present in SS capable connectors.

      port@2:
        $ref: /schemas/graph.yaml#/properties/port
        description: Sideband Use (SBU), present in USB-C. This describes the
          alternate mode connection of which SBU is a part.

    required:
      - port@0

  new-source-frs-typec-current:
    description: Initial current capability of the new source when vSafe5V
      is applied during PD3.0 Fast Role Swap. "Table 6-14 Fixed Supply PDO - Sink"
      of "USB Power Delivery Specification Revision 3.0, Version 1.2" provides the
      different power levels and "6.4.1.3.1.6 Fast Role Swap USB Type-C Current"
      provides a detailed description of the field. The sink PDO from current source
      reflects the current source's(i.e. transmitter of the FRS signal) power
      requirement during fr swap. The current sink (i.e. receiver of the FRS signal),
      a.k.a new source, should check if it will be able to satisfy the current source's,
      new sink's, requirement during frswap before enabling the frs signal reception.
      This property refers to maximum current capability that the current sink can
      satisfy. During FRS, VBUS voltage is at 5V, as the partners are in implicit
      contract, hence, the power level is only a function of the current capability.
      "1" refers to default USB power level as described by "Table 6-14 Fixed Supply PDO - Sink".
      "2" refers to 1.5A@5V.
      "3" refers to 3.0A@5V.
    $ref: /schemas/types.yaml#/definitions/uint32
    enum: [1, 2, 3]

  slow-charger-loop:
    description: Allows PMIC charger loops which are slow(i.e. cannot meet the 15ms deadline) to
      still comply to pSnkStby i.e Maximum power that can be consumed by sink while in Sink Standby
      state as defined in 7.4.2 Sink Electrical Parameters of USB Power Delivery Specification
      Revision 3.0, Version 1.2. When the property is set, the port requests pSnkStby(2.5W -
      5V@500mA) upon entering SNK_DISCOVERY(instead of 3A or the 1.5A, Rp current advertised, during
      SNK_DISCOVERY) and the actual currrent limit after reception of PS_Ready for PD link or during
      SNK_READY for non-pd link.
    type: boolean

<<<<<<< HEAD
=======
dependencies:
  sink-vdos-v1: [ 'sink-vdos' ]
  sink-vdos: [ 'sink-vdos-v1' ]

>>>>>>> 8e0eb2fb
required:
  - compatible

allOf:
  - if:
      properties:
        compatible:
          contains:
            const: gpio-usb-b-connector
    then:
      anyOf:
        - required:
            - vbus-gpios
        - required:
            - id-gpios

  - if:
      properties:
        compatible:
          contains:
            const: samsung,usb-connector-11pin
    then:
      properties:
        type:
          const: micro

anyOf:
  - not:
      required:
        - typec-power-opmode
        - new-source-frs-typec-current

additionalProperties: true

examples:
  # Micro-USB connector with HS lines routed via controller (MUIC).
  - |
    muic-max77843 {
      usb_con1: connector {
        compatible = "usb-b-connector";
        label = "micro-USB";
        type = "micro";
      };
    };

  # USB-C connector attached to CC controller (s2mm005), HS lines routed
  # to companion PMIC (max77865), SS lines to USB3 PHY and SBU to DisplayPort.
  # DisplayPort video lines are routed to the connector via SS mux in USB3 PHY.
  - |
    ccic: s2mm005 {
      usb_con2: connector {
        compatible = "usb-c-connector";
        label = "USB-C";

        ports {
          #address-cells = <1>;
          #size-cells = <0>;

          port@0 {
            reg = <0>;
            usb_con_hs: endpoint {
              remote-endpoint = <&max77865_usbc_hs>;
            };
          };
          port@1 {
            reg = <1>;
            usb_con_ss: endpoint {
              remote-endpoint = <&usbdrd_phy_ss>;
            };
          };
          port@2 {
            reg = <2>;
            usb_con_sbu: endpoint {
              remote-endpoint = <&dp_aux>;
            };
          };
        };
      };
    };

  # USB-C connector attached to a typec port controller(ptn5110), which has
  # power delivery support and enables drp.
  - |
    #include <dt-bindings/usb/pd.h>
    typec: ptn5110 {
      usb_con3: connector {
        compatible = "usb-c-connector";
        label = "USB-C";
        power-role = "dual";
        try-power-role = "sink";
        source-pdos = <PDO_FIXED(5000, 2000, PDO_FIXED_USB_COMM)>;
        sink-pdos = <PDO_FIXED(5000, 2000, PDO_FIXED_USB_COMM)
                     PDO_VAR(5000, 12000, 2000)>;
        op-sink-microwatt = <10000000>;
      };
    };

  # USB-C connector attached to SoC and USB3 typec port controller(hd3ss3220)
  # with SS 2:1 MUX. HS lines routed to SoC, SS lines routed to the MUX and
  # the output of MUX is connected to the SoC.
  - |
    connector {
        compatible = "usb-c-connector";
        label = "USB-C";
        data-role = "dual";

        ports {
                #address-cells = <1>;
                #size-cells = <0>;
                port@0 {
                        reg = <0>;
                        hs_ep: endpoint {
                                remote-endpoint = <&usb3_hs_ep>;
                        };
                };
                port@1 {
                        reg = <1>;
                        ss_ep: endpoint {
                                remote-endpoint = <&hd3ss3220_in_ep>;
                        };
                };
        };
    };

  # USB connector with GPIO control lines
  - |
    #include <dt-bindings/gpio/gpio.h>

    usb {
      connector {
        compatible = "gpio-usb-b-connector", "usb-b-connector";
        type = "micro";
        id-gpios = <&pio 12 GPIO_ACTIVE_HIGH>;
        vbus-supply = <&usb_p0_vbus>;
      };
    };

  # Micro-USB connector with HS lines routed via controller (MUIC) and MHL
  # lines connected to HDMI-MHL bridge (sii8620) on Samsung Exynos5433-based
  # mobile phone
  - |
    muic-max77843 {
      usb_con4: connector {
        compatible = "samsung,usb-connector-11pin", "usb-b-connector";
        label = "micro-USB";
        type = "micro";

        ports {
          #address-cells = <1>;
          #size-cells = <0>;

          port@0 {
            reg = <0>;
            muic_to_usb: endpoint {
              remote-endpoint = <&usb_to_muic>;
            };
          };
          port@3 {
            reg = <3>;
            usb_con_mhl: endpoint {
              remote-endpoint = <&sii8620_mhl>;
            };
          };
        };
      };
    };<|MERGE_RESOLUTION|>--- conflicted
+++ resolved
@@ -218,13 +218,10 @@
       SNK_READY for non-pd link.
     type: boolean
 
-<<<<<<< HEAD
-=======
 dependencies:
   sink-vdos-v1: [ 'sink-vdos' ]
   sink-vdos: [ 'sink-vdos-v1' ]
 
->>>>>>> 8e0eb2fb
 required:
   - compatible
 
