--- conflicted
+++ resolved
@@ -45,21 +45,10 @@
 static atomic_t lgr_cnt = ATOMIC_INIT(0); /* number of existing link groups */
 static DECLARE_WAIT_QUEUE_HEAD(lgrs_deleted);
 
-struct smc_ib_up_work {
-	struct work_struct	work;
-	struct smc_link_group	*lgr;
-	struct smc_ib_device	*smcibdev;
-	u8			ibport;
-};
-
 static void smc_buf_free(struct smc_link_group *lgr, bool is_rmb,
 			 struct smc_buf_desc *buf_desc);
 static void __smc_lgr_terminate(struct smc_link_group *lgr, bool soft);
 
-<<<<<<< HEAD
-static void smc_link_up_work(struct work_struct *work);
-=======
->>>>>>> 84569f32
 static void smc_link_down_work(struct work_struct *work);
 
 /* return head of link group list and its lock for a given link group */
@@ -251,12 +240,8 @@
 		if (smc_link_usable(lnk))
 			lnk->state = SMC_LNK_INACTIVE;
 	}
-<<<<<<< HEAD
-	wake_up_interruptible_all(&lgr->llc_waiter);
-=======
 	wake_up_all(&lgr->llc_msg_waiter);
 	wake_up_all(&lgr->llc_flow_waiter);
->>>>>>> 84569f32
 }
 
 static void smc_lgr_free(struct smc_link_group *lgr);
@@ -333,10 +318,6 @@
 
 	get_device(&ini->ib_dev->ibdev->dev);
 	atomic_inc(&ini->ib_dev->lnk_cnt);
-<<<<<<< HEAD
-	lnk->state = SMC_LNK_ACTIVATING;
-=======
->>>>>>> 84569f32
 	lnk->link_id = smcr_next_link_id(lgr);
 	lnk->lgr = lgr;
 	lnk->link_idx = link_idx;
@@ -372,10 +353,7 @@
 	rc = smc_wr_create_link(lnk);
 	if (rc)
 		goto destroy_qp;
-<<<<<<< HEAD
-=======
 	lnk->state = SMC_LNK_ACTIVATING;
->>>>>>> 84569f32
 	return 0;
 
 destroy_qp:
@@ -564,12 +542,7 @@
 	smc_wr_wakeup_tx_wait(from_lnk);
 
 	for (i = 0; i < SMC_LINKS_PER_LGR_MAX; i++) {
-<<<<<<< HEAD
-		if (lgr->lnk[i].state != SMC_LNK_ACTIVE ||
-		    i == from_lnk->link_idx)
-=======
 		if (!smc_link_active(&lgr->lnk[i]) || i == from_lnk->link_idx)
->>>>>>> 84569f32
 			continue;
 		if (is_dev_err && from_lnk->smcibdev == lgr->lnk[i].smcibdev &&
 		    from_lnk->ibport == lgr->lnk[i].ibport) {
@@ -1124,55 +1097,6 @@
 	sock_put(&smc->sk); /* sock_hold done by schedulers of abort_work */
 }
 
-<<<<<<< HEAD
-/* link is up - establish alternate link if applicable */
-static void smcr_link_up(struct smc_link_group *lgr,
-			 struct smc_ib_device *smcibdev, u8 ibport)
-{
-	struct smc_link *link = NULL;
-
-	if (list_empty(&lgr->list) ||
-	    lgr->type == SMC_LGR_SYMMETRIC ||
-	    lgr->type == SMC_LGR_ASYMMETRIC_PEER)
-		return;
-
-	if (lgr->role == SMC_SERV) {
-		/* trigger local add link processing */
-		link = smc_llc_usable_link(lgr);
-		if (!link)
-			return;
-		smc_llc_srv_add_link_local(link);
-	} else {
-		/* invite server to start add link processing */
-		u8 gid[SMC_GID_SIZE];
-
-		if (smc_ib_determine_gid(smcibdev, ibport, lgr->vlan_id, gid,
-					 NULL))
-			return;
-		if (lgr->llc_flow_lcl.type != SMC_LLC_FLOW_NONE) {
-			/* some other llc task is ongoing */
-			wait_event_interruptible_timeout(lgr->llc_waiter,
-				(lgr->llc_flow_lcl.type == SMC_LLC_FLOW_NONE),
-				SMC_LLC_WAIT_TIME);
-		}
-		if (list_empty(&lgr->list) ||
-		    !smc_ib_port_active(smcibdev, ibport))
-			return; /* lgr or device no longer active */
-		link = smc_llc_usable_link(lgr);
-		if (!link)
-			return;
-		smc_llc_send_add_link(link, smcibdev->mac[ibport - 1], gid,
-				      NULL, SMC_LLC_REQ);
-	}
-}
-
-void smcr_port_add(struct smc_ib_device *smcibdev, u8 ibport)
-{
-	struct smc_ib_up_work *ib_work;
-	struct smc_link_group *lgr, *n;
-
-	list_for_each_entry_safe(lgr, n, &smc_lgr_list.list, list) {
-=======
 void smcr_port_add(struct smc_ib_device *smcibdev, u8 ibport)
 {
 	struct smc_link_group *lgr, *n;
@@ -1180,28 +1104,16 @@
 	list_for_each_entry_safe(lgr, n, &smc_lgr_list.list, list) {
 		struct smc_link *link;
 
->>>>>>> 84569f32
 		if (strncmp(smcibdev->pnetid[ibport - 1], lgr->pnet_id,
 			    SMC_MAX_PNETID_LEN) ||
 		    lgr->type == SMC_LGR_SYMMETRIC ||
 		    lgr->type == SMC_LGR_ASYMMETRIC_PEER)
 			continue;
-<<<<<<< HEAD
-		ib_work = kmalloc(sizeof(*ib_work), GFP_KERNEL);
-		if (!ib_work)
-			continue;
-		INIT_WORK(&ib_work->work, smc_link_up_work);
-		ib_work->lgr = lgr;
-		ib_work->smcibdev = smcibdev;
-		ib_work->ibport = ibport;
-		schedule_work(&ib_work->work);
-=======
 
 		/* trigger local add link processing */
 		link = smc_llc_usable_link(lgr);
 		if (link)
 			smc_llc_add_link_local(link);
->>>>>>> 84569f32
 	}
 }
 
@@ -1233,15 +1145,6 @@
 		if (lgr->llc_flow_lcl.type != SMC_LLC_FLOW_NONE) {
 			/* another llc task is ongoing */
 			mutex_unlock(&lgr->llc_conf_mutex);
-<<<<<<< HEAD
-			wait_event_interruptible_timeout(lgr->llc_waiter,
-				(lgr->llc_flow_lcl.type == SMC_LLC_FLOW_NONE),
-				SMC_LLC_WAIT_TIME);
-			mutex_lock(&lgr->llc_conf_mutex);
-		}
-		smc_llc_send_delete_link(to_lnk, del_link_id, SMC_LLC_REQ, true,
-					 SMC_LLC_DEL_LOST_PATH);
-=======
 			wait_event_timeout(lgr->llc_flow_waiter,
 				(list_empty(&lgr->list) ||
 				 lgr->llc_flow_lcl.type == SMC_LLC_FLOW_NONE),
@@ -1255,7 +1158,6 @@
 			smcr_link_clear(lnk, true);
 		}
 		wake_up(&lgr->llc_flow_waiter);	/* wake up next waiter */
->>>>>>> 84569f32
 	}
 }
 
@@ -1294,23 +1196,6 @@
 	}
 }
 
-<<<<<<< HEAD
-static void smc_link_up_work(struct work_struct *work)
-{
-	struct smc_ib_up_work *ib_work = container_of(work,
-						      struct smc_ib_up_work,
-						      work);
-	struct smc_link_group *lgr = ib_work->lgr;
-
-	if (list_empty(&lgr->list))
-		goto out;
-	smcr_link_up(lgr, ib_work->smcibdev, ib_work->ibport);
-out:
-	kfree(ib_work);
-}
-
-=======
->>>>>>> 84569f32
 static void smc_link_down_work(struct work_struct *work)
 {
 	struct smc_link *link = container_of(work, struct smc_link,
@@ -1319,11 +1204,7 @@
 
 	if (list_empty(&lgr->list))
 		return;
-<<<<<<< HEAD
-	wake_up_interruptible_all(&lgr->llc_waiter);
-=======
 	wake_up_all(&lgr->llc_msg_waiter);
->>>>>>> 84569f32
 	mutex_lock(&lgr->llc_conf_mutex);
 	smcr_link_down(link);
 	mutex_unlock(&lgr->llc_conf_mutex);
@@ -1387,11 +1268,7 @@
 		return false;
 
 	for (i = 0; i < SMC_LINKS_PER_LGR_MAX; i++) {
-<<<<<<< HEAD
-		if (lgr->lnk[i].state != SMC_LNK_ACTIVE)
-=======
 		if (!smc_link_active(&lgr->lnk[i]))
->>>>>>> 84569f32
 			continue;
 		if ((lgr->role == SMC_SERV || lgr->lnk[i].peer_qpn == clcqpn) &&
 		    !memcmp(lgr->lnk[i].peer_gid, &lcl->gid, SMC_GID_SIZE) &&
@@ -1839,22 +1716,14 @@
 
 void smc_sndbuf_sync_sg_for_cpu(struct smc_connection *conn)
 {
-<<<<<<< HEAD
-	if (!conn->lgr || conn->lgr->is_smcd || !smc_link_usable(conn->lnk))
-=======
 	if (!conn->lgr || conn->lgr->is_smcd || !smc_link_active(conn->lnk))
->>>>>>> 84569f32
 		return;
 	smc_ib_sync_sg_for_cpu(conn->lnk, conn->sndbuf_desc, DMA_TO_DEVICE);
 }
 
 void smc_sndbuf_sync_sg_for_device(struct smc_connection *conn)
 {
-<<<<<<< HEAD
-	if (!conn->lgr || conn->lgr->is_smcd || !smc_link_usable(conn->lnk))
-=======
 	if (!conn->lgr || conn->lgr->is_smcd || !smc_link_active(conn->lnk))
->>>>>>> 84569f32
 		return;
 	smc_ib_sync_sg_for_device(conn->lnk, conn->sndbuf_desc, DMA_TO_DEVICE);
 }
@@ -1866,11 +1735,7 @@
 	if (!conn->lgr || conn->lgr->is_smcd)
 		return;
 	for (i = 0; i < SMC_LINKS_PER_LGR_MAX; i++) {
-<<<<<<< HEAD
-		if (!smc_link_usable(&conn->lgr->lnk[i]))
-=======
 		if (!smc_link_active(&conn->lgr->lnk[i]))
->>>>>>> 84569f32
 			continue;
 		smc_ib_sync_sg_for_cpu(&conn->lgr->lnk[i], conn->rmb_desc,
 				       DMA_FROM_DEVICE);
@@ -1884,11 +1749,7 @@
 	if (!conn->lgr || conn->lgr->is_smcd)
 		return;
 	for (i = 0; i < SMC_LINKS_PER_LGR_MAX; i++) {
-<<<<<<< HEAD
-		if (!smc_link_usable(&conn->lgr->lnk[i]))
-=======
 		if (!smc_link_active(&conn->lgr->lnk[i]))
->>>>>>> 84569f32
 			continue;
 		smc_ib_sync_sg_for_device(&conn->lgr->lnk[i], conn->rmb_desc,
 					  DMA_FROM_DEVICE);
