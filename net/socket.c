--- conflicted
+++ resolved
@@ -657,19 +657,6 @@
  *	Sends @msg through @sock, passing through LSM.
  *	Returns the number of bytes sent, or an error code.
  */
-<<<<<<< HEAD
-INDIRECT_CALLABLE_DECLARE(int inet_sendmsg(struct socket *, struct msghdr *,
-					   size_t));
-static inline int sock_sendmsg_nosec(struct socket *sock, struct msghdr *msg)
-{
-	int ret = INDIRECT_CALL_INET4(sock->ops->sendmsg, inet_sendmsg, sock,
-				      msg, msg_data_left(msg));
-	BUG_ON(ret == -EIOCBQUEUED);
-	return ret;
-}
-
-=======
->>>>>>> 4b972a01
 int sock_sendmsg(struct socket *sock, struct msghdr *msg)
 {
 	int err = security_socket_sendmsg(sock, msg,
@@ -900,18 +887,6 @@
  *	Receives @msg from @sock, passing through LSM. Returns the total number
  *	of bytes received, or an error.
  */
-<<<<<<< HEAD
-INDIRECT_CALLABLE_DECLARE(int inet_recvmsg(struct socket *, struct msghdr *,
-					   size_t , int ));
-static inline int sock_recvmsg_nosec(struct socket *sock, struct msghdr *msg,
-				     int flags)
-{
-	return INDIRECT_CALL_INET4(sock->ops->recvmsg, inet_recvmsg, sock, msg,
-				   msg_data_left(msg), flags);
-}
-
-=======
->>>>>>> 4b972a01
 int sock_recvmsg(struct socket *sock, struct msghdr *msg, int flags)
 {
 	int err = security_socket_recvmsg(sock, msg, msg_data_left(msg), flags);
