--- conflicted
+++ resolved
@@ -434,13 +434,7 @@
 		raced = send_gen != READ_ONCE(cp->cp_send_gen);
 
 		if ((test_bit(0, &conn->c_map_queued) ||
-<<<<<<< HEAD
-		     !list_empty(&cp->cp_send_queue)) &&
-			send_gen == READ_ONCE(cp->cp_send_gen)) {
-			rds_stats_inc(s_send_lock_queue_raced);
-=======
 		    !list_empty(&cp->cp_send_queue)) && !raced) {
->>>>>>> bb176f67
 			if (batch_count < send_batch_count)
 				goto restart;
 			queue_delayed_work(rds_wq, &cp->cp_send_w, 1);
