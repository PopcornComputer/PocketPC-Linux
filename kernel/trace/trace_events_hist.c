// SPDX-License-Identifier: GPL-2.0
/*
 * trace_events_hist - trace event hist triggers
 *
 * Copyright (C) 2015 Tom Zanussi <tom.zanussi@linux.intel.com>
 */

#include <linux/module.h>
#include <linux/kallsyms.h>
#include <linux/mutex.h>
#include <linux/slab.h>
#include <linux/stacktrace.h>
#include <linux/rculist.h>
#include <linux/tracefs.h>

#include "tracing_map.h"
#include "trace.h"
#include "trace_dynevent.h"

#define SYNTH_SYSTEM		"synthetic"
#define SYNTH_FIELDS_MAX	16

#define STR_VAR_LEN_MAX		32 /* must be multiple of sizeof(u64) */

#define ERRORS								\
	C(NONE,			"No error"),				\
	C(DUPLICATE_VAR,	"Variable already defined"),		\
	C(VAR_NOT_UNIQUE,	"Variable name not unique, need to use fully qualified name (subsys.event.var) for variable"), \
	C(TOO_MANY_VARS,	"Too many variables defined"),		\
	C(MALFORMED_ASSIGNMENT,	"Malformed assignment"),		\
	C(NAMED_MISMATCH,	"Named hist trigger doesn't match existing named trigger (includes variables)"), \
	C(TRIGGER_EEXIST,	"Hist trigger already exists"),		\
	C(TRIGGER_ENOENT_CLEAR,	"Can't clear or continue a nonexistent hist trigger"), \
	C(SET_CLOCK_FAIL,	"Couldn't set trace_clock"),		\
	C(BAD_FIELD_MODIFIER,	"Invalid field modifier"),		\
	C(TOO_MANY_SUBEXPR,	"Too many subexpressions (3 max)"),	\
	C(TIMESTAMP_MISMATCH,	"Timestamp units in expression don't match"), \
	C(TOO_MANY_FIELD_VARS,	"Too many field variables defined"),	\
	C(EVENT_FILE_NOT_FOUND,	"Event file not found"),		\
	C(HIST_NOT_FOUND,	"Matching event histogram not found"),	\
	C(HIST_CREATE_FAIL,	"Couldn't create histogram for field"),	\
	C(SYNTH_VAR_NOT_FOUND,	"Couldn't find synthetic variable"),	\
	C(SYNTH_EVENT_NOT_FOUND,"Couldn't find synthetic event"),	\
	C(SYNTH_TYPE_MISMATCH,	"Param type doesn't match synthetic event field type"), \
	C(SYNTH_COUNT_MISMATCH,	"Param count doesn't match synthetic event field count"), \
	C(FIELD_VAR_PARSE_FAIL,	"Couldn't parse field variable"),	\
	C(VAR_CREATE_FIND_FAIL,	"Couldn't create or find variable"),	\
	C(ONX_NOT_VAR,		"For onmax(x) or onchange(x), x must be a variable"), \
	C(ONX_VAR_NOT_FOUND,	"Couldn't find onmax or onchange variable"), \
	C(ONX_VAR_CREATE_FAIL,	"Couldn't create onmax or onchange variable"), \
	C(FIELD_VAR_CREATE_FAIL,"Couldn't create field variable"),	\
	C(TOO_MANY_PARAMS,	"Too many action params"),		\
	C(PARAM_NOT_FOUND,	"Couldn't find param"),			\
	C(INVALID_PARAM,	"Invalid action param"),		\
	C(ACTION_NOT_FOUND,	"No action found"),			\
	C(NO_SAVE_PARAMS,	"No params found for save()"),		\
	C(TOO_MANY_SAVE_ACTIONS,"Can't have more than one save() action per hist"), \
	C(ACTION_MISMATCH,	"Handler doesn't support action"),	\
	C(NO_CLOSING_PAREN,	"No closing paren found"),		\
	C(SUBSYS_NOT_FOUND,	"Missing subsystem"),			\
	C(INVALID_SUBSYS_EVENT,	"Invalid subsystem or event name"),	\
	C(INVALID_REF_KEY,	"Using variable references in keys not supported"), \
	C(VAR_NOT_FOUND,	"Couldn't find variable"),		\
	C(FIELD_NOT_FOUND,	"Couldn't find field"),

#undef C
#define C(a, b)		HIST_ERR_##a

enum { ERRORS };

#undef C
#define C(a, b)		b

static const char *err_text[] = { ERRORS };

struct hist_field;

typedef u64 (*hist_field_fn_t) (struct hist_field *field,
				struct tracing_map_elt *elt,
				struct ring_buffer_event *rbe,
				void *event);

#define HIST_FIELD_OPERANDS_MAX	2
#define HIST_FIELDS_MAX		(TRACING_MAP_FIELDS_MAX + TRACING_MAP_VARS_MAX)
#define HIST_ACTIONS_MAX	8

enum field_op_id {
	FIELD_OP_NONE,
	FIELD_OP_PLUS,
	FIELD_OP_MINUS,
	FIELD_OP_UNARY_MINUS,
};

/*
 * A hist_var (histogram variable) contains variable information for
 * hist_fields having the HIST_FIELD_FL_VAR or HIST_FIELD_FL_VAR_REF
 * flag set.  A hist_var has a variable name e.g. ts0, and is
 * associated with a given histogram trigger, as specified by
 * hist_data.  The hist_var idx is the unique index assigned to the
 * variable by the hist trigger's tracing_map.  The idx is what is
 * used to set a variable's value and, by a variable reference, to
 * retrieve it.
 */
struct hist_var {
	char				*name;
	struct hist_trigger_data	*hist_data;
	unsigned int			idx;
};

struct hist_field {
	struct ftrace_event_field	*field;
	unsigned long			flags;
	hist_field_fn_t			fn;
	unsigned int			size;
	unsigned int			offset;
	unsigned int                    is_signed;
	const char			*type;
	struct hist_field		*operands[HIST_FIELD_OPERANDS_MAX];
	struct hist_trigger_data	*hist_data;

	/*
	 * Variable fields contain variable-specific info in var.
	 */
	struct hist_var			var;
	enum field_op_id		operator;
	char				*system;
	char				*event_name;

	/*
	 * The name field is used for EXPR and VAR_REF fields.  VAR
	 * fields contain the variable name in var.name.
	 */
	char				*name;

	/*
	 * When a histogram trigger is hit, if it has any references
	 * to variables, the values of those variables are collected
	 * into a var_ref_vals array by resolve_var_refs().  The
	 * current value of each variable is read from the tracing_map
	 * using the hist field's hist_var.idx and entered into the
	 * var_ref_idx entry i.e. var_ref_vals[var_ref_idx].
	 */
	unsigned int			var_ref_idx;
	bool                            read_once;
};

static u64 hist_field_none(struct hist_field *field,
			   struct tracing_map_elt *elt,
			   struct ring_buffer_event *rbe,
			   void *event)
{
	return 0;
}

static u64 hist_field_counter(struct hist_field *field,
			      struct tracing_map_elt *elt,
			      struct ring_buffer_event *rbe,
			      void *event)
{
	return 1;
}

static u64 hist_field_string(struct hist_field *hist_field,
			     struct tracing_map_elt *elt,
			     struct ring_buffer_event *rbe,
			     void *event)
{
	char *addr = (char *)(event + hist_field->field->offset);

	return (u64)(unsigned long)addr;
}

static u64 hist_field_dynstring(struct hist_field *hist_field,
				struct tracing_map_elt *elt,
				struct ring_buffer_event *rbe,
				void *event)
{
	u32 str_item = *(u32 *)(event + hist_field->field->offset);
	int str_loc = str_item & 0xffff;
	char *addr = (char *)(event + str_loc);

	return (u64)(unsigned long)addr;
}

static u64 hist_field_pstring(struct hist_field *hist_field,
			      struct tracing_map_elt *elt,
			      struct ring_buffer_event *rbe,
			      void *event)
{
	char **addr = (char **)(event + hist_field->field->offset);

	return (u64)(unsigned long)*addr;
}

static u64 hist_field_log2(struct hist_field *hist_field,
			   struct tracing_map_elt *elt,
			   struct ring_buffer_event *rbe,
			   void *event)
{
	struct hist_field *operand = hist_field->operands[0];

	u64 val = operand->fn(operand, elt, rbe, event);

	return (u64) ilog2(roundup_pow_of_two(val));
}

static u64 hist_field_plus(struct hist_field *hist_field,
			   struct tracing_map_elt *elt,
			   struct ring_buffer_event *rbe,
			   void *event)
{
	struct hist_field *operand1 = hist_field->operands[0];
	struct hist_field *operand2 = hist_field->operands[1];

	u64 val1 = operand1->fn(operand1, elt, rbe, event);
	u64 val2 = operand2->fn(operand2, elt, rbe, event);

	return val1 + val2;
}

static u64 hist_field_minus(struct hist_field *hist_field,
			    struct tracing_map_elt *elt,
			    struct ring_buffer_event *rbe,
			    void *event)
{
	struct hist_field *operand1 = hist_field->operands[0];
	struct hist_field *operand2 = hist_field->operands[1];

	u64 val1 = operand1->fn(operand1, elt, rbe, event);
	u64 val2 = operand2->fn(operand2, elt, rbe, event);

	return val1 - val2;
}

static u64 hist_field_unary_minus(struct hist_field *hist_field,
				  struct tracing_map_elt *elt,
				  struct ring_buffer_event *rbe,
				  void *event)
{
	struct hist_field *operand = hist_field->operands[0];

	s64 sval = (s64)operand->fn(operand, elt, rbe, event);
	u64 val = (u64)-sval;

	return val;
}

#define DEFINE_HIST_FIELD_FN(type)					\
	static u64 hist_field_##type(struct hist_field *hist_field,	\
				     struct tracing_map_elt *elt,	\
				     struct ring_buffer_event *rbe,	\
				     void *event)			\
{									\
	type *addr = (type *)(event + hist_field->field->offset);	\
									\
	return (u64)(unsigned long)*addr;				\
}

DEFINE_HIST_FIELD_FN(s64);
DEFINE_HIST_FIELD_FN(u64);
DEFINE_HIST_FIELD_FN(s32);
DEFINE_HIST_FIELD_FN(u32);
DEFINE_HIST_FIELD_FN(s16);
DEFINE_HIST_FIELD_FN(u16);
DEFINE_HIST_FIELD_FN(s8);
DEFINE_HIST_FIELD_FN(u8);

#define for_each_hist_field(i, hist_data)	\
	for ((i) = 0; (i) < (hist_data)->n_fields; (i)++)

#define for_each_hist_val_field(i, hist_data)	\
	for ((i) = 0; (i) < (hist_data)->n_vals; (i)++)

#define for_each_hist_key_field(i, hist_data)	\
	for ((i) = (hist_data)->n_vals; (i) < (hist_data)->n_fields; (i)++)

#define HIST_STACKTRACE_DEPTH	16
#define HIST_STACKTRACE_SIZE	(HIST_STACKTRACE_DEPTH * sizeof(unsigned long))
#define HIST_STACKTRACE_SKIP	5

#define HITCOUNT_IDX		0
#define HIST_KEY_SIZE_MAX	(MAX_FILTER_STR_VAL + HIST_STACKTRACE_SIZE)

enum hist_field_flags {
	HIST_FIELD_FL_HITCOUNT		= 1 << 0,
	HIST_FIELD_FL_KEY		= 1 << 1,
	HIST_FIELD_FL_STRING		= 1 << 2,
	HIST_FIELD_FL_HEX		= 1 << 3,
	HIST_FIELD_FL_SYM		= 1 << 4,
	HIST_FIELD_FL_SYM_OFFSET	= 1 << 5,
	HIST_FIELD_FL_EXECNAME		= 1 << 6,
	HIST_FIELD_FL_SYSCALL		= 1 << 7,
	HIST_FIELD_FL_STACKTRACE	= 1 << 8,
	HIST_FIELD_FL_LOG2		= 1 << 9,
	HIST_FIELD_FL_TIMESTAMP		= 1 << 10,
	HIST_FIELD_FL_TIMESTAMP_USECS	= 1 << 11,
	HIST_FIELD_FL_VAR		= 1 << 12,
	HIST_FIELD_FL_EXPR		= 1 << 13,
	HIST_FIELD_FL_VAR_REF		= 1 << 14,
	HIST_FIELD_FL_CPU		= 1 << 15,
	HIST_FIELD_FL_ALIAS		= 1 << 16,
};

struct var_defs {
	unsigned int	n_vars;
	char		*name[TRACING_MAP_VARS_MAX];
	char		*expr[TRACING_MAP_VARS_MAX];
};

struct hist_trigger_attrs {
	char		*keys_str;
	char		*vals_str;
	char		*sort_key_str;
	char		*name;
	char		*clock;
	bool		pause;
	bool		cont;
	bool		clear;
	bool		ts_in_usecs;
	unsigned int	map_bits;

	char		*assignment_str[TRACING_MAP_VARS_MAX];
	unsigned int	n_assignments;

	char		*action_str[HIST_ACTIONS_MAX];
	unsigned int	n_actions;

	struct var_defs	var_defs;
};

struct field_var {
	struct hist_field	*var;
	struct hist_field	*val;
};

struct field_var_hist {
	struct hist_trigger_data	*hist_data;
	char				*cmd;
};

struct hist_trigger_data {
	struct hist_field               *fields[HIST_FIELDS_MAX];
	unsigned int			n_vals;
	unsigned int			n_keys;
	unsigned int			n_fields;
	unsigned int			n_vars;
	unsigned int			key_size;
	struct tracing_map_sort_key	sort_keys[TRACING_MAP_SORT_KEYS_MAX];
	unsigned int			n_sort_keys;
	struct trace_event_file		*event_file;
	struct hist_trigger_attrs	*attrs;
	struct tracing_map		*map;
	bool				enable_timestamps;
	bool				remove;
	struct hist_field               *var_refs[TRACING_MAP_VARS_MAX];
	unsigned int			n_var_refs;

	struct action_data		*actions[HIST_ACTIONS_MAX];
	unsigned int			n_actions;

	struct field_var		*field_vars[SYNTH_FIELDS_MAX];
	unsigned int			n_field_vars;
	unsigned int			n_field_var_str;
	struct field_var_hist		*field_var_hists[SYNTH_FIELDS_MAX];
	unsigned int			n_field_var_hists;

	struct field_var		*save_vars[SYNTH_FIELDS_MAX];
	unsigned int			n_save_vars;
	unsigned int			n_save_var_str;
};

static int synth_event_create(int argc, const char **argv);
static int synth_event_show(struct seq_file *m, struct dyn_event *ev);
static int synth_event_release(struct dyn_event *ev);
static bool synth_event_is_busy(struct dyn_event *ev);
static bool synth_event_match(const char *system, const char *event,
			      struct dyn_event *ev);

static struct dyn_event_operations synth_event_ops = {
	.create = synth_event_create,
	.show = synth_event_show,
	.is_busy = synth_event_is_busy,
	.free = synth_event_release,
	.match = synth_event_match,
};

struct synth_field {
	char *type;
	char *name;
	size_t size;
	bool is_signed;
	bool is_string;
};

struct synth_event {
	struct dyn_event			devent;
	int					ref;
	char					*name;
	struct synth_field			**fields;
	unsigned int				n_fields;
	unsigned int				n_u64;
	struct trace_event_class		class;
	struct trace_event_call			call;
	struct tracepoint			*tp;
};

static bool is_synth_event(struct dyn_event *ev)
{
	return ev->ops == &synth_event_ops;
}

static struct synth_event *to_synth_event(struct dyn_event *ev)
{
	return container_of(ev, struct synth_event, devent);
}

static bool synth_event_is_busy(struct dyn_event *ev)
{
	struct synth_event *event = to_synth_event(ev);

	return event->ref != 0;
}

static bool synth_event_match(const char *system, const char *event,
			      struct dyn_event *ev)
{
	struct synth_event *sev = to_synth_event(ev);

	return strcmp(sev->name, event) == 0 &&
		(!system || strcmp(system, SYNTH_SYSTEM) == 0);
}

struct action_data;

typedef void (*action_fn_t) (struct hist_trigger_data *hist_data,
			     struct tracing_map_elt *elt, void *rec,
			     struct ring_buffer_event *rbe, void *key,
			     struct action_data *data, u64 *var_ref_vals);

typedef bool (*check_track_val_fn_t) (u64 track_val, u64 var_val);

enum handler_id {
	HANDLER_ONMATCH = 1,
	HANDLER_ONMAX,
	HANDLER_ONCHANGE,
};

enum action_id {
	ACTION_SAVE = 1,
	ACTION_TRACE,
	ACTION_SNAPSHOT,
};

struct action_data {
	enum handler_id		handler;
	enum action_id		action;
	char			*action_name;
	action_fn_t		fn;

	unsigned int		n_params;
	char			*params[SYNTH_FIELDS_MAX];

	/*
	 * When a histogram trigger is hit, the values of any
	 * references to variables, including variables being passed
	 * as parameters to synthetic events, are collected into a
	 * var_ref_vals array.  This var_ref_idx is the index of the
	 * first param in the array to be passed to the synthetic
	 * event invocation.
	 */
	unsigned int		var_ref_idx;
	struct synth_event	*synth_event;
	bool			use_trace_keyword;
	char			*synth_event_name;

	union {
		struct {
			char			*event;
			char			*event_system;
		} match_data;

		struct {
			/*
			 * var_str contains the $-unstripped variable
			 * name referenced by var_ref, and used when
			 * printing the action.  Because var_ref
			 * creation is deferred to create_actions(),
			 * we need a per-action way to save it until
			 * then, thus var_str.
			 */
			char			*var_str;

			/*
			 * var_ref refers to the variable being
			 * tracked e.g onmax($var).
			 */
			struct hist_field	*var_ref;

			/*
			 * track_var contains the 'invisible' tracking
			 * variable created to keep the current
			 * e.g. max value.
			 */
			struct hist_field	*track_var;

			check_track_val_fn_t	check_val;
			action_fn_t		save_data;
		} track_data;
	};
};

struct track_data {
	u64				track_val;
	bool				updated;

	unsigned int			key_len;
	void				*key;
	struct tracing_map_elt		elt;

	struct action_data		*action_data;
	struct hist_trigger_data	*hist_data;
};
<<<<<<< HEAD

struct hist_elt_data {
	char *comm;
	u64 *var_ref_vals;
	char *field_var_str[SYNTH_FIELDS_MAX];
};

struct snapshot_context {
	struct tracing_map_elt	*elt;
	void			*key;
};

static void track_data_free(struct track_data *track_data)
{
	struct hist_elt_data *elt_data;

	if (!track_data)
		return;

	kfree(track_data->key);

	elt_data = track_data->elt.private_data;
	if (elt_data) {
		kfree(elt_data->comm);
		kfree(elt_data);
	}

	kfree(track_data);
}

static struct track_data *track_data_alloc(unsigned int key_len,
					   struct action_data *action_data,
					   struct hist_trigger_data *hist_data)
{
	struct track_data *data = kzalloc(sizeof(*data), GFP_KERNEL);
	struct hist_elt_data *elt_data;

	if (!data)
		return ERR_PTR(-ENOMEM);

	data->key = kzalloc(key_len, GFP_KERNEL);
	if (!data->key) {
		track_data_free(data);
		return ERR_PTR(-ENOMEM);
	}

	data->key_len = key_len;
	data->action_data = action_data;
	data->hist_data = hist_data;

	elt_data = kzalloc(sizeof(*elt_data), GFP_KERNEL);
	if (!elt_data) {
		track_data_free(data);
		return ERR_PTR(-ENOMEM);
	}
	data->elt.private_data = elt_data;

	elt_data->comm = kzalloc(TASK_COMM_LEN, GFP_KERNEL);
	if (!elt_data->comm) {
		track_data_free(data);
		return ERR_PTR(-ENOMEM);
	}

	return data;
}
=======
>>>>>>> 0ecfebd2

struct hist_elt_data {
	char *comm;
	u64 *var_ref_vals;
	char *field_var_str[SYNTH_FIELDS_MAX];
};

struct snapshot_context {
	struct tracing_map_elt	*elt;
	void			*key;
};

static void track_data_free(struct track_data *track_data)
{
	struct hist_elt_data *elt_data;

	if (!track_data)
		return;

	kfree(track_data->key);

	elt_data = track_data->elt.private_data;
	if (elt_data) {
		kfree(elt_data->comm);
		kfree(elt_data);
	}

	kfree(track_data);
}

static struct track_data *track_data_alloc(unsigned int key_len,
					   struct action_data *action_data,
					   struct hist_trigger_data *hist_data)
{
	struct track_data *data = kzalloc(sizeof(*data), GFP_KERNEL);
	struct hist_elt_data *elt_data;

	if (!data)
		return ERR_PTR(-ENOMEM);

	data->key = kzalloc(key_len, GFP_KERNEL);
	if (!data->key) {
		track_data_free(data);
		return ERR_PTR(-ENOMEM);
	}

	data->key_len = key_len;
	data->action_data = action_data;
	data->hist_data = hist_data;

	elt_data = kzalloc(sizeof(*elt_data), GFP_KERNEL);
	if (!elt_data) {
		track_data_free(data);
		return ERR_PTR(-ENOMEM);
	}
	data->elt.private_data = elt_data;

	elt_data->comm = kzalloc(TASK_COMM_LEN, GFP_KERNEL);
	if (!elt_data->comm) {
		track_data_free(data);
		return ERR_PTR(-ENOMEM);
	}

	return data;
}

static char last_cmd[MAX_FILTER_STR_VAL];
static char last_cmd_loc[MAX_FILTER_STR_VAL];

static int errpos(char *str)
{
	return err_pos(last_cmd, str);
}

static void last_cmd_set(struct trace_event_file *file, char *str)
{
	const char *system = NULL, *name = NULL;
	struct trace_event_call *call;

	if (!str)
		return;

	strncpy(last_cmd, str, MAX_FILTER_STR_VAL - 1);

	if (file) {
		call = file->event_call;

		system = call->class->system;
		if (system) {
			name = trace_event_name(call);
			if (!name)
				system = NULL;
		}
	}

	if (system)
		snprintf(last_cmd_loc, MAX_FILTER_STR_VAL, "hist:%s:%s", system, name);
}

static void hist_err(struct trace_array *tr, u8 err_type, u8 err_pos)
{
	tracing_log_err(tr, last_cmd_loc, last_cmd, err_text,
			err_type, err_pos);
}

static void hist_err_clear(void)
{
	last_cmd[0] = '\0';
	last_cmd_loc[0] = '\0';
}

struct synth_trace_event {
	struct trace_entry	ent;
	u64			fields[];
};

static int synth_event_define_fields(struct trace_event_call *call)
{
	struct synth_trace_event trace;
	int offset = offsetof(typeof(trace), fields);
	struct synth_event *event = call->data;
	unsigned int i, size, n_u64;
	char *name, *type;
	bool is_signed;
	int ret = 0;

	for (i = 0, n_u64 = 0; i < event->n_fields; i++) {
		size = event->fields[i]->size;
		is_signed = event->fields[i]->is_signed;
		type = event->fields[i]->type;
		name = event->fields[i]->name;
		ret = trace_define_field(call, type, name, offset, size,
					 is_signed, FILTER_OTHER);
		if (ret)
			break;

		if (event->fields[i]->is_string) {
			offset += STR_VAR_LEN_MAX;
			n_u64 += STR_VAR_LEN_MAX / sizeof(u64);
		} else {
			offset += sizeof(u64);
			n_u64++;
		}
	}

	event->n_u64 = n_u64;

	return ret;
}

static bool synth_field_signed(char *type)
{
	if (str_has_prefix(type, "u"))
		return false;

	return true;
}

static int synth_field_is_string(char *type)
{
	if (strstr(type, "char[") != NULL)
		return true;

	return false;
}

static int synth_field_string_size(char *type)
{
	char buf[4], *end, *start;
	unsigned int len;
	int size, err;

	start = strstr(type, "char[");
	if (start == NULL)
		return -EINVAL;
	start += sizeof("char[") - 1;

	end = strchr(type, ']');
	if (!end || end < start)
		return -EINVAL;

	len = end - start;
	if (len > 3)
		return -EINVAL;

	strncpy(buf, start, len);
	buf[len] = '\0';

	err = kstrtouint(buf, 0, &size);
	if (err)
		return err;

	if (size > STR_VAR_LEN_MAX)
		return -EINVAL;

	return size;
}

static int synth_field_size(char *type)
{
	int size = 0;

	if (strcmp(type, "s64") == 0)
		size = sizeof(s64);
	else if (strcmp(type, "u64") == 0)
		size = sizeof(u64);
	else if (strcmp(type, "s32") == 0)
		size = sizeof(s32);
	else if (strcmp(type, "u32") == 0)
		size = sizeof(u32);
	else if (strcmp(type, "s16") == 0)
		size = sizeof(s16);
	else if (strcmp(type, "u16") == 0)
		size = sizeof(u16);
	else if (strcmp(type, "s8") == 0)
		size = sizeof(s8);
	else if (strcmp(type, "u8") == 0)
		size = sizeof(u8);
	else if (strcmp(type, "char") == 0)
		size = sizeof(char);
	else if (strcmp(type, "unsigned char") == 0)
		size = sizeof(unsigned char);
	else if (strcmp(type, "int") == 0)
		size = sizeof(int);
	else if (strcmp(type, "unsigned int") == 0)
		size = sizeof(unsigned int);
	else if (strcmp(type, "long") == 0)
		size = sizeof(long);
	else if (strcmp(type, "unsigned long") == 0)
		size = sizeof(unsigned long);
	else if (strcmp(type, "pid_t") == 0)
		size = sizeof(pid_t);
	else if (synth_field_is_string(type))
		size = synth_field_string_size(type);

	return size;
}

static const char *synth_field_fmt(char *type)
{
	const char *fmt = "%llu";

	if (strcmp(type, "s64") == 0)
		fmt = "%lld";
	else if (strcmp(type, "u64") == 0)
		fmt = "%llu";
	else if (strcmp(type, "s32") == 0)
		fmt = "%d";
	else if (strcmp(type, "u32") == 0)
		fmt = "%u";
	else if (strcmp(type, "s16") == 0)
		fmt = "%d";
	else if (strcmp(type, "u16") == 0)
		fmt = "%u";
	else if (strcmp(type, "s8") == 0)
		fmt = "%d";
	else if (strcmp(type, "u8") == 0)
		fmt = "%u";
	else if (strcmp(type, "char") == 0)
		fmt = "%d";
	else if (strcmp(type, "unsigned char") == 0)
		fmt = "%u";
	else if (strcmp(type, "int") == 0)
		fmt = "%d";
	else if (strcmp(type, "unsigned int") == 0)
		fmt = "%u";
	else if (strcmp(type, "long") == 0)
		fmt = "%ld";
	else if (strcmp(type, "unsigned long") == 0)
		fmt = "%lu";
	else if (strcmp(type, "pid_t") == 0)
		fmt = "%d";
	else if (synth_field_is_string(type))
		fmt = "%s";

	return fmt;
}

static enum print_line_t print_synth_event(struct trace_iterator *iter,
					   int flags,
					   struct trace_event *event)
{
	struct trace_array *tr = iter->tr;
	struct trace_seq *s = &iter->seq;
	struct synth_trace_event *entry;
	struct synth_event *se;
	unsigned int i, n_u64;
	char print_fmt[32];
	const char *fmt;

	entry = (struct synth_trace_event *)iter->ent;
	se = container_of(event, struct synth_event, call.event);

	trace_seq_printf(s, "%s: ", se->name);

	for (i = 0, n_u64 = 0; i < se->n_fields; i++) {
		if (trace_seq_has_overflowed(s))
			goto end;

		fmt = synth_field_fmt(se->fields[i]->type);

		/* parameter types */
		if (tr->trace_flags & TRACE_ITER_VERBOSE)
			trace_seq_printf(s, "%s ", fmt);

		snprintf(print_fmt, sizeof(print_fmt), "%%s=%s%%s", fmt);

		/* parameter values */
		if (se->fields[i]->is_string) {
			trace_seq_printf(s, print_fmt, se->fields[i]->name,
					 (char *)&entry->fields[n_u64],
					 i == se->n_fields - 1 ? "" : " ");
			n_u64 += STR_VAR_LEN_MAX / sizeof(u64);
		} else {
			trace_seq_printf(s, print_fmt, se->fields[i]->name,
					 entry->fields[n_u64],
					 i == se->n_fields - 1 ? "" : " ");
			n_u64++;
		}
	}
end:
	trace_seq_putc(s, '\n');

	return trace_handle_return(s);
}

static struct trace_event_functions synth_event_funcs = {
	.trace		= print_synth_event
};

static notrace void trace_event_raw_event_synth(void *__data,
						u64 *var_ref_vals,
						unsigned int var_ref_idx)
{
	struct trace_event_file *trace_file = __data;
	struct synth_trace_event *entry;
	struct trace_event_buffer fbuffer;
	struct ring_buffer *buffer;
	struct synth_event *event;
	unsigned int i, n_u64;
	int fields_size = 0;

	event = trace_file->event_call->data;

	if (trace_trigger_soft_disabled(trace_file))
		return;

	fields_size = event->n_u64 * sizeof(u64);

	/*
	 * Avoid ring buffer recursion detection, as this event
	 * is being performed within another event.
	 */
	buffer = trace_file->tr->trace_buffer.buffer;
	ring_buffer_nest_start(buffer);

	entry = trace_event_buffer_reserve(&fbuffer, trace_file,
					   sizeof(*entry) + fields_size);
	if (!entry)
		goto out;

	for (i = 0, n_u64 = 0; i < event->n_fields; i++) {
		if (event->fields[i]->is_string) {
			char *str_val = (char *)(long)var_ref_vals[var_ref_idx + i];
			char *str_field = (char *)&entry->fields[n_u64];

			strscpy(str_field, str_val, STR_VAR_LEN_MAX);
			n_u64 += STR_VAR_LEN_MAX / sizeof(u64);
		} else {
			entry->fields[n_u64] = var_ref_vals[var_ref_idx + i];
			n_u64++;
		}
	}

	trace_event_buffer_commit(&fbuffer);
out:
	ring_buffer_nest_end(buffer);
}

static void free_synth_event_print_fmt(struct trace_event_call *call)
{
	if (call) {
		kfree(call->print_fmt);
		call->print_fmt = NULL;
	}
}

static int __set_synth_event_print_fmt(struct synth_event *event,
				       char *buf, int len)
{
	const char *fmt;
	int pos = 0;
	int i;

	/* When len=0, we just calculate the needed length */
#define LEN_OR_ZERO (len ? len - pos : 0)

	pos += snprintf(buf + pos, LEN_OR_ZERO, "\"");
	for (i = 0; i < event->n_fields; i++) {
		fmt = synth_field_fmt(event->fields[i]->type);
		pos += snprintf(buf + pos, LEN_OR_ZERO, "%s=%s%s",
				event->fields[i]->name, fmt,
				i == event->n_fields - 1 ? "" : ", ");
	}
	pos += snprintf(buf + pos, LEN_OR_ZERO, "\"");

	for (i = 0; i < event->n_fields; i++) {
		pos += snprintf(buf + pos, LEN_OR_ZERO,
				", REC->%s", event->fields[i]->name);
	}

#undef LEN_OR_ZERO

	/* return the length of print_fmt */
	return pos;
}

static int set_synth_event_print_fmt(struct trace_event_call *call)
{
	struct synth_event *event = call->data;
	char *print_fmt;
	int len;

	/* First: called with 0 length to calculate the needed length */
	len = __set_synth_event_print_fmt(event, NULL, 0);

	print_fmt = kmalloc(len + 1, GFP_KERNEL);
	if (!print_fmt)
		return -ENOMEM;

	/* Second: actually write the @print_fmt */
	__set_synth_event_print_fmt(event, print_fmt, len + 1);
	call->print_fmt = print_fmt;

	return 0;
}

static void free_synth_field(struct synth_field *field)
{
	kfree(field->type);
	kfree(field->name);
	kfree(field);
}

static struct synth_field *parse_synth_field(int argc, const char **argv,
					     int *consumed)
{
	struct synth_field *field;
	const char *prefix = NULL, *field_type = argv[0], *field_name, *array;
	int len, ret = 0;

	if (field_type[0] == ';')
		field_type++;

	if (!strcmp(field_type, "unsigned")) {
		if (argc < 3)
			return ERR_PTR(-EINVAL);
		prefix = "unsigned ";
		field_type = argv[1];
		field_name = argv[2];
		*consumed = 3;
	} else {
		field_name = argv[1];
		*consumed = 2;
	}

	field = kzalloc(sizeof(*field), GFP_KERNEL);
	if (!field)
		return ERR_PTR(-ENOMEM);

	len = strlen(field_name);
	array = strchr(field_name, '[');
	if (array)
		len -= strlen(array);
	else if (field_name[len - 1] == ';')
		len--;

	field->name = kmemdup_nul(field_name, len, GFP_KERNEL);
	if (!field->name) {
		ret = -ENOMEM;
		goto free;
	}

	if (field_type[0] == ';')
		field_type++;
	len = strlen(field_type) + 1;
	if (array)
		len += strlen(array);
	if (prefix)
		len += strlen(prefix);

	field->type = kzalloc(len, GFP_KERNEL);
	if (!field->type) {
		ret = -ENOMEM;
		goto free;
	}
	if (prefix)
		strcat(field->type, prefix);
	strcat(field->type, field_type);
	if (array) {
		strcat(field->type, array);
		if (field->type[len - 1] == ';')
			field->type[len - 1] = '\0';
	}

	field->size = synth_field_size(field->type);
	if (!field->size) {
		ret = -EINVAL;
		goto free;
	}

	if (synth_field_is_string(field->type))
		field->is_string = true;

	field->is_signed = synth_field_signed(field->type);

 out:
	return field;
 free:
	free_synth_field(field);
	field = ERR_PTR(ret);
	goto out;
}

static void free_synth_tracepoint(struct tracepoint *tp)
{
	if (!tp)
		return;

	kfree(tp->name);
	kfree(tp);
}

static struct tracepoint *alloc_synth_tracepoint(char *name)
{
	struct tracepoint *tp;

	tp = kzalloc(sizeof(*tp), GFP_KERNEL);
	if (!tp)
		return ERR_PTR(-ENOMEM);

	tp->name = kstrdup(name, GFP_KERNEL);
	if (!tp->name) {
		kfree(tp);
		return ERR_PTR(-ENOMEM);
	}

	return tp;
}

typedef void (*synth_probe_func_t) (void *__data, u64 *var_ref_vals,
				    unsigned int var_ref_idx);

static inline void trace_synth(struct synth_event *event, u64 *var_ref_vals,
			       unsigned int var_ref_idx)
{
	struct tracepoint *tp = event->tp;

	if (unlikely(atomic_read(&tp->key.enabled) > 0)) {
		struct tracepoint_func *probe_func_ptr;
		synth_probe_func_t probe_func;
		void *__data;

		if (!(cpu_online(raw_smp_processor_id())))
			return;

		probe_func_ptr = rcu_dereference_sched((tp)->funcs);
		if (probe_func_ptr) {
			do {
				probe_func = probe_func_ptr->func;
				__data = probe_func_ptr->data;
				probe_func(__data, var_ref_vals, var_ref_idx);
			} while ((++probe_func_ptr)->func);
		}
	}
}

static struct synth_event *find_synth_event(const char *name)
{
	struct dyn_event *pos;
	struct synth_event *event;

	for_each_dyn_event(pos) {
		if (!is_synth_event(pos))
			continue;
		event = to_synth_event(pos);
		if (strcmp(event->name, name) == 0)
			return event;
	}

	return NULL;
}

static int register_synth_event(struct synth_event *event)
{
	struct trace_event_call *call = &event->call;
	int ret = 0;

	event->call.class = &event->class;
	event->class.system = kstrdup(SYNTH_SYSTEM, GFP_KERNEL);
	if (!event->class.system) {
		ret = -ENOMEM;
		goto out;
	}

	event->tp = alloc_synth_tracepoint(event->name);
	if (IS_ERR(event->tp)) {
		ret = PTR_ERR(event->tp);
		event->tp = NULL;
		goto out;
	}

	INIT_LIST_HEAD(&call->class->fields);
	call->event.funcs = &synth_event_funcs;
	call->class->define_fields = synth_event_define_fields;

	ret = register_trace_event(&call->event);
	if (!ret) {
		ret = -ENODEV;
		goto out;
	}
	call->flags = TRACE_EVENT_FL_TRACEPOINT;
	call->class->reg = trace_event_reg;
	call->class->probe = trace_event_raw_event_synth;
	call->data = event;
	call->tp = event->tp;

	ret = trace_add_event_call(call);
	if (ret) {
		pr_warn("Failed to register synthetic event: %s\n",
			trace_event_name(call));
		goto err;
	}

	ret = set_synth_event_print_fmt(call);
	if (ret < 0) {
		trace_remove_event_call(call);
		goto err;
	}
 out:
	return ret;
 err:
	unregister_trace_event(&call->event);
	goto out;
}

static int unregister_synth_event(struct synth_event *event)
{
	struct trace_event_call *call = &event->call;
	int ret;

	ret = trace_remove_event_call(call);

	return ret;
}

static void free_synth_event(struct synth_event *event)
{
	unsigned int i;

	if (!event)
		return;

	for (i = 0; i < event->n_fields; i++)
		free_synth_field(event->fields[i]);

	kfree(event->fields);
	kfree(event->name);
	kfree(event->class.system);
	free_synth_tracepoint(event->tp);
	free_synth_event_print_fmt(&event->call);
	kfree(event);
}

static struct synth_event *alloc_synth_event(const char *name, int n_fields,
					     struct synth_field **fields)
{
	struct synth_event *event;
	unsigned int i;

	event = kzalloc(sizeof(*event), GFP_KERNEL);
	if (!event) {
		event = ERR_PTR(-ENOMEM);
		goto out;
	}

	event->name = kstrdup(name, GFP_KERNEL);
	if (!event->name) {
		kfree(event);
		event = ERR_PTR(-ENOMEM);
		goto out;
	}

	event->fields = kcalloc(n_fields, sizeof(*event->fields), GFP_KERNEL);
	if (!event->fields) {
		free_synth_event(event);
		event = ERR_PTR(-ENOMEM);
		goto out;
	}

	dyn_event_init(&event->devent, &synth_event_ops);

	for (i = 0; i < n_fields; i++)
		event->fields[i] = fields[i];

	event->n_fields = n_fields;
 out:
	return event;
}

static void action_trace(struct hist_trigger_data *hist_data,
			 struct tracing_map_elt *elt, void *rec,
			 struct ring_buffer_event *rbe, void *key,
			 struct action_data *data, u64 *var_ref_vals)
{
	struct synth_event *event = data->synth_event;

	trace_synth(event, var_ref_vals, data->var_ref_idx);
}

struct hist_var_data {
	struct list_head list;
	struct hist_trigger_data *hist_data;
};

static int __create_synth_event(int argc, const char *name, const char **argv)
{
	struct synth_field *field, *fields[SYNTH_FIELDS_MAX];
	struct synth_event *event = NULL;
	int i, consumed = 0, n_fields = 0, ret = 0;

	/*
	 * Argument syntax:
	 *  - Add synthetic event: <event_name> field[;field] ...
	 *  - Remove synthetic event: !<event_name> field[;field] ...
	 *      where 'field' = type field_name
	 */

	if (name[0] == '\0' || argc < 1)
		return -EINVAL;

	mutex_lock(&event_mutex);

	event = find_synth_event(name);
	if (event) {
		ret = -EEXIST;
		goto out;
	}

	for (i = 0; i < argc - 1; i++) {
		if (strcmp(argv[i], ";") == 0)
			continue;
		if (n_fields == SYNTH_FIELDS_MAX) {
			ret = -EINVAL;
			goto err;
		}

		field = parse_synth_field(argc - i, &argv[i], &consumed);
		if (IS_ERR(field)) {
			ret = PTR_ERR(field);
			goto err;
		}
		fields[n_fields++] = field;
		i += consumed - 1;
	}

	if (i < argc && strcmp(argv[i], ";") != 0) {
		ret = -EINVAL;
		goto err;
	}

	event = alloc_synth_event(name, n_fields, fields);
	if (IS_ERR(event)) {
		ret = PTR_ERR(event);
		event = NULL;
		goto err;
	}
	ret = register_synth_event(event);
	if (!ret)
		dyn_event_add(&event->devent);
	else
		free_synth_event(event);
 out:
	mutex_unlock(&event_mutex);

	return ret;
 err:
	for (i = 0; i < n_fields; i++)
		free_synth_field(fields[i]);

	goto out;
}

static int create_or_delete_synth_event(int argc, char **argv)
{
	const char *name = argv[0];
	struct synth_event *event = NULL;
	int ret;

	/* trace_run_command() ensures argc != 0 */
	if (name[0] == '!') {
		mutex_lock(&event_mutex);
		event = find_synth_event(name + 1);
		if (event) {
			if (event->ref)
				ret = -EBUSY;
			else {
				ret = unregister_synth_event(event);
				if (!ret) {
					dyn_event_remove(&event->devent);
					free_synth_event(event);
				}
			}
		} else
			ret = -ENOENT;
		mutex_unlock(&event_mutex);
		return ret;
	}

	ret = __create_synth_event(argc - 1, name, (const char **)argv + 1);
	return ret == -ECANCELED ? -EINVAL : ret;
}

static int synth_event_create(int argc, const char **argv)
{
	const char *name = argv[0];
	int len;

	if (name[0] != 's' || name[1] != ':')
		return -ECANCELED;
	name += 2;

	/* This interface accepts group name prefix */
	if (strchr(name, '/')) {
		len = str_has_prefix(name, SYNTH_SYSTEM "/");
		if (len == 0)
			return -EINVAL;
		name += len;
	}
	return __create_synth_event(argc - 1, name, argv + 1);
}

static int synth_event_release(struct dyn_event *ev)
{
	struct synth_event *event = to_synth_event(ev);
	int ret;

	if (event->ref)
		return -EBUSY;

	ret = unregister_synth_event(event);
	if (ret)
		return ret;

	dyn_event_remove(ev);
	free_synth_event(event);
	return 0;
}

static int __synth_event_show(struct seq_file *m, struct synth_event *event)
{
	struct synth_field *field;
	unsigned int i;

	seq_printf(m, "%s\t", event->name);

	for (i = 0; i < event->n_fields; i++) {
		field = event->fields[i];

		/* parameter values */
		seq_printf(m, "%s %s%s", field->type, field->name,
			   i == event->n_fields - 1 ? "" : "; ");
	}

	seq_putc(m, '\n');

	return 0;
}

static int synth_event_show(struct seq_file *m, struct dyn_event *ev)
{
	struct synth_event *event = to_synth_event(ev);

	seq_printf(m, "s:%s/", event->class.system);

	return __synth_event_show(m, event);
}

static int synth_events_seq_show(struct seq_file *m, void *v)
{
	struct dyn_event *ev = v;

	if (!is_synth_event(ev))
		return 0;

	return __synth_event_show(m, to_synth_event(ev));
}

static const struct seq_operations synth_events_seq_op = {
	.start	= dyn_event_seq_start,
	.next	= dyn_event_seq_next,
	.stop	= dyn_event_seq_stop,
	.show	= synth_events_seq_show,
};

static int synth_events_open(struct inode *inode, struct file *file)
{
	int ret;

	if ((file->f_mode & FMODE_WRITE) && (file->f_flags & O_TRUNC)) {
		ret = dyn_events_release_all(&synth_event_ops);
		if (ret < 0)
			return ret;
	}

	return seq_open(file, &synth_events_seq_op);
}

static ssize_t synth_events_write(struct file *file,
				  const char __user *buffer,
				  size_t count, loff_t *ppos)
{
	return trace_parse_run_command(file, buffer, count, ppos,
				       create_or_delete_synth_event);
}

static const struct file_operations synth_events_fops = {
	.open           = synth_events_open,
	.write		= synth_events_write,
	.read           = seq_read,
	.llseek         = seq_lseek,
	.release        = seq_release,
};

static u64 hist_field_timestamp(struct hist_field *hist_field,
				struct tracing_map_elt *elt,
				struct ring_buffer_event *rbe,
				void *event)
{
	struct hist_trigger_data *hist_data = hist_field->hist_data;
	struct trace_array *tr = hist_data->event_file->tr;

	u64 ts = ring_buffer_event_time_stamp(rbe);

	if (hist_data->attrs->ts_in_usecs && trace_clock_in_ns(tr))
		ts = ns2usecs(ts);

	return ts;
}

static u64 hist_field_cpu(struct hist_field *hist_field,
			  struct tracing_map_elt *elt,
			  struct ring_buffer_event *rbe,
			  void *event)
{
	int cpu = smp_processor_id();

	return cpu;
}

/**
 * check_field_for_var_ref - Check if a VAR_REF field references a variable
 * @hist_field: The VAR_REF field to check
 * @var_data: The hist trigger that owns the variable
 * @var_idx: The trigger variable identifier
 *
 * Check the given VAR_REF field to see whether or not it references
 * the given variable associated with the given trigger.
 *
 * Return: The VAR_REF field if it does reference the variable, NULL if not
 */
static struct hist_field *
check_field_for_var_ref(struct hist_field *hist_field,
			struct hist_trigger_data *var_data,
			unsigned int var_idx)
{
	WARN_ON(!(hist_field && hist_field->flags & HIST_FIELD_FL_VAR_REF));

	if (hist_field && hist_field->var.idx == var_idx &&
	    hist_field->var.hist_data == var_data)
		return hist_field;

	return NULL;
}

/**
 * find_var_ref - Check if a trigger has a reference to a trigger variable
 * @hist_data: The hist trigger that might have a reference to the variable
 * @var_data: The hist trigger that owns the variable
 * @var_idx: The trigger variable identifier
 *
 * Check the list of var_refs[] on the first hist trigger to see
 * whether any of them are references to the variable on the second
 * trigger.
 *
 * Return: The VAR_REF field referencing the variable if so, NULL if not
 */
static struct hist_field *find_var_ref(struct hist_trigger_data *hist_data,
				       struct hist_trigger_data *var_data,
				       unsigned int var_idx)
{
	struct hist_field *hist_field;
	unsigned int i;

	for (i = 0; i < hist_data->n_var_refs; i++) {
		hist_field = hist_data->var_refs[i];
		if (check_field_for_var_ref(hist_field, var_data, var_idx))
			return hist_field;
	}

	return NULL;
}

/**
 * find_any_var_ref - Check if there is a reference to a given trigger variable
 * @hist_data: The hist trigger
 * @var_idx: The trigger variable identifier
 *
 * Check to see whether the given variable is currently referenced by
 * any other trigger.
 *
 * The trigger the variable is defined on is explicitly excluded - the
 * assumption being that a self-reference doesn't prevent a trigger
 * from being removed.
 *
 * Return: The VAR_REF field referencing the variable if so, NULL if not
 */
static struct hist_field *find_any_var_ref(struct hist_trigger_data *hist_data,
					   unsigned int var_idx)
{
	struct trace_array *tr = hist_data->event_file->tr;
	struct hist_field *found = NULL;
	struct hist_var_data *var_data;

	list_for_each_entry(var_data, &tr->hist_vars, list) {
		if (var_data->hist_data == hist_data)
			continue;
		found = find_var_ref(var_data->hist_data, hist_data, var_idx);
		if (found)
			break;
	}

	return found;
}

/**
 * check_var_refs - Check if there is a reference to any of trigger's variables
 * @hist_data: The hist trigger
 *
 * A trigger can define one or more variables.  If any one of them is
 * currently referenced by any other trigger, this function will
 * determine that.

 * Typically used to determine whether or not a trigger can be removed
 * - if there are any references to a trigger's variables, it cannot.
 *
 * Return: True if there is a reference to any of trigger's variables
 */
static bool check_var_refs(struct hist_trigger_data *hist_data)
{
	struct hist_field *field;
	bool found = false;
	int i;

	for_each_hist_field(i, hist_data) {
		field = hist_data->fields[i];
		if (field && field->flags & HIST_FIELD_FL_VAR) {
			if (find_any_var_ref(hist_data, field->var.idx)) {
				found = true;
				break;
			}
		}
	}

	return found;
}

static struct hist_var_data *find_hist_vars(struct hist_trigger_data *hist_data)
{
	struct trace_array *tr = hist_data->event_file->tr;
	struct hist_var_data *var_data, *found = NULL;

	list_for_each_entry(var_data, &tr->hist_vars, list) {
		if (var_data->hist_data == hist_data) {
			found = var_data;
			break;
		}
	}

	return found;
}

static bool field_has_hist_vars(struct hist_field *hist_field,
				unsigned int level)
{
	int i;

	if (level > 3)
		return false;

	if (!hist_field)
		return false;

	if (hist_field->flags & HIST_FIELD_FL_VAR ||
	    hist_field->flags & HIST_FIELD_FL_VAR_REF)
		return true;

	for (i = 0; i < HIST_FIELD_OPERANDS_MAX; i++) {
		struct hist_field *operand;

		operand = hist_field->operands[i];
		if (field_has_hist_vars(operand, level + 1))
			return true;
	}

	return false;
}

static bool has_hist_vars(struct hist_trigger_data *hist_data)
{
	struct hist_field *hist_field;
	int i;

	for_each_hist_field(i, hist_data) {
		hist_field = hist_data->fields[i];
		if (field_has_hist_vars(hist_field, 0))
			return true;
	}

	return false;
}

static int save_hist_vars(struct hist_trigger_data *hist_data)
{
	struct trace_array *tr = hist_data->event_file->tr;
	struct hist_var_data *var_data;

	var_data = find_hist_vars(hist_data);
	if (var_data)
		return 0;

	if (trace_array_get(tr) < 0)
		return -ENODEV;

	var_data = kzalloc(sizeof(*var_data), GFP_KERNEL);
	if (!var_data) {
		trace_array_put(tr);
		return -ENOMEM;
	}

	var_data->hist_data = hist_data;
	list_add(&var_data->list, &tr->hist_vars);

	return 0;
}

static void remove_hist_vars(struct hist_trigger_data *hist_data)
{
	struct trace_array *tr = hist_data->event_file->tr;
	struct hist_var_data *var_data;

	var_data = find_hist_vars(hist_data);
	if (!var_data)
		return;

	if (WARN_ON(check_var_refs(hist_data)))
		return;

	list_del(&var_data->list);

	kfree(var_data);

	trace_array_put(tr);
}

static struct hist_field *find_var_field(struct hist_trigger_data *hist_data,
					 const char *var_name)
{
	struct hist_field *hist_field, *found = NULL;
	int i;

	for_each_hist_field(i, hist_data) {
		hist_field = hist_data->fields[i];
		if (hist_field && hist_field->flags & HIST_FIELD_FL_VAR &&
		    strcmp(hist_field->var.name, var_name) == 0) {
			found = hist_field;
			break;
		}
	}

	return found;
}

static struct hist_field *find_var(struct hist_trigger_data *hist_data,
				   struct trace_event_file *file,
				   const char *var_name)
{
	struct hist_trigger_data *test_data;
	struct event_trigger_data *test;
	struct hist_field *hist_field;

	hist_field = find_var_field(hist_data, var_name);
	if (hist_field)
		return hist_field;

	list_for_each_entry_rcu(test, &file->triggers, list) {
		if (test->cmd_ops->trigger_type == ETT_EVENT_HIST) {
			test_data = test->private_data;
			hist_field = find_var_field(test_data, var_name);
			if (hist_field)
				return hist_field;
		}
	}

	return NULL;
}

static struct trace_event_file *find_var_file(struct trace_array *tr,
					      char *system,
					      char *event_name,
					      char *var_name)
{
	struct hist_trigger_data *var_hist_data;
	struct hist_var_data *var_data;
	struct trace_event_file *file, *found = NULL;

	if (system)
		return find_event_file(tr, system, event_name);

	list_for_each_entry(var_data, &tr->hist_vars, list) {
		var_hist_data = var_data->hist_data;
		file = var_hist_data->event_file;
		if (file == found)
			continue;

		if (find_var_field(var_hist_data, var_name)) {
			if (found) {
				hist_err(tr, HIST_ERR_VAR_NOT_UNIQUE, errpos(var_name));
				return NULL;
			}

			found = file;
		}
	}

	return found;
}

static struct hist_field *find_file_var(struct trace_event_file *file,
					const char *var_name)
{
	struct hist_trigger_data *test_data;
	struct event_trigger_data *test;
	struct hist_field *hist_field;

	list_for_each_entry_rcu(test, &file->triggers, list) {
		if (test->cmd_ops->trigger_type == ETT_EVENT_HIST) {
			test_data = test->private_data;
			hist_field = find_var_field(test_data, var_name);
			if (hist_field)
				return hist_field;
		}
	}

	return NULL;
}

static struct hist_field *
find_match_var(struct hist_trigger_data *hist_data, char *var_name)
{
	struct trace_array *tr = hist_data->event_file->tr;
	struct hist_field *hist_field, *found = NULL;
	struct trace_event_file *file;
	unsigned int i;

	for (i = 0; i < hist_data->n_actions; i++) {
		struct action_data *data = hist_data->actions[i];

		if (data->handler == HANDLER_ONMATCH) {
			char *system = data->match_data.event_system;
			char *event_name = data->match_data.event;

			file = find_var_file(tr, system, event_name, var_name);
			if (!file)
				continue;
			hist_field = find_file_var(file, var_name);
			if (hist_field) {
				if (found) {
					hist_err(tr, HIST_ERR_VAR_NOT_UNIQUE,
						 errpos(var_name));
					return ERR_PTR(-EINVAL);
				}

				found = hist_field;
			}
		}
	}
	return found;
}

static struct hist_field *find_event_var(struct hist_trigger_data *hist_data,
					 char *system,
					 char *event_name,
					 char *var_name)
{
	struct trace_array *tr = hist_data->event_file->tr;
	struct hist_field *hist_field = NULL;
	struct trace_event_file *file;

	if (!system || !event_name) {
		hist_field = find_match_var(hist_data, var_name);
		if (IS_ERR(hist_field))
			return NULL;
		if (hist_field)
			return hist_field;
	}

	file = find_var_file(tr, system, event_name, var_name);
	if (!file)
		return NULL;

	hist_field = find_file_var(file, var_name);

	return hist_field;
}

static u64 hist_field_var_ref(struct hist_field *hist_field,
			      struct tracing_map_elt *elt,
			      struct ring_buffer_event *rbe,
			      void *event)
{
	struct hist_elt_data *elt_data;
	u64 var_val = 0;

	if (WARN_ON_ONCE(!elt))
		return var_val;

	elt_data = elt->private_data;
	var_val = elt_data->var_ref_vals[hist_field->var_ref_idx];

	return var_val;
}

static bool resolve_var_refs(struct hist_trigger_data *hist_data, void *key,
			     u64 *var_ref_vals, bool self)
{
	struct hist_trigger_data *var_data;
	struct tracing_map_elt *var_elt;
	struct hist_field *hist_field;
	unsigned int i, var_idx;
	bool resolved = true;
	u64 var_val = 0;

	for (i = 0; i < hist_data->n_var_refs; i++) {
		hist_field = hist_data->var_refs[i];
		var_idx = hist_field->var.idx;
		var_data = hist_field->var.hist_data;

		if (var_data == NULL) {
			resolved = false;
			break;
		}

		if ((self && var_data != hist_data) ||
		    (!self && var_data == hist_data))
			continue;

		var_elt = tracing_map_lookup(var_data->map, key);
		if (!var_elt) {
			resolved = false;
			break;
		}

		if (!tracing_map_var_set(var_elt, var_idx)) {
			resolved = false;
			break;
		}

		if (self || !hist_field->read_once)
			var_val = tracing_map_read_var(var_elt, var_idx);
		else
			var_val = tracing_map_read_var_once(var_elt, var_idx);

		var_ref_vals[i] = var_val;
	}

	return resolved;
}

static const char *hist_field_name(struct hist_field *field,
				   unsigned int level)
{
	const char *field_name = "";

	if (level > 1)
		return field_name;

	if (field->field)
		field_name = field->field->name;
	else if (field->flags & HIST_FIELD_FL_LOG2 ||
		 field->flags & HIST_FIELD_FL_ALIAS)
		field_name = hist_field_name(field->operands[0], ++level);
	else if (field->flags & HIST_FIELD_FL_CPU)
		field_name = "cpu";
	else if (field->flags & HIST_FIELD_FL_EXPR ||
		 field->flags & HIST_FIELD_FL_VAR_REF) {
		if (field->system) {
			static char full_name[MAX_FILTER_STR_VAL];

			strcat(full_name, field->system);
			strcat(full_name, ".");
			strcat(full_name, field->event_name);
			strcat(full_name, ".");
			strcat(full_name, field->name);
			field_name = full_name;
		} else
			field_name = field->name;
	} else if (field->flags & HIST_FIELD_FL_TIMESTAMP)
		field_name = "common_timestamp";

	if (field_name == NULL)
		field_name = "";

	return field_name;
}

static hist_field_fn_t select_value_fn(int field_size, int field_is_signed)
{
	hist_field_fn_t fn = NULL;

	switch (field_size) {
	case 8:
		if (field_is_signed)
			fn = hist_field_s64;
		else
			fn = hist_field_u64;
		break;
	case 4:
		if (field_is_signed)
			fn = hist_field_s32;
		else
			fn = hist_field_u32;
		break;
	case 2:
		if (field_is_signed)
			fn = hist_field_s16;
		else
			fn = hist_field_u16;
		break;
	case 1:
		if (field_is_signed)
			fn = hist_field_s8;
		else
			fn = hist_field_u8;
		break;
	}

	return fn;
}

static int parse_map_size(char *str)
{
	unsigned long size, map_bits;
	int ret;

	strsep(&str, "=");
	if (!str) {
		ret = -EINVAL;
		goto out;
	}

	ret = kstrtoul(str, 0, &size);
	if (ret)
		goto out;

	map_bits = ilog2(roundup_pow_of_two(size));
	if (map_bits < TRACING_MAP_BITS_MIN ||
	    map_bits > TRACING_MAP_BITS_MAX)
		ret = -EINVAL;
	else
		ret = map_bits;
 out:
	return ret;
}

static void destroy_hist_trigger_attrs(struct hist_trigger_attrs *attrs)
{
	unsigned int i;

	if (!attrs)
		return;

	for (i = 0; i < attrs->n_assignments; i++)
		kfree(attrs->assignment_str[i]);

	for (i = 0; i < attrs->n_actions; i++)
		kfree(attrs->action_str[i]);

	kfree(attrs->name);
	kfree(attrs->sort_key_str);
	kfree(attrs->keys_str);
	kfree(attrs->vals_str);
	kfree(attrs->clock);
	kfree(attrs);
}

static int parse_action(char *str, struct hist_trigger_attrs *attrs)
{
	int ret = -EINVAL;

	if (attrs->n_actions >= HIST_ACTIONS_MAX)
		return ret;

	if ((str_has_prefix(str, "onmatch(")) ||
	    (str_has_prefix(str, "onmax(")) ||
	    (str_has_prefix(str, "onchange("))) {
		attrs->action_str[attrs->n_actions] = kstrdup(str, GFP_KERNEL);
		if (!attrs->action_str[attrs->n_actions]) {
			ret = -ENOMEM;
			return ret;
		}
		attrs->n_actions++;
		ret = 0;
	}
	return ret;
}

static int parse_assignment(struct trace_array *tr,
			    char *str, struct hist_trigger_attrs *attrs)
{
	int ret = 0;

	if ((str_has_prefix(str, "key=")) ||
	    (str_has_prefix(str, "keys="))) {
		attrs->keys_str = kstrdup(str, GFP_KERNEL);
		if (!attrs->keys_str) {
			ret = -ENOMEM;
			goto out;
		}
	} else if ((str_has_prefix(str, "val=")) ||
		   (str_has_prefix(str, "vals=")) ||
		   (str_has_prefix(str, "values="))) {
		attrs->vals_str = kstrdup(str, GFP_KERNEL);
		if (!attrs->vals_str) {
			ret = -ENOMEM;
			goto out;
		}
	} else if (str_has_prefix(str, "sort=")) {
		attrs->sort_key_str = kstrdup(str, GFP_KERNEL);
		if (!attrs->sort_key_str) {
			ret = -ENOMEM;
			goto out;
		}
	} else if (str_has_prefix(str, "name=")) {
		attrs->name = kstrdup(str, GFP_KERNEL);
		if (!attrs->name) {
			ret = -ENOMEM;
			goto out;
		}
	} else if (str_has_prefix(str, "clock=")) {
		strsep(&str, "=");
		if (!str) {
			ret = -EINVAL;
			goto out;
		}

		str = strstrip(str);
		attrs->clock = kstrdup(str, GFP_KERNEL);
		if (!attrs->clock) {
			ret = -ENOMEM;
			goto out;
		}
	} else if (str_has_prefix(str, "size=")) {
		int map_bits = parse_map_size(str);

		if (map_bits < 0) {
			ret = map_bits;
			goto out;
		}
		attrs->map_bits = map_bits;
	} else {
		char *assignment;

		if (attrs->n_assignments == TRACING_MAP_VARS_MAX) {
			hist_err(tr, HIST_ERR_TOO_MANY_VARS, errpos(str));
			ret = -EINVAL;
			goto out;
		}

		assignment = kstrdup(str, GFP_KERNEL);
		if (!assignment) {
			ret = -ENOMEM;
			goto out;
		}

		attrs->assignment_str[attrs->n_assignments++] = assignment;
	}
 out:
	return ret;
}

static struct hist_trigger_attrs *
parse_hist_trigger_attrs(struct trace_array *tr, char *trigger_str)
{
	struct hist_trigger_attrs *attrs;
	int ret = 0;

	attrs = kzalloc(sizeof(*attrs), GFP_KERNEL);
	if (!attrs)
		return ERR_PTR(-ENOMEM);

	while (trigger_str) {
		char *str = strsep(&trigger_str, ":");

		if (strchr(str, '=')) {
			ret = parse_assignment(tr, str, attrs);
			if (ret)
				goto free;
		} else if (strcmp(str, "pause") == 0)
			attrs->pause = true;
		else if ((strcmp(str, "cont") == 0) ||
			 (strcmp(str, "continue") == 0))
			attrs->cont = true;
		else if (strcmp(str, "clear") == 0)
			attrs->clear = true;
		else {
			ret = parse_action(str, attrs);
			if (ret)
				goto free;
		}
	}

	if (!attrs->keys_str) {
		ret = -EINVAL;
		goto free;
	}

	if (!attrs->clock) {
		attrs->clock = kstrdup("global", GFP_KERNEL);
		if (!attrs->clock) {
			ret = -ENOMEM;
			goto free;
		}
	}

	return attrs;
 free:
	destroy_hist_trigger_attrs(attrs);

	return ERR_PTR(ret);
}

static inline void save_comm(char *comm, struct task_struct *task)
{
	if (!task->pid) {
		strcpy(comm, "<idle>");
		return;
	}

	if (WARN_ON_ONCE(task->pid < 0)) {
		strcpy(comm, "<XXX>");
		return;
	}

	strncpy(comm, task->comm, TASK_COMM_LEN);
}

static void hist_elt_data_free(struct hist_elt_data *elt_data)
{
	unsigned int i;

	for (i = 0; i < SYNTH_FIELDS_MAX; i++)
		kfree(elt_data->field_var_str[i]);

	kfree(elt_data->comm);
	kfree(elt_data);
}

static void hist_trigger_elt_data_free(struct tracing_map_elt *elt)
{
	struct hist_elt_data *elt_data = elt->private_data;

	hist_elt_data_free(elt_data);
}

static int hist_trigger_elt_data_alloc(struct tracing_map_elt *elt)
{
	struct hist_trigger_data *hist_data = elt->map->private_data;
	unsigned int size = TASK_COMM_LEN;
	struct hist_elt_data *elt_data;
	struct hist_field *key_field;
	unsigned int i, n_str;

	elt_data = kzalloc(sizeof(*elt_data), GFP_KERNEL);
	if (!elt_data)
		return -ENOMEM;

	for_each_hist_key_field(i, hist_data) {
		key_field = hist_data->fields[i];

		if (key_field->flags & HIST_FIELD_FL_EXECNAME) {
			elt_data->comm = kzalloc(size, GFP_KERNEL);
			if (!elt_data->comm) {
				kfree(elt_data);
				return -ENOMEM;
			}
			break;
		}
	}

	n_str = hist_data->n_field_var_str + hist_data->n_save_var_str;

	size = STR_VAR_LEN_MAX;

	for (i = 0; i < n_str; i++) {
		elt_data->field_var_str[i] = kzalloc(size, GFP_KERNEL);
		if (!elt_data->field_var_str[i]) {
			hist_elt_data_free(elt_data);
			return -ENOMEM;
		}
	}

	elt->private_data = elt_data;

	return 0;
}

static void hist_trigger_elt_data_init(struct tracing_map_elt *elt)
{
	struct hist_elt_data *elt_data = elt->private_data;

	if (elt_data->comm)
		save_comm(elt_data->comm, current);
}

static const struct tracing_map_ops hist_trigger_elt_data_ops = {
	.elt_alloc	= hist_trigger_elt_data_alloc,
	.elt_free	= hist_trigger_elt_data_free,
	.elt_init	= hist_trigger_elt_data_init,
};

static const char *get_hist_field_flags(struct hist_field *hist_field)
{
	const char *flags_str = NULL;

	if (hist_field->flags & HIST_FIELD_FL_HEX)
		flags_str = "hex";
	else if (hist_field->flags & HIST_FIELD_FL_SYM)
		flags_str = "sym";
	else if (hist_field->flags & HIST_FIELD_FL_SYM_OFFSET)
		flags_str = "sym-offset";
	else if (hist_field->flags & HIST_FIELD_FL_EXECNAME)
		flags_str = "execname";
	else if (hist_field->flags & HIST_FIELD_FL_SYSCALL)
		flags_str = "syscall";
	else if (hist_field->flags & HIST_FIELD_FL_LOG2)
		flags_str = "log2";
	else if (hist_field->flags & HIST_FIELD_FL_TIMESTAMP_USECS)
		flags_str = "usecs";

	return flags_str;
}

static void expr_field_str(struct hist_field *field, char *expr)
{
	if (field->flags & HIST_FIELD_FL_VAR_REF)
		strcat(expr, "$");

	strcat(expr, hist_field_name(field, 0));

	if (field->flags && !(field->flags & HIST_FIELD_FL_VAR_REF)) {
		const char *flags_str = get_hist_field_flags(field);

		if (flags_str) {
			strcat(expr, ".");
			strcat(expr, flags_str);
		}
	}
}

static char *expr_str(struct hist_field *field, unsigned int level)
{
	char *expr;

	if (level > 1)
		return NULL;

	expr = kzalloc(MAX_FILTER_STR_VAL, GFP_KERNEL);
	if (!expr)
		return NULL;

	if (!field->operands[0]) {
		expr_field_str(field, expr);
		return expr;
	}

	if (field->operator == FIELD_OP_UNARY_MINUS) {
		char *subexpr;

		strcat(expr, "-(");
		subexpr = expr_str(field->operands[0], ++level);
		if (!subexpr) {
			kfree(expr);
			return NULL;
		}
		strcat(expr, subexpr);
		strcat(expr, ")");

		kfree(subexpr);

		return expr;
	}

	expr_field_str(field->operands[0], expr);

	switch (field->operator) {
	case FIELD_OP_MINUS:
		strcat(expr, "-");
		break;
	case FIELD_OP_PLUS:
		strcat(expr, "+");
		break;
	default:
		kfree(expr);
		return NULL;
	}

	expr_field_str(field->operands[1], expr);

	return expr;
}

static int contains_operator(char *str)
{
	enum field_op_id field_op = FIELD_OP_NONE;
	char *op;

	op = strpbrk(str, "+-");
	if (!op)
		return FIELD_OP_NONE;

	switch (*op) {
	case '-':
		if (*str == '-')
			field_op = FIELD_OP_UNARY_MINUS;
		else
			field_op = FIELD_OP_MINUS;
		break;
	case '+':
		field_op = FIELD_OP_PLUS;
		break;
	default:
		break;
	}

	return field_op;
}

static void __destroy_hist_field(struct hist_field *hist_field)
{
	kfree(hist_field->var.name);
	kfree(hist_field->name);
	kfree(hist_field->type);

	kfree(hist_field);
}

static void destroy_hist_field(struct hist_field *hist_field,
			       unsigned int level)
{
	unsigned int i;

	if (level > 3)
		return;

	if (!hist_field)
		return;

	if (hist_field->flags & HIST_FIELD_FL_VAR_REF)
		return; /* var refs will be destroyed separately */

	for (i = 0; i < HIST_FIELD_OPERANDS_MAX; i++)
		destroy_hist_field(hist_field->operands[i], level + 1);

	__destroy_hist_field(hist_field);
}

static struct hist_field *create_hist_field(struct hist_trigger_data *hist_data,
					    struct ftrace_event_field *field,
					    unsigned long flags,
					    char *var_name)
{
	struct hist_field *hist_field;

	if (field && is_function_field(field))
		return NULL;

	hist_field = kzalloc(sizeof(struct hist_field), GFP_KERNEL);
	if (!hist_field)
		return NULL;

	hist_field->hist_data = hist_data;

	if (flags & HIST_FIELD_FL_EXPR || flags & HIST_FIELD_FL_ALIAS)
		goto out; /* caller will populate */

	if (flags & HIST_FIELD_FL_VAR_REF) {
		hist_field->fn = hist_field_var_ref;
		goto out;
	}

	if (flags & HIST_FIELD_FL_HITCOUNT) {
		hist_field->fn = hist_field_counter;
		hist_field->size = sizeof(u64);
		hist_field->type = kstrdup("u64", GFP_KERNEL);
		if (!hist_field->type)
			goto free;
		goto out;
	}

	if (flags & HIST_FIELD_FL_STACKTRACE) {
		hist_field->fn = hist_field_none;
		goto out;
	}

	if (flags & HIST_FIELD_FL_LOG2) {
		unsigned long fl = flags & ~HIST_FIELD_FL_LOG2;
		hist_field->fn = hist_field_log2;
		hist_field->operands[0] = create_hist_field(hist_data, field, fl, NULL);
		hist_field->size = hist_field->operands[0]->size;
		hist_field->type = kstrdup(hist_field->operands[0]->type, GFP_KERNEL);
		if (!hist_field->type)
			goto free;
		goto out;
	}

	if (flags & HIST_FIELD_FL_TIMESTAMP) {
		hist_field->fn = hist_field_timestamp;
		hist_field->size = sizeof(u64);
		hist_field->type = kstrdup("u64", GFP_KERNEL);
		if (!hist_field->type)
			goto free;
		goto out;
	}

	if (flags & HIST_FIELD_FL_CPU) {
		hist_field->fn = hist_field_cpu;
		hist_field->size = sizeof(int);
		hist_field->type = kstrdup("unsigned int", GFP_KERNEL);
		if (!hist_field->type)
			goto free;
		goto out;
	}

	if (WARN_ON_ONCE(!field))
		goto out;

	if (is_string_field(field)) {
		flags |= HIST_FIELD_FL_STRING;

		hist_field->size = MAX_FILTER_STR_VAL;
		hist_field->type = kstrdup(field->type, GFP_KERNEL);
		if (!hist_field->type)
			goto free;

		if (field->filter_type == FILTER_STATIC_STRING)
			hist_field->fn = hist_field_string;
		else if (field->filter_type == FILTER_DYN_STRING)
			hist_field->fn = hist_field_dynstring;
		else
			hist_field->fn = hist_field_pstring;
	} else {
		hist_field->size = field->size;
		hist_field->is_signed = field->is_signed;
		hist_field->type = kstrdup(field->type, GFP_KERNEL);
		if (!hist_field->type)
			goto free;

		hist_field->fn = select_value_fn(field->size,
						 field->is_signed);
		if (!hist_field->fn) {
			destroy_hist_field(hist_field, 0);
			return NULL;
		}
	}
 out:
	hist_field->field = field;
	hist_field->flags = flags;

	if (var_name) {
		hist_field->var.name = kstrdup(var_name, GFP_KERNEL);
		if (!hist_field->var.name)
			goto free;
	}

	return hist_field;
 free:
	destroy_hist_field(hist_field, 0);
	return NULL;
}

static void destroy_hist_fields(struct hist_trigger_data *hist_data)
{
	unsigned int i;

	for (i = 0; i < HIST_FIELDS_MAX; i++) {
		if (hist_data->fields[i]) {
			destroy_hist_field(hist_data->fields[i], 0);
			hist_data->fields[i] = NULL;
		}
	}

	for (i = 0; i < hist_data->n_var_refs; i++) {
		WARN_ON(!(hist_data->var_refs[i]->flags & HIST_FIELD_FL_VAR_REF));
		__destroy_hist_field(hist_data->var_refs[i]);
		hist_data->var_refs[i] = NULL;
	}
}

static int init_var_ref(struct hist_field *ref_field,
			struct hist_field *var_field,
			char *system, char *event_name)
{
	int err = 0;

	ref_field->var.idx = var_field->var.idx;
	ref_field->var.hist_data = var_field->hist_data;
	ref_field->size = var_field->size;
	ref_field->is_signed = var_field->is_signed;
	ref_field->flags |= var_field->flags &
		(HIST_FIELD_FL_TIMESTAMP | HIST_FIELD_FL_TIMESTAMP_USECS);

	if (system) {
		ref_field->system = kstrdup(system, GFP_KERNEL);
		if (!ref_field->system)
			return -ENOMEM;
	}

	if (event_name) {
		ref_field->event_name = kstrdup(event_name, GFP_KERNEL);
		if (!ref_field->event_name) {
			err = -ENOMEM;
			goto free;
		}
	}

	if (var_field->var.name) {
		ref_field->name = kstrdup(var_field->var.name, GFP_KERNEL);
		if (!ref_field->name) {
			err = -ENOMEM;
			goto free;
		}
	} else if (var_field->name) {
		ref_field->name = kstrdup(var_field->name, GFP_KERNEL);
		if (!ref_field->name) {
			err = -ENOMEM;
			goto free;
		}
	}

	ref_field->type = kstrdup(var_field->type, GFP_KERNEL);
	if (!ref_field->type) {
		err = -ENOMEM;
		goto free;
	}
 out:
	return err;
 free:
	kfree(ref_field->system);
	kfree(ref_field->event_name);
	kfree(ref_field->name);

	goto out;
}

/**
 * create_var_ref - Create a variable reference and attach it to trigger
 * @hist_data: The trigger that will be referencing the variable
 * @var_field: The VAR field to create a reference to
 * @system: The optional system string
 * @event_name: The optional event_name string
 *
 * Given a variable hist_field, create a VAR_REF hist_field that
 * represents a reference to it.
 *
 * This function also adds the reference to the trigger that
 * now references the variable.
 *
 * Return: The VAR_REF field if successful, NULL if not
 */
static struct hist_field *create_var_ref(struct hist_trigger_data *hist_data,
					 struct hist_field *var_field,
					 char *system, char *event_name)
{
	unsigned long flags = HIST_FIELD_FL_VAR_REF;
	struct hist_field *ref_field;

	ref_field = create_hist_field(var_field->hist_data, NULL, flags, NULL);
	if (ref_field) {
		if (init_var_ref(ref_field, var_field, system, event_name)) {
			destroy_hist_field(ref_field, 0);
			return NULL;
		}

		hist_data->var_refs[hist_data->n_var_refs] = ref_field;
		ref_field->var_ref_idx = hist_data->n_var_refs++;
	}

	return ref_field;
}

static bool is_var_ref(char *var_name)
{
	if (!var_name || strlen(var_name) < 2 || var_name[0] != '$')
		return false;

	return true;
}

static char *field_name_from_var(struct hist_trigger_data *hist_data,
				 char *var_name)
{
	char *name, *field;
	unsigned int i;

	for (i = 0; i < hist_data->attrs->var_defs.n_vars; i++) {
		name = hist_data->attrs->var_defs.name[i];

		if (strcmp(var_name, name) == 0) {
			field = hist_data->attrs->var_defs.expr[i];
			if (contains_operator(field) || is_var_ref(field))
				continue;
			return field;
		}
	}

	return NULL;
}

static char *local_field_var_ref(struct hist_trigger_data *hist_data,
				 char *system, char *event_name,
				 char *var_name)
{
	struct trace_event_call *call;

	if (system && event_name) {
		call = hist_data->event_file->event_call;

		if (strcmp(system, call->class->system) != 0)
			return NULL;

		if (strcmp(event_name, trace_event_name(call)) != 0)
			return NULL;
	}

	if (!!system != !!event_name)
		return NULL;

	if (!is_var_ref(var_name))
		return NULL;

	var_name++;

	return field_name_from_var(hist_data, var_name);
}

static struct hist_field *parse_var_ref(struct hist_trigger_data *hist_data,
					char *system, char *event_name,
					char *var_name)
{
	struct hist_field *var_field = NULL, *ref_field = NULL;
	struct trace_array *tr = hist_data->event_file->tr;

	if (!is_var_ref(var_name))
		return NULL;

	var_name++;

	var_field = find_event_var(hist_data, system, event_name, var_name);
	if (var_field)
		ref_field = create_var_ref(hist_data, var_field,
					   system, event_name);

	if (!ref_field)
		hist_err(tr, HIST_ERR_VAR_NOT_FOUND, errpos(var_name));

	return ref_field;
}

static struct ftrace_event_field *
parse_field(struct hist_trigger_data *hist_data, struct trace_event_file *file,
	    char *field_str, unsigned long *flags)
{
	struct ftrace_event_field *field = NULL;
	char *field_name, *modifier, *str;
	struct trace_array *tr = file->tr;

	modifier = str = kstrdup(field_str, GFP_KERNEL);
	if (!modifier)
		return ERR_PTR(-ENOMEM);

	field_name = strsep(&modifier, ".");
	if (modifier) {
		if (strcmp(modifier, "hex") == 0)
			*flags |= HIST_FIELD_FL_HEX;
		else if (strcmp(modifier, "sym") == 0)
			*flags |= HIST_FIELD_FL_SYM;
		else if (strcmp(modifier, "sym-offset") == 0)
			*flags |= HIST_FIELD_FL_SYM_OFFSET;
		else if ((strcmp(modifier, "execname") == 0) &&
			 (strcmp(field_name, "common_pid") == 0))
			*flags |= HIST_FIELD_FL_EXECNAME;
		else if (strcmp(modifier, "syscall") == 0)
			*flags |= HIST_FIELD_FL_SYSCALL;
		else if (strcmp(modifier, "log2") == 0)
			*flags |= HIST_FIELD_FL_LOG2;
		else if (strcmp(modifier, "usecs") == 0)
			*flags |= HIST_FIELD_FL_TIMESTAMP_USECS;
		else {
			hist_err(tr, HIST_ERR_BAD_FIELD_MODIFIER, errpos(modifier));
			field = ERR_PTR(-EINVAL);
			goto out;
		}
	}

	if (strcmp(field_name, "common_timestamp") == 0) {
		*flags |= HIST_FIELD_FL_TIMESTAMP;
		hist_data->enable_timestamps = true;
		if (*flags & HIST_FIELD_FL_TIMESTAMP_USECS)
			hist_data->attrs->ts_in_usecs = true;
	} else if (strcmp(field_name, "cpu") == 0)
		*flags |= HIST_FIELD_FL_CPU;
	else {
		field = trace_find_event_field(file->event_call, field_name);
		if (!field || !field->size) {
			hist_err(tr, HIST_ERR_FIELD_NOT_FOUND, errpos(field_name));
			field = ERR_PTR(-EINVAL);
			goto out;
		}
	}
 out:
	kfree(str);

	return field;
}

static struct hist_field *create_alias(struct hist_trigger_data *hist_data,
				       struct hist_field *var_ref,
				       char *var_name)
{
	struct hist_field *alias = NULL;
	unsigned long flags = HIST_FIELD_FL_ALIAS | HIST_FIELD_FL_VAR;

	alias = create_hist_field(hist_data, NULL, flags, var_name);
	if (!alias)
		return NULL;

	alias->fn = var_ref->fn;
	alias->operands[0] = var_ref;

	if (init_var_ref(alias, var_ref, var_ref->system, var_ref->event_name)) {
		destroy_hist_field(alias, 0);
		return NULL;
	}

	return alias;
}

static struct hist_field *parse_atom(struct hist_trigger_data *hist_data,
				     struct trace_event_file *file, char *str,
				     unsigned long *flags, char *var_name)
{
	char *s, *ref_system = NULL, *ref_event = NULL, *ref_var = str;
	struct ftrace_event_field *field = NULL;
	struct hist_field *hist_field = NULL;
	int ret = 0;

	s = strchr(str, '.');
	if (s) {
		s = strchr(++s, '.');
		if (s) {
			ref_system = strsep(&str, ".");
			if (!str) {
				ret = -EINVAL;
				goto out;
			}
			ref_event = strsep(&str, ".");
			if (!str) {
				ret = -EINVAL;
				goto out;
			}
			ref_var = str;
		}
	}

	s = local_field_var_ref(hist_data, ref_system, ref_event, ref_var);
	if (!s) {
		hist_field = parse_var_ref(hist_data, ref_system,
					   ref_event, ref_var);
		if (hist_field) {
			if (var_name) {
				hist_field = create_alias(hist_data, hist_field, var_name);
				if (!hist_field) {
					ret = -ENOMEM;
					goto out;
				}
			}
			return hist_field;
		}
	} else
		str = s;

	field = parse_field(hist_data, file, str, flags);
	if (IS_ERR(field)) {
		ret = PTR_ERR(field);
		goto out;
	}

	hist_field = create_hist_field(hist_data, field, *flags, var_name);
	if (!hist_field) {
		ret = -ENOMEM;
		goto out;
	}

	return hist_field;
 out:
	return ERR_PTR(ret);
}

static struct hist_field *parse_expr(struct hist_trigger_data *hist_data,
				     struct trace_event_file *file,
				     char *str, unsigned long flags,
				     char *var_name, unsigned int level);

static struct hist_field *parse_unary(struct hist_trigger_data *hist_data,
				      struct trace_event_file *file,
				      char *str, unsigned long flags,
				      char *var_name, unsigned int level)
{
	struct hist_field *operand1, *expr = NULL;
	unsigned long operand_flags;
	int ret = 0;
	char *s;

	/* we support only -(xxx) i.e. explicit parens required */

	if (level > 3) {
		hist_err(file->tr, HIST_ERR_TOO_MANY_SUBEXPR, errpos(str));
		ret = -EINVAL;
		goto free;
	}

	str++; /* skip leading '-' */

	s = strchr(str, '(');
	if (s)
		str++;
	else {
		ret = -EINVAL;
		goto free;
	}

	s = strrchr(str, ')');
	if (s)
		*s = '\0';
	else {
		ret = -EINVAL; /* no closing ')' */
		goto free;
	}

	flags |= HIST_FIELD_FL_EXPR;
	expr = create_hist_field(hist_data, NULL, flags, var_name);
	if (!expr) {
		ret = -ENOMEM;
		goto free;
	}

	operand_flags = 0;
	operand1 = parse_expr(hist_data, file, str, operand_flags, NULL, ++level);
	if (IS_ERR(operand1)) {
		ret = PTR_ERR(operand1);
		goto free;
	}

	expr->flags |= operand1->flags &
		(HIST_FIELD_FL_TIMESTAMP | HIST_FIELD_FL_TIMESTAMP_USECS);
	expr->fn = hist_field_unary_minus;
	expr->operands[0] = operand1;
	expr->operator = FIELD_OP_UNARY_MINUS;
	expr->name = expr_str(expr, 0);
	expr->type = kstrdup(operand1->type, GFP_KERNEL);
	if (!expr->type) {
		ret = -ENOMEM;
		goto free;
	}

	return expr;
 free:
	destroy_hist_field(expr, 0);
	return ERR_PTR(ret);
}

static int check_expr_operands(struct trace_array *tr,
			       struct hist_field *operand1,
			       struct hist_field *operand2)
{
	unsigned long operand1_flags = operand1->flags;
	unsigned long operand2_flags = operand2->flags;

	if ((operand1_flags & HIST_FIELD_FL_VAR_REF) ||
	    (operand1_flags & HIST_FIELD_FL_ALIAS)) {
		struct hist_field *var;

		var = find_var_field(operand1->var.hist_data, operand1->name);
		if (!var)
			return -EINVAL;
		operand1_flags = var->flags;
	}

	if ((operand2_flags & HIST_FIELD_FL_VAR_REF) ||
	    (operand2_flags & HIST_FIELD_FL_ALIAS)) {
		struct hist_field *var;

		var = find_var_field(operand2->var.hist_data, operand2->name);
		if (!var)
			return -EINVAL;
		operand2_flags = var->flags;
	}

	if ((operand1_flags & HIST_FIELD_FL_TIMESTAMP_USECS) !=
	    (operand2_flags & HIST_FIELD_FL_TIMESTAMP_USECS)) {
		hist_err(tr, HIST_ERR_TIMESTAMP_MISMATCH, 0);
		return -EINVAL;
	}

	return 0;
}

static struct hist_field *parse_expr(struct hist_trigger_data *hist_data,
				     struct trace_event_file *file,
				     char *str, unsigned long flags,
				     char *var_name, unsigned int level)
{
	struct hist_field *operand1 = NULL, *operand2 = NULL, *expr = NULL;
	unsigned long operand_flags;
	int field_op, ret = -EINVAL;
	char *sep, *operand1_str;

	if (level > 3) {
		hist_err(file->tr, HIST_ERR_TOO_MANY_SUBEXPR, errpos(str));
		return ERR_PTR(-EINVAL);
	}

	field_op = contains_operator(str);

	if (field_op == FIELD_OP_NONE)
		return parse_atom(hist_data, file, str, &flags, var_name);

	if (field_op == FIELD_OP_UNARY_MINUS)
		return parse_unary(hist_data, file, str, flags, var_name, ++level);

	switch (field_op) {
	case FIELD_OP_MINUS:
		sep = "-";
		break;
	case FIELD_OP_PLUS:
		sep = "+";
		break;
	default:
		goto free;
	}

	operand1_str = strsep(&str, sep);
	if (!operand1_str || !str)
		goto free;

	operand_flags = 0;
	operand1 = parse_atom(hist_data, file, operand1_str,
			      &operand_flags, NULL);
	if (IS_ERR(operand1)) {
		ret = PTR_ERR(operand1);
		operand1 = NULL;
		goto free;
	}

	/* rest of string could be another expression e.g. b+c in a+b+c */
	operand_flags = 0;
	operand2 = parse_expr(hist_data, file, str, operand_flags, NULL, ++level);
	if (IS_ERR(operand2)) {
		ret = PTR_ERR(operand2);
		operand2 = NULL;
		goto free;
	}

	ret = check_expr_operands(file->tr, operand1, operand2);
	if (ret)
		goto free;

	flags |= HIST_FIELD_FL_EXPR;

	flags |= operand1->flags &
		(HIST_FIELD_FL_TIMESTAMP | HIST_FIELD_FL_TIMESTAMP_USECS);

	expr = create_hist_field(hist_data, NULL, flags, var_name);
	if (!expr) {
		ret = -ENOMEM;
		goto free;
	}

	operand1->read_once = true;
	operand2->read_once = true;

	expr->operands[0] = operand1;
	expr->operands[1] = operand2;
	expr->operator = field_op;
	expr->name = expr_str(expr, 0);
	expr->type = kstrdup(operand1->type, GFP_KERNEL);
	if (!expr->type) {
		ret = -ENOMEM;
		goto free;
	}

	switch (field_op) {
	case FIELD_OP_MINUS:
		expr->fn = hist_field_minus;
		break;
	case FIELD_OP_PLUS:
		expr->fn = hist_field_plus;
		break;
	default:
		ret = -EINVAL;
		goto free;
	}

	return expr;
 free:
	destroy_hist_field(operand1, 0);
	destroy_hist_field(operand2, 0);
	destroy_hist_field(expr, 0);

	return ERR_PTR(ret);
}

static char *find_trigger_filter(struct hist_trigger_data *hist_data,
				 struct trace_event_file *file)
{
	struct event_trigger_data *test;

	list_for_each_entry_rcu(test, &file->triggers, list) {
		if (test->cmd_ops->trigger_type == ETT_EVENT_HIST) {
			if (test->private_data == hist_data)
				return test->filter_str;
		}
	}

	return NULL;
}

static struct event_command trigger_hist_cmd;
static int event_hist_trigger_func(struct event_command *cmd_ops,
				   struct trace_event_file *file,
				   char *glob, char *cmd, char *param);

static bool compatible_keys(struct hist_trigger_data *target_hist_data,
			    struct hist_trigger_data *hist_data,
			    unsigned int n_keys)
{
	struct hist_field *target_hist_field, *hist_field;
	unsigned int n, i, j;

	if (hist_data->n_fields - hist_data->n_vals != n_keys)
		return false;

	i = hist_data->n_vals;
	j = target_hist_data->n_vals;

	for (n = 0; n < n_keys; n++) {
		hist_field = hist_data->fields[i + n];
		target_hist_field = target_hist_data->fields[j + n];

		if (strcmp(hist_field->type, target_hist_field->type) != 0)
			return false;
		if (hist_field->size != target_hist_field->size)
			return false;
		if (hist_field->is_signed != target_hist_field->is_signed)
			return false;
	}

	return true;
}

static struct hist_trigger_data *
find_compatible_hist(struct hist_trigger_data *target_hist_data,
		     struct trace_event_file *file)
{
	struct hist_trigger_data *hist_data;
	struct event_trigger_data *test;
	unsigned int n_keys;

	n_keys = target_hist_data->n_fields - target_hist_data->n_vals;

	list_for_each_entry_rcu(test, &file->triggers, list) {
		if (test->cmd_ops->trigger_type == ETT_EVENT_HIST) {
			hist_data = test->private_data;

			if (compatible_keys(target_hist_data, hist_data, n_keys))
				return hist_data;
		}
	}

	return NULL;
}

static struct trace_event_file *event_file(struct trace_array *tr,
					   char *system, char *event_name)
{
	struct trace_event_file *file;

	file = __find_event_file(tr, system, event_name);
	if (!file)
		return ERR_PTR(-EINVAL);

	return file;
}

static struct hist_field *
find_synthetic_field_var(struct hist_trigger_data *target_hist_data,
			 char *system, char *event_name, char *field_name)
{
	struct hist_field *event_var;
	char *synthetic_name;

	synthetic_name = kzalloc(MAX_FILTER_STR_VAL, GFP_KERNEL);
	if (!synthetic_name)
		return ERR_PTR(-ENOMEM);

	strcpy(synthetic_name, "synthetic_");
	strcat(synthetic_name, field_name);

	event_var = find_event_var(target_hist_data, system, event_name, synthetic_name);

	kfree(synthetic_name);

	return event_var;
}

/**
 * create_field_var_hist - Automatically create a histogram and var for a field
 * @target_hist_data: The target hist trigger
 * @subsys_name: Optional subsystem name
 * @event_name: Optional event name
 * @field_name: The name of the field (and the resulting variable)
 *
 * Hist trigger actions fetch data from variables, not directly from
 * events.  However, for convenience, users are allowed to directly
 * specify an event field in an action, which will be automatically
 * converted into a variable on their behalf.

 * If a user specifies a field on an event that isn't the event the
 * histogram currently being defined (the target event histogram), the
 * only way that can be accomplished is if a new hist trigger is
 * created and the field variable defined on that.
 *
 * This function creates a new histogram compatible with the target
 * event (meaning a histogram with the same key as the target
 * histogram), and creates a variable for the specified field, but
 * with 'synthetic_' prepended to the variable name in order to avoid
 * collision with normal field variables.
 *
 * Return: The variable created for the field.
 */
static struct hist_field *
create_field_var_hist(struct hist_trigger_data *target_hist_data,
		      char *subsys_name, char *event_name, char *field_name)
{
	struct trace_array *tr = target_hist_data->event_file->tr;
	struct hist_field *event_var = ERR_PTR(-EINVAL);
	struct hist_trigger_data *hist_data;
	unsigned int i, n, first = true;
	struct field_var_hist *var_hist;
	struct trace_event_file *file;
	struct hist_field *key_field;
	char *saved_filter;
	char *cmd;
	int ret;

	if (target_hist_data->n_field_var_hists >= SYNTH_FIELDS_MAX) {
<<<<<<< HEAD
		hist_err_event("trace action: Too many field variables defined: ",
			       subsys_name, event_name, field_name);
=======
		hist_err(tr, HIST_ERR_TOO_MANY_FIELD_VARS, errpos(field_name));
>>>>>>> 0ecfebd2
		return ERR_PTR(-EINVAL);
	}

	file = event_file(tr, subsys_name, event_name);

	if (IS_ERR(file)) {
<<<<<<< HEAD
		hist_err_event("trace action: Event file not found: ",
			       subsys_name, event_name, field_name);
=======
		hist_err(tr, HIST_ERR_EVENT_FILE_NOT_FOUND, errpos(field_name));
>>>>>>> 0ecfebd2
		ret = PTR_ERR(file);
		return ERR_PTR(ret);
	}

	/*
	 * Look for a histogram compatible with target.  We'll use the
	 * found histogram specification to create a new matching
	 * histogram with our variable on it.  target_hist_data is not
	 * yet a registered histogram so we can't use that.
	 */
	hist_data = find_compatible_hist(target_hist_data, file);
	if (!hist_data) {
<<<<<<< HEAD
		hist_err_event("trace action: Matching event histogram not found: ",
			       subsys_name, event_name, field_name);
=======
		hist_err(tr, HIST_ERR_HIST_NOT_FOUND, errpos(field_name));
>>>>>>> 0ecfebd2
		return ERR_PTR(-EINVAL);
	}

	/* See if a synthetic field variable has already been created */
	event_var = find_synthetic_field_var(target_hist_data, subsys_name,
					     event_name, field_name);
	if (!IS_ERR_OR_NULL(event_var))
		return event_var;

	var_hist = kzalloc(sizeof(*var_hist), GFP_KERNEL);
	if (!var_hist)
		return ERR_PTR(-ENOMEM);

	cmd = kzalloc(MAX_FILTER_STR_VAL, GFP_KERNEL);
	if (!cmd) {
		kfree(var_hist);
		return ERR_PTR(-ENOMEM);
	}

	/* Use the same keys as the compatible histogram */
	strcat(cmd, "keys=");

	for_each_hist_key_field(i, hist_data) {
		key_field = hist_data->fields[i];
		if (!first)
			strcat(cmd, ",");
		strcat(cmd, key_field->field->name);
		first = false;
	}

	/* Create the synthetic field variable specification */
	strcat(cmd, ":synthetic_");
	strcat(cmd, field_name);
	strcat(cmd, "=");
	strcat(cmd, field_name);

	/* Use the same filter as the compatible histogram */
	saved_filter = find_trigger_filter(hist_data, file);
	if (saved_filter) {
		strcat(cmd, " if ");
		strcat(cmd, saved_filter);
	}

	var_hist->cmd = kstrdup(cmd, GFP_KERNEL);
	if (!var_hist->cmd) {
		kfree(cmd);
		kfree(var_hist);
		return ERR_PTR(-ENOMEM);
	}

	/* Save the compatible histogram information */
	var_hist->hist_data = hist_data;

	/* Create the new histogram with our variable */
	ret = event_hist_trigger_func(&trigger_hist_cmd, file,
				      "", "hist", cmd);
	if (ret) {
		kfree(cmd);
		kfree(var_hist->cmd);
		kfree(var_hist);
<<<<<<< HEAD
		hist_err_event("trace action: Couldn't create histogram for field: ",
			       subsys_name, event_name, field_name);
=======
		hist_err(tr, HIST_ERR_HIST_CREATE_FAIL, errpos(field_name));
>>>>>>> 0ecfebd2
		return ERR_PTR(ret);
	}

	kfree(cmd);

	/* If we can't find the variable, something went wrong */
	event_var = find_synthetic_field_var(target_hist_data, subsys_name,
					     event_name, field_name);
	if (IS_ERR_OR_NULL(event_var)) {
		kfree(var_hist->cmd);
		kfree(var_hist);
<<<<<<< HEAD
		hist_err_event("trace action: Couldn't find synthetic variable: ",
			       subsys_name, event_name, field_name);
=======
		hist_err(tr, HIST_ERR_SYNTH_VAR_NOT_FOUND, errpos(field_name));
>>>>>>> 0ecfebd2
		return ERR_PTR(-EINVAL);
	}

	n = target_hist_data->n_field_var_hists;
	target_hist_data->field_var_hists[n] = var_hist;
	target_hist_data->n_field_var_hists++;

	return event_var;
}

static struct hist_field *
find_target_event_var(struct hist_trigger_data *hist_data,
		      char *subsys_name, char *event_name, char *var_name)
{
	struct trace_event_file *file = hist_data->event_file;
	struct hist_field *hist_field = NULL;

	if (subsys_name) {
		struct trace_event_call *call;

		if (!event_name)
			return NULL;

		call = file->event_call;

		if (strcmp(subsys_name, call->class->system) != 0)
			return NULL;

		if (strcmp(event_name, trace_event_name(call)) != 0)
			return NULL;
	}

	hist_field = find_var_field(hist_data, var_name);

	return hist_field;
}

static inline void __update_field_vars(struct tracing_map_elt *elt,
				       struct ring_buffer_event *rbe,
				       void *rec,
				       struct field_var **field_vars,
				       unsigned int n_field_vars,
				       unsigned int field_var_str_start)
{
	struct hist_elt_data *elt_data = elt->private_data;
	unsigned int i, j, var_idx;
	u64 var_val;

	for (i = 0, j = field_var_str_start; i < n_field_vars; i++) {
		struct field_var *field_var = field_vars[i];
		struct hist_field *var = field_var->var;
		struct hist_field *val = field_var->val;

		var_val = val->fn(val, elt, rbe, rec);
		var_idx = var->var.idx;

		if (val->flags & HIST_FIELD_FL_STRING) {
			char *str = elt_data->field_var_str[j++];
			char *val_str = (char *)(uintptr_t)var_val;

			strscpy(str, val_str, STR_VAR_LEN_MAX);
			var_val = (u64)(uintptr_t)str;
		}
		tracing_map_set_var(elt, var_idx, var_val);
	}
}

static void update_field_vars(struct hist_trigger_data *hist_data,
			      struct tracing_map_elt *elt,
			      struct ring_buffer_event *rbe,
			      void *rec)
{
	__update_field_vars(elt, rbe, rec, hist_data->field_vars,
			    hist_data->n_field_vars, 0);
}

static void save_track_data_vars(struct hist_trigger_data *hist_data,
				 struct tracing_map_elt *elt, void *rec,
				 struct ring_buffer_event *rbe, void *key,
				 struct action_data *data, u64 *var_ref_vals)
{
	__update_field_vars(elt, rbe, rec, hist_data->save_vars,
			    hist_data->n_save_vars, hist_data->n_field_var_str);
}

static struct hist_field *create_var(struct hist_trigger_data *hist_data,
				     struct trace_event_file *file,
				     char *name, int size, const char *type)
{
	struct hist_field *var;
	int idx;

	if (find_var(hist_data, file, name) && !hist_data->remove) {
		var = ERR_PTR(-EINVAL);
		goto out;
	}

	var = kzalloc(sizeof(struct hist_field), GFP_KERNEL);
	if (!var) {
		var = ERR_PTR(-ENOMEM);
		goto out;
	}

	idx = tracing_map_add_var(hist_data->map);
	if (idx < 0) {
		kfree(var);
		var = ERR_PTR(-EINVAL);
		goto out;
	}

	var->flags = HIST_FIELD_FL_VAR;
	var->var.idx = idx;
	var->var.hist_data = var->hist_data = hist_data;
	var->size = size;
	var->var.name = kstrdup(name, GFP_KERNEL);
	var->type = kstrdup(type, GFP_KERNEL);
	if (!var->var.name || !var->type) {
		kfree(var->var.name);
		kfree(var->type);
		kfree(var);
		var = ERR_PTR(-ENOMEM);
	}
 out:
	return var;
}

static struct field_var *create_field_var(struct hist_trigger_data *hist_data,
					  struct trace_event_file *file,
					  char *field_name)
{
	struct hist_field *val = NULL, *var = NULL;
	unsigned long flags = HIST_FIELD_FL_VAR;
	struct trace_array *tr = file->tr;
	struct field_var *field_var;
	int ret = 0;

	if (hist_data->n_field_vars >= SYNTH_FIELDS_MAX) {
		hist_err(tr, HIST_ERR_TOO_MANY_FIELD_VARS, errpos(field_name));
		ret = -EINVAL;
		goto err;
	}

	val = parse_atom(hist_data, file, field_name, &flags, NULL);
	if (IS_ERR(val)) {
		hist_err(tr, HIST_ERR_FIELD_VAR_PARSE_FAIL, errpos(field_name));
		ret = PTR_ERR(val);
		goto err;
	}

	var = create_var(hist_data, file, field_name, val->size, val->type);
	if (IS_ERR(var)) {
		hist_err(tr, HIST_ERR_VAR_CREATE_FIND_FAIL, errpos(field_name));
		kfree(val);
		ret = PTR_ERR(var);
		goto err;
	}

	field_var = kzalloc(sizeof(struct field_var), GFP_KERNEL);
	if (!field_var) {
		kfree(val);
		kfree(var);
		ret =  -ENOMEM;
		goto err;
	}

	field_var->var = var;
	field_var->val = val;
 out:
	return field_var;
 err:
	field_var = ERR_PTR(ret);
	goto out;
}

/**
 * create_target_field_var - Automatically create a variable for a field
 * @target_hist_data: The target hist trigger
 * @subsys_name: Optional subsystem name
 * @event_name: Optional event name
 * @var_name: The name of the field (and the resulting variable)
 *
 * Hist trigger actions fetch data from variables, not directly from
 * events.  However, for convenience, users are allowed to directly
 * specify an event field in an action, which will be automatically
 * converted into a variable on their behalf.

 * This function creates a field variable with the name var_name on
 * the hist trigger currently being defined on the target event.  If
 * subsys_name and event_name are specified, this function simply
 * verifies that they do in fact match the target event subsystem and
 * event name.
 *
 * Return: The variable created for the field.
 */
static struct field_var *
create_target_field_var(struct hist_trigger_data *target_hist_data,
			char *subsys_name, char *event_name, char *var_name)
{
	struct trace_event_file *file = target_hist_data->event_file;

	if (subsys_name) {
		struct trace_event_call *call;

		if (!event_name)
			return NULL;

		call = file->event_call;

		if (strcmp(subsys_name, call->class->system) != 0)
			return NULL;

		if (strcmp(event_name, trace_event_name(call)) != 0)
			return NULL;
	}

	return create_field_var(target_hist_data, file, var_name);
}

static bool check_track_val_max(u64 track_val, u64 var_val)
{
	if (var_val <= track_val)
		return false;

	return true;
}

static bool check_track_val_changed(u64 track_val, u64 var_val)
<<<<<<< HEAD
{
	if (var_val == track_val)
		return false;

	return true;
}

static u64 get_track_val(struct hist_trigger_data *hist_data,
			 struct tracing_map_elt *elt,
			 struct action_data *data)
{
	unsigned int track_var_idx = data->track_data.track_var->var.idx;
	u64 track_val;

	track_val = tracing_map_read_var(elt, track_var_idx);

	return track_val;
}

static void save_track_val(struct hist_trigger_data *hist_data,
			   struct tracing_map_elt *elt,
			   struct action_data *data, u64 var_val)
{
	unsigned int track_var_idx = data->track_data.track_var->var.idx;

	tracing_map_set_var(elt, track_var_idx, var_val);
}

static void save_track_data(struct hist_trigger_data *hist_data,
			    struct tracing_map_elt *elt, void *rec,
			    struct ring_buffer_event *rbe, void *key,
			    struct action_data *data, u64 *var_ref_vals)
{
	if (data->track_data.save_data)
		data->track_data.save_data(hist_data, elt, rec, rbe, key, data, var_ref_vals);
}

static bool check_track_val(struct tracing_map_elt *elt,
			    struct action_data *data,
			    u64 var_val)
{
	struct hist_trigger_data *hist_data;
	u64 track_val;

	hist_data = data->track_data.track_var->hist_data;
	track_val = get_track_val(hist_data, elt, data);

	return data->track_data.check_val(track_val, var_val);
}

#ifdef CONFIG_TRACER_SNAPSHOT
static bool cond_snapshot_update(struct trace_array *tr, void *cond_data)
{
	/* called with tr->max_lock held */
	struct track_data *track_data = tr->cond_snapshot->cond_data;
	struct hist_elt_data *elt_data, *track_elt_data;
	struct snapshot_context *context = cond_data;
	u64 track_val;

	if (!track_data)
		return false;

	track_val = get_track_val(track_data->hist_data, context->elt,
				  track_data->action_data);

	track_data->track_val = track_val;
	memcpy(track_data->key, context->key, track_data->key_len);

	elt_data = context->elt->private_data;
	track_elt_data = track_data->elt.private_data;
	if (elt_data->comm)
		strncpy(track_elt_data->comm, elt_data->comm, TASK_COMM_LEN);

	track_data->updated = true;

	return true;
}

static void save_track_data_snapshot(struct hist_trigger_data *hist_data,
				     struct tracing_map_elt *elt, void *rec,
				     struct ring_buffer_event *rbe, void *key,
				     struct action_data *data,
				     u64 *var_ref_vals)
{
	struct trace_event_file *file = hist_data->event_file;
	struct snapshot_context context;

	context.elt = elt;
	context.key = key;

	tracing_snapshot_cond(file->tr, &context);
}

=======
{
	if (var_val == track_val)
		return false;

	return true;
}

static u64 get_track_val(struct hist_trigger_data *hist_data,
			 struct tracing_map_elt *elt,
			 struct action_data *data)
{
	unsigned int track_var_idx = data->track_data.track_var->var.idx;
	u64 track_val;

	track_val = tracing_map_read_var(elt, track_var_idx);

	return track_val;
}

static void save_track_val(struct hist_trigger_data *hist_data,
			   struct tracing_map_elt *elt,
			   struct action_data *data, u64 var_val)
{
	unsigned int track_var_idx = data->track_data.track_var->var.idx;

	tracing_map_set_var(elt, track_var_idx, var_val);
}

static void save_track_data(struct hist_trigger_data *hist_data,
			    struct tracing_map_elt *elt, void *rec,
			    struct ring_buffer_event *rbe, void *key,
			    struct action_data *data, u64 *var_ref_vals)
{
	if (data->track_data.save_data)
		data->track_data.save_data(hist_data, elt, rec, rbe, key, data, var_ref_vals);
}

static bool check_track_val(struct tracing_map_elt *elt,
			    struct action_data *data,
			    u64 var_val)
{
	struct hist_trigger_data *hist_data;
	u64 track_val;

	hist_data = data->track_data.track_var->hist_data;
	track_val = get_track_val(hist_data, elt, data);

	return data->track_data.check_val(track_val, var_val);
}

#ifdef CONFIG_TRACER_SNAPSHOT
static bool cond_snapshot_update(struct trace_array *tr, void *cond_data)
{
	/* called with tr->max_lock held */
	struct track_data *track_data = tr->cond_snapshot->cond_data;
	struct hist_elt_data *elt_data, *track_elt_data;
	struct snapshot_context *context = cond_data;
	struct action_data *action;
	u64 track_val;

	if (!track_data)
		return false;

	action = track_data->action_data;

	track_val = get_track_val(track_data->hist_data, context->elt,
				  track_data->action_data);

	if (!action->track_data.check_val(track_data->track_val, track_val))
		return false;

	track_data->track_val = track_val;
	memcpy(track_data->key, context->key, track_data->key_len);

	elt_data = context->elt->private_data;
	track_elt_data = track_data->elt.private_data;
	if (elt_data->comm)
		strncpy(track_elt_data->comm, elt_data->comm, TASK_COMM_LEN);

	track_data->updated = true;

	return true;
}

static void save_track_data_snapshot(struct hist_trigger_data *hist_data,
				     struct tracing_map_elt *elt, void *rec,
				     struct ring_buffer_event *rbe, void *key,
				     struct action_data *data,
				     u64 *var_ref_vals)
{
	struct trace_event_file *file = hist_data->event_file;
	struct snapshot_context context;

	context.elt = elt;
	context.key = key;

	tracing_snapshot_cond(file->tr, &context);
}

>>>>>>> 0ecfebd2
static void hist_trigger_print_key(struct seq_file *m,
				   struct hist_trigger_data *hist_data,
				   void *key,
				   struct tracing_map_elt *elt);
<<<<<<< HEAD

static struct action_data *snapshot_action(struct hist_trigger_data *hist_data)
{
	unsigned int i;

	if (!hist_data->n_actions)
		return NULL;

	for (i = 0; i < hist_data->n_actions; i++) {
		struct action_data *data = hist_data->actions[i];

		if (data->action == ACTION_SNAPSHOT)
			return data;
	}

	return NULL;
}

static void track_data_snapshot_print(struct seq_file *m,
				      struct hist_trigger_data *hist_data)
{
	struct trace_event_file *file = hist_data->event_file;
	struct track_data *track_data;
	struct action_data *action;

	track_data = tracing_cond_snapshot_data(file->tr);
	if (!track_data)
		return;

	if (!track_data->updated)
		return;

	action = snapshot_action(hist_data);
	if (!action)
		return;

	seq_puts(m, "\nSnapshot taken (see tracing/snapshot).  Details:\n");
	seq_printf(m, "\ttriggering value { %s(%s) }: %10llu",
		   action->handler == HANDLER_ONMAX ? "onmax" : "onchange",
		   action->track_data.var_str, track_data->track_val);

	seq_puts(m, "\ttriggered by event with key: ");
	hist_trigger_print_key(m, hist_data, track_data->key, &track_data->elt);
	seq_putc(m, '\n');
}
#else
static bool cond_snapshot_update(struct trace_array *tr, void *cond_data)
{
	return false;
}
static void save_track_data_snapshot(struct hist_trigger_data *hist_data,
				     struct tracing_map_elt *elt, void *rec,
				     struct ring_buffer_event *rbe, void *key,
				     struct action_data *data,
				     u64 *var_ref_vals) {}
static void track_data_snapshot_print(struct seq_file *m,
				      struct hist_trigger_data *hist_data) {}
#endif /* CONFIG_TRACER_SNAPSHOT */

static void track_data_print(struct seq_file *m,
			     struct hist_trigger_data *hist_data,
			     struct tracing_map_elt *elt,
			     struct action_data *data)
{
	u64 track_val = get_track_val(hist_data, elt, data);
	unsigned int i, save_var_idx;

	if (data->handler == HANDLER_ONMAX)
		seq_printf(m, "\n\tmax: %10llu", track_val);
	else if (data->handler == HANDLER_ONCHANGE)
		seq_printf(m, "\n\tchanged: %10llu", track_val);

	if (data->action == ACTION_SNAPSHOT)
		return;

=======

static struct action_data *snapshot_action(struct hist_trigger_data *hist_data)
{
	unsigned int i;

	if (!hist_data->n_actions)
		return NULL;

	for (i = 0; i < hist_data->n_actions; i++) {
		struct action_data *data = hist_data->actions[i];

		if (data->action == ACTION_SNAPSHOT)
			return data;
	}

	return NULL;
}

static void track_data_snapshot_print(struct seq_file *m,
				      struct hist_trigger_data *hist_data)
{
	struct trace_event_file *file = hist_data->event_file;
	struct track_data *track_data;
	struct action_data *action;

	track_data = tracing_cond_snapshot_data(file->tr);
	if (!track_data)
		return;

	if (!track_data->updated)
		return;

	action = snapshot_action(hist_data);
	if (!action)
		return;

	seq_puts(m, "\nSnapshot taken (see tracing/snapshot).  Details:\n");
	seq_printf(m, "\ttriggering value { %s(%s) }: %10llu",
		   action->handler == HANDLER_ONMAX ? "onmax" : "onchange",
		   action->track_data.var_str, track_data->track_val);

	seq_puts(m, "\ttriggered by event with key: ");
	hist_trigger_print_key(m, hist_data, track_data->key, &track_data->elt);
	seq_putc(m, '\n');
}
#else
static bool cond_snapshot_update(struct trace_array *tr, void *cond_data)
{
	return false;
}
static void save_track_data_snapshot(struct hist_trigger_data *hist_data,
				     struct tracing_map_elt *elt, void *rec,
				     struct ring_buffer_event *rbe, void *key,
				     struct action_data *data,
				     u64 *var_ref_vals) {}
static void track_data_snapshot_print(struct seq_file *m,
				      struct hist_trigger_data *hist_data) {}
#endif /* CONFIG_TRACER_SNAPSHOT */

static void track_data_print(struct seq_file *m,
			     struct hist_trigger_data *hist_data,
			     struct tracing_map_elt *elt,
			     struct action_data *data)
{
	u64 track_val = get_track_val(hist_data, elt, data);
	unsigned int i, save_var_idx;

	if (data->handler == HANDLER_ONMAX)
		seq_printf(m, "\n\tmax: %10llu", track_val);
	else if (data->handler == HANDLER_ONCHANGE)
		seq_printf(m, "\n\tchanged: %10llu", track_val);

	if (data->action == ACTION_SNAPSHOT)
		return;

>>>>>>> 0ecfebd2
	for (i = 0; i < hist_data->n_save_vars; i++) {
		struct hist_field *save_val = hist_data->save_vars[i]->val;
		struct hist_field *save_var = hist_data->save_vars[i]->var;
		u64 val;

		save_var_idx = save_var->var.idx;

		val = tracing_map_read_var(elt, save_var_idx);

		if (save_val->flags & HIST_FIELD_FL_STRING) {
			seq_printf(m, "  %s: %-32s", save_var->var.name,
				   (char *)(uintptr_t)(val));
		} else
			seq_printf(m, "  %s: %10llu", save_var->var.name, val);
	}
}

static void ontrack_action(struct hist_trigger_data *hist_data,
			   struct tracing_map_elt *elt, void *rec,
			   struct ring_buffer_event *rbe, void *key,
			   struct action_data *data, u64 *var_ref_vals)
{
	u64 var_val = var_ref_vals[data->track_data.var_ref->var_ref_idx];

	if (check_track_val(elt, data, var_val)) {
		save_track_val(hist_data, elt, data, var_val);
		save_track_data(hist_data, elt, rec, rbe, key, data, var_ref_vals);
	}
<<<<<<< HEAD
}

static void action_data_destroy(struct action_data *data)
=======
}

static void action_data_destroy(struct action_data *data)
{
	unsigned int i;

	lockdep_assert_held(&event_mutex);

	kfree(data->action_name);

	for (i = 0; i < data->n_params; i++)
		kfree(data->params[i]);

	if (data->synth_event)
		data->synth_event->ref--;

	kfree(data->synth_event_name);

	kfree(data);
}

static void track_data_destroy(struct hist_trigger_data *hist_data,
			       struct action_data *data)
>>>>>>> 0ecfebd2
{
	struct trace_event_file *file = hist_data->event_file;

<<<<<<< HEAD
	lockdep_assert_held(&event_mutex);

	kfree(data->action_name);
=======
	destroy_hist_field(data->track_data.track_var, 0);

	if (data->action == ACTION_SNAPSHOT) {
		struct track_data *track_data;
>>>>>>> 0ecfebd2

		track_data = tracing_cond_snapshot_data(file->tr);
		if (track_data && track_data->hist_data == hist_data) {
			tracing_snapshot_cond_disable(file->tr);
			track_data_free(track_data);
		}
	}

<<<<<<< HEAD
	if (data->synth_event)
		data->synth_event->ref--;

	kfree(data->synth_event_name);

	kfree(data);
}

static void track_data_destroy(struct hist_trigger_data *hist_data,
			       struct action_data *data)
=======
	kfree(data->track_data.var_str);

	action_data_destroy(data);
}

static int action_create(struct hist_trigger_data *hist_data,
			 struct action_data *data);

static int track_data_create(struct hist_trigger_data *hist_data,
			     struct action_data *data)
>>>>>>> 0ecfebd2
{
	struct hist_field *var_field, *ref_field, *track_var = NULL;
	struct trace_event_file *file = hist_data->event_file;
<<<<<<< HEAD

	destroy_hist_field(data->track_data.track_var, 0);

	if (data->action == ACTION_SNAPSHOT) {
		struct track_data *track_data;

		track_data = tracing_cond_snapshot_data(file->tr);
		if (track_data && track_data->hist_data == hist_data) {
			tracing_snapshot_cond_disable(file->tr);
			track_data_free(track_data);
		}
	}

	kfree(data->track_data.var_str);

	action_data_destroy(data);
}

static int action_create(struct hist_trigger_data *hist_data,
			 struct action_data *data);

static int track_data_create(struct hist_trigger_data *hist_data,
			     struct action_data *data)
{
	struct hist_field *var_field, *ref_field, *track_var = NULL;
	struct trace_event_file *file = hist_data->event_file;
=======
	struct trace_array *tr = file->tr;
>>>>>>> 0ecfebd2
	char *track_data_var_str;
	int ret = 0;

	track_data_var_str = data->track_data.var_str;
	if (track_data_var_str[0] != '$') {
<<<<<<< HEAD
		hist_err("For onmax(x) or onchange(x), x must be a variable: ", track_data_var_str);
=======
		hist_err(tr, HIST_ERR_ONX_NOT_VAR, errpos(track_data_var_str));
>>>>>>> 0ecfebd2
		return -EINVAL;
	}
	track_data_var_str++;

	var_field = find_target_event_var(hist_data, NULL, NULL, track_data_var_str);
	if (!var_field) {
<<<<<<< HEAD
		hist_err("Couldn't find onmax or onchange variable: ", track_data_var_str);
=======
		hist_err(tr, HIST_ERR_ONX_VAR_NOT_FOUND, errpos(track_data_var_str));
>>>>>>> 0ecfebd2
		return -EINVAL;
	}

	ref_field = create_var_ref(hist_data, var_field, NULL, NULL);
	if (!ref_field)
		return -ENOMEM;

	data->track_data.var_ref = ref_field;

	if (data->handler == HANDLER_ONMAX)
		track_var = create_var(hist_data, file, "__max", sizeof(u64), "u64");
	if (IS_ERR(track_var)) {
<<<<<<< HEAD
		hist_err("Couldn't create onmax variable: ", "__max");
=======
		hist_err(tr, HIST_ERR_ONX_VAR_CREATE_FAIL, 0);
>>>>>>> 0ecfebd2
		ret = PTR_ERR(track_var);
		goto out;
	}

	if (data->handler == HANDLER_ONCHANGE)
		track_var = create_var(hist_data, file, "__change", sizeof(u64), "u64");
	if (IS_ERR(track_var)) {
<<<<<<< HEAD
		hist_err("Couldn't create onchange variable: ", "__change");
=======
		hist_err(tr, HIST_ERR_ONX_VAR_CREATE_FAIL, 0);
>>>>>>> 0ecfebd2
		ret = PTR_ERR(track_var);
		goto out;
	}
	data->track_data.track_var = track_var;

	ret = action_create(hist_data, data);
 out:
	return ret;
}

static int parse_action_params(struct trace_array *tr, char *params,
			       struct action_data *data)
{
	char *param, *saved_param;
	bool first_param = true;
	int ret = 0;

	while (params) {
		if (data->n_params >= SYNTH_FIELDS_MAX) {
<<<<<<< HEAD
			hist_err("Too many action params", "");
=======
			hist_err(tr, HIST_ERR_TOO_MANY_PARAMS, 0);
>>>>>>> 0ecfebd2
			goto out;
		}

		param = strsep(&params, ",");
		if (!param) {
<<<<<<< HEAD
			hist_err("No action param found", "");
=======
			hist_err(tr, HIST_ERR_PARAM_NOT_FOUND, 0);
>>>>>>> 0ecfebd2
			ret = -EINVAL;
			goto out;
		}

		param = strstrip(param);
		if (strlen(param) < 2) {
			hist_err(tr, HIST_ERR_INVALID_PARAM, errpos(param));
			ret = -EINVAL;
			goto out;
		}

		saved_param = kstrdup(param, GFP_KERNEL);
		if (!saved_param) {
			ret = -ENOMEM;
			goto out;
		}

		if (first_param && data->use_trace_keyword) {
			data->synth_event_name = saved_param;
			first_param = false;
			continue;
		}
		first_param = false;

		data->params[data->n_params++] = saved_param;
	}
 out:
	return ret;
}

<<<<<<< HEAD
static int action_parse(char *str, struct action_data *data,
=======
static int action_parse(struct trace_array *tr, char *str, struct action_data *data,
>>>>>>> 0ecfebd2
			enum handler_id handler)
{
	char *action_name;
	int ret = 0;

	strsep(&str, ".");
	if (!str) {
<<<<<<< HEAD
		hist_err("action parsing: No action found", "");
=======
		hist_err(tr, HIST_ERR_ACTION_NOT_FOUND, 0);
>>>>>>> 0ecfebd2
		ret = -EINVAL;
		goto out;
	}

	action_name = strsep(&str, "(");
	if (!action_name || !str) {
<<<<<<< HEAD
		hist_err("action parsing: No action found", "");
=======
		hist_err(tr, HIST_ERR_ACTION_NOT_FOUND, 0);
>>>>>>> 0ecfebd2
		ret = -EINVAL;
		goto out;
	}

	if (str_has_prefix(action_name, "save")) {
		char *params = strsep(&str, ")");

		if (!params) {
<<<<<<< HEAD
			hist_err("action parsing: No params found for %s", "save");
=======
			hist_err(tr, HIST_ERR_NO_SAVE_PARAMS, 0);
>>>>>>> 0ecfebd2
			ret = -EINVAL;
			goto out;
		}

		ret = parse_action_params(tr, params, data);
		if (ret)
			goto out;

		if (handler == HANDLER_ONMAX)
			data->track_data.check_val = check_track_val_max;
		else if (handler == HANDLER_ONCHANGE)
			data->track_data.check_val = check_track_val_changed;
		else {
<<<<<<< HEAD
			hist_err("action parsing: Handler doesn't support action: ", action_name);
=======
			hist_err(tr, HIST_ERR_ACTION_MISMATCH, errpos(action_name));
>>>>>>> 0ecfebd2
			ret = -EINVAL;
			goto out;
		}

		data->track_data.save_data = save_track_data_vars;
		data->fn = ontrack_action;
		data->action = ACTION_SAVE;
	} else if (str_has_prefix(action_name, "snapshot")) {
		char *params = strsep(&str, ")");

		if (!str) {
<<<<<<< HEAD
			hist_err("action parsing: No closing paren found: %s", params);
=======
			hist_err(tr, HIST_ERR_NO_CLOSING_PAREN, errpos(params));
>>>>>>> 0ecfebd2
			ret = -EINVAL;
			goto out;
		}

		if (handler == HANDLER_ONMAX)
			data->track_data.check_val = check_track_val_max;
		else if (handler == HANDLER_ONCHANGE)
			data->track_data.check_val = check_track_val_changed;
		else {
<<<<<<< HEAD
			hist_err("action parsing: Handler doesn't support action: ", action_name);
=======
			hist_err(tr, HIST_ERR_ACTION_MISMATCH, errpos(action_name));
>>>>>>> 0ecfebd2
			ret = -EINVAL;
			goto out;
		}

		data->track_data.save_data = save_track_data_snapshot;
		data->fn = ontrack_action;
		data->action = ACTION_SNAPSHOT;
	} else {
		char *params = strsep(&str, ")");

		if (str_has_prefix(action_name, "trace"))
			data->use_trace_keyword = true;

		if (params) {
<<<<<<< HEAD
			ret = parse_action_params(params, data);
=======
			ret = parse_action_params(tr, params, data);
>>>>>>> 0ecfebd2
			if (ret)
				goto out;
		}

		if (handler == HANDLER_ONMAX)
			data->track_data.check_val = check_track_val_max;
		else if (handler == HANDLER_ONCHANGE)
			data->track_data.check_val = check_track_val_changed;

		if (handler != HANDLER_ONMATCH) {
			data->track_data.save_data = action_trace;
			data->fn = ontrack_action;
		} else
			data->fn = action_trace;

		data->action = ACTION_TRACE;
	}

	data->action_name = kstrdup(action_name, GFP_KERNEL);
	if (!data->action_name) {
		ret = -ENOMEM;
		goto out;
	}

	data->handler = handler;
 out:
	return ret;
}

static struct action_data *track_data_parse(struct hist_trigger_data *hist_data,
					    char *str, enum handler_id handler)
{
	struct action_data *data;
	int ret = -EINVAL;
	char *var_str;

	data = kzalloc(sizeof(*data), GFP_KERNEL);
	if (!data)
		return ERR_PTR(-ENOMEM);

	var_str = strsep(&str, ")");
	if (!var_str || !str) {
		ret = -EINVAL;
		goto free;
	}

	data->track_data.var_str = kstrdup(var_str, GFP_KERNEL);
	if (!data->track_data.var_str) {
		ret = -ENOMEM;
		goto free;
	}

<<<<<<< HEAD
	ret = action_parse(str, data, handler);
=======
	ret = action_parse(hist_data->event_file->tr, str, data, handler);
>>>>>>> 0ecfebd2
	if (ret)
		goto free;
 out:
	return data;
 free:
	track_data_destroy(hist_data, data);
	data = ERR_PTR(ret);
	goto out;
}

static void onmatch_destroy(struct action_data *data)
{
	kfree(data->match_data.event);
	kfree(data->match_data.event_system);

	action_data_destroy(data);
}

static void destroy_field_var(struct field_var *field_var)
{
	if (!field_var)
		return;

	destroy_hist_field(field_var->var, 0);
	destroy_hist_field(field_var->val, 0);

	kfree(field_var);
}

static void destroy_field_vars(struct hist_trigger_data *hist_data)
{
	unsigned int i;

	for (i = 0; i < hist_data->n_field_vars; i++)
		destroy_field_var(hist_data->field_vars[i]);
}

static void save_field_var(struct hist_trigger_data *hist_data,
			   struct field_var *field_var)
{
	hist_data->field_vars[hist_data->n_field_vars++] = field_var;

	if (field_var->val->flags & HIST_FIELD_FL_STRING)
		hist_data->n_field_var_str++;
}


static int check_synth_field(struct synth_event *event,
			     struct hist_field *hist_field,
			     unsigned int field_pos)
{
	struct synth_field *field;

	if (field_pos >= event->n_fields)
		return -EINVAL;

	field = event->fields[field_pos];

	if (strcmp(field->type, hist_field->type) != 0)
		return -EINVAL;

	return 0;
}

static struct hist_field *
trace_action_find_var(struct hist_trigger_data *hist_data,
		      struct action_data *data,
		      char *system, char *event, char *var)
{
	struct trace_array *tr = hist_data->event_file->tr;
	struct hist_field *hist_field;

	var++; /* skip '$' */

	hist_field = find_target_event_var(hist_data, system, event, var);
	if (!hist_field) {
		if (!system && data->handler == HANDLER_ONMATCH) {
			system = data->match_data.event_system;
			event = data->match_data.event;
		}

		hist_field = find_event_var(hist_data, system, event, var);
	}

	if (!hist_field)
<<<<<<< HEAD
		hist_err_event("trace action: Couldn't find param: $", system, event, var);
=======
		hist_err(tr, HIST_ERR_PARAM_NOT_FOUND, errpos(var));
>>>>>>> 0ecfebd2

	return hist_field;
}

static struct hist_field *
trace_action_create_field_var(struct hist_trigger_data *hist_data,
			      struct action_data *data, char *system,
			      char *event, char *var)
{
	struct hist_field *hist_field = NULL;
	struct field_var *field_var;

	/*
	 * First try to create a field var on the target event (the
	 * currently being defined).  This will create a variable for
	 * unqualified fields on the target event, or if qualified,
	 * target fields that have qualified names matching the target.
	 */
	field_var = create_target_field_var(hist_data, system, event, var);

	if (field_var && !IS_ERR(field_var)) {
		save_field_var(hist_data, field_var);
		hist_field = field_var->var;
	} else {
		field_var = NULL;
		/*
		 * If no explicit system.event is specfied, default to
		 * looking for fields on the onmatch(system.event.xxx)
		 * event.
		 */
		if (!system && data->handler == HANDLER_ONMATCH) {
			system = data->match_data.event_system;
			event = data->match_data.event;
		}

		/*
		 * At this point, we're looking at a field on another
		 * event.  Because we can't modify a hist trigger on
		 * another event to add a variable for a field, we need
		 * to create a new trigger on that event and create the
		 * variable at the same time.
		 */
		hist_field = create_field_var_hist(hist_data, system, event, var);
		if (IS_ERR(hist_field))
			goto free;
	}
 out:
	return hist_field;
 free:
	destroy_field_var(field_var);
	hist_field = NULL;
	goto out;
}

static int trace_action_create(struct hist_trigger_data *hist_data,
			       struct action_data *data)
{
	struct trace_array *tr = hist_data->event_file->tr;
	char *event_name, *param, *system = NULL;
	struct hist_field *hist_field, *var_ref;
	unsigned int i, var_ref_idx;
	unsigned int field_pos = 0;
	struct synth_event *event;
	char *synth_event_name;
	int ret = 0;

	lockdep_assert_held(&event_mutex);

	if (data->use_trace_keyword)
		synth_event_name = data->synth_event_name;
	else
		synth_event_name = data->action_name;

	event = find_synth_event(synth_event_name);
	if (!event) {
<<<<<<< HEAD
		hist_err("trace action: Couldn't find synthetic event: ", synth_event_name);
=======
		hist_err(tr, HIST_ERR_SYNTH_EVENT_NOT_FOUND, errpos(synth_event_name));
>>>>>>> 0ecfebd2
		return -EINVAL;
	}

	event->ref++;

	var_ref_idx = hist_data->n_var_refs;

	for (i = 0; i < data->n_params; i++) {
		char *p;

		p = param = kstrdup(data->params[i], GFP_KERNEL);
		if (!param) {
			ret = -ENOMEM;
			goto err;
		}

		system = strsep(&param, ".");
		if (!param) {
			param = (char *)system;
			system = event_name = NULL;
		} else {
			event_name = strsep(&param, ".");
			if (!param) {
				kfree(p);
				ret = -EINVAL;
				goto err;
			}
		}

		if (param[0] == '$')
			hist_field = trace_action_find_var(hist_data, data,
							   system, event_name,
							   param);
		else
			hist_field = trace_action_create_field_var(hist_data,
								   data,
								   system,
								   event_name,
								   param);

		if (!hist_field) {
			kfree(p);
			ret = -EINVAL;
			goto err;
		}

		if (check_synth_field(event, hist_field, field_pos) == 0) {
			var_ref = create_var_ref(hist_data, hist_field,
						 system, event_name);
			if (!var_ref) {
				kfree(p);
				ret = -ENOMEM;
				goto err;
			}

			field_pos++;
			kfree(p);
			continue;
		}

<<<<<<< HEAD
		hist_err_event("trace action: Param type doesn't match synthetic event field type: ",
			       system, event_name, param);
=======
		hist_err(tr, HIST_ERR_SYNTH_TYPE_MISMATCH, errpos(param));
>>>>>>> 0ecfebd2
		kfree(p);
		ret = -EINVAL;
		goto err;
	}

	if (field_pos != event->n_fields) {
<<<<<<< HEAD
		hist_err("trace action: Param count doesn't match synthetic event field count: ", event->name);
=======
		hist_err(tr, HIST_ERR_SYNTH_COUNT_MISMATCH, errpos(event->name));
>>>>>>> 0ecfebd2
		ret = -EINVAL;
		goto err;
	}

	data->synth_event = event;
	data->var_ref_idx = var_ref_idx;
 out:
	return ret;
 err:
	event->ref--;

	goto out;
}

static int action_create(struct hist_trigger_data *hist_data,
			 struct action_data *data)
{
	struct trace_event_file *file = hist_data->event_file;
<<<<<<< HEAD
=======
	struct trace_array *tr = file->tr;
>>>>>>> 0ecfebd2
	struct track_data *track_data;
	struct field_var *field_var;
	unsigned int i;
	char *param;
	int ret = 0;

	if (data->action == ACTION_TRACE)
		return trace_action_create(hist_data, data);

	if (data->action == ACTION_SNAPSHOT) {
		track_data = track_data_alloc(hist_data->key_size, data, hist_data);
		if (IS_ERR(track_data)) {
			ret = PTR_ERR(track_data);
			goto out;
		}

		ret = tracing_snapshot_cond_enable(file->tr, track_data,
						   cond_snapshot_update);
		if (ret)
			track_data_free(track_data);

		goto out;
	}

	if (data->action == ACTION_SAVE) {
		if (hist_data->n_save_vars) {
			ret = -EEXIST;
<<<<<<< HEAD
			hist_err("save action: Can't have more than one save() action per hist", "");
=======
			hist_err(tr, HIST_ERR_TOO_MANY_SAVE_ACTIONS, 0);
>>>>>>> 0ecfebd2
			goto out;
		}

		for (i = 0; i < data->n_params; i++) {
			param = kstrdup(data->params[i], GFP_KERNEL);
			if (!param) {
				ret = -ENOMEM;
				goto out;
			}

			field_var = create_target_field_var(hist_data, NULL, NULL, param);
			if (IS_ERR(field_var)) {
<<<<<<< HEAD
				hist_err("save action: Couldn't create field variable: ", param);
=======
				hist_err(tr, HIST_ERR_FIELD_VAR_CREATE_FAIL,
					 errpos(param));
>>>>>>> 0ecfebd2
				ret = PTR_ERR(field_var);
				kfree(param);
				goto out;
			}

			hist_data->save_vars[hist_data->n_save_vars++] = field_var;
			if (field_var->val->flags & HIST_FIELD_FL_STRING)
				hist_data->n_save_var_str++;
			kfree(param);
		}
	}
 out:
	return ret;
}

static int onmatch_create(struct hist_trigger_data *hist_data,
			  struct action_data *data)
{
	return action_create(hist_data, data);
}

static struct action_data *onmatch_parse(struct trace_array *tr, char *str)
{
	char *match_event, *match_event_system;
	struct action_data *data;
	int ret = -EINVAL;

	data = kzalloc(sizeof(*data), GFP_KERNEL);
	if (!data)
		return ERR_PTR(-ENOMEM);

	match_event = strsep(&str, ")");
	if (!match_event || !str) {
		hist_err(tr, HIST_ERR_NO_CLOSING_PAREN, errpos(match_event));
		goto free;
	}

	match_event_system = strsep(&match_event, ".");
	if (!match_event) {
		hist_err(tr, HIST_ERR_SUBSYS_NOT_FOUND, errpos(match_event_system));
		goto free;
	}

	if (IS_ERR(event_file(tr, match_event_system, match_event))) {
		hist_err(tr, HIST_ERR_INVALID_SUBSYS_EVENT, errpos(match_event));
		goto free;
	}

	data->match_data.event = kstrdup(match_event, GFP_KERNEL);
	if (!data->match_data.event) {
		ret = -ENOMEM;
		goto free;
	}

	data->match_data.event_system = kstrdup(match_event_system, GFP_KERNEL);
	if (!data->match_data.event_system) {
		ret = -ENOMEM;
		goto free;
	}

<<<<<<< HEAD
	ret = action_parse(str, data, HANDLER_ONMATCH);
=======
	ret = action_parse(tr, str, data, HANDLER_ONMATCH);
>>>>>>> 0ecfebd2
	if (ret)
		goto free;
 out:
	return data;
 free:
	onmatch_destroy(data);
	data = ERR_PTR(ret);
	goto out;
}

static int create_hitcount_val(struct hist_trigger_data *hist_data)
{
	hist_data->fields[HITCOUNT_IDX] =
		create_hist_field(hist_data, NULL, HIST_FIELD_FL_HITCOUNT, NULL);
	if (!hist_data->fields[HITCOUNT_IDX])
		return -ENOMEM;

	hist_data->n_vals++;
	hist_data->n_fields++;

	if (WARN_ON(hist_data->n_vals > TRACING_MAP_VALS_MAX))
		return -EINVAL;

	return 0;
}

static int __create_val_field(struct hist_trigger_data *hist_data,
			      unsigned int val_idx,
			      struct trace_event_file *file,
			      char *var_name, char *field_str,
			      unsigned long flags)
{
	struct hist_field *hist_field;
	int ret = 0;

	hist_field = parse_expr(hist_data, file, field_str, flags, var_name, 0);
	if (IS_ERR(hist_field)) {
		ret = PTR_ERR(hist_field);
		goto out;
	}

	hist_data->fields[val_idx] = hist_field;

	++hist_data->n_vals;
	++hist_data->n_fields;

	if (WARN_ON(hist_data->n_vals > TRACING_MAP_VALS_MAX + TRACING_MAP_VARS_MAX))
		ret = -EINVAL;
 out:
	return ret;
}

static int create_val_field(struct hist_trigger_data *hist_data,
			    unsigned int val_idx,
			    struct trace_event_file *file,
			    char *field_str)
{
	if (WARN_ON(val_idx >= TRACING_MAP_VALS_MAX))
		return -EINVAL;

	return __create_val_field(hist_data, val_idx, file, NULL, field_str, 0);
}

static int create_var_field(struct hist_trigger_data *hist_data,
			    unsigned int val_idx,
			    struct trace_event_file *file,
			    char *var_name, char *expr_str)
{
	struct trace_array *tr = hist_data->event_file->tr;
	unsigned long flags = 0;

	if (WARN_ON(val_idx >= TRACING_MAP_VALS_MAX + TRACING_MAP_VARS_MAX))
		return -EINVAL;

	if (find_var(hist_data, file, var_name) && !hist_data->remove) {
		hist_err(tr, HIST_ERR_DUPLICATE_VAR, errpos(var_name));
		return -EINVAL;
	}

	flags |= HIST_FIELD_FL_VAR;
	hist_data->n_vars++;
	if (WARN_ON(hist_data->n_vars > TRACING_MAP_VARS_MAX))
		return -EINVAL;

	return __create_val_field(hist_data, val_idx, file, var_name, expr_str, flags);
}

static int create_val_fields(struct hist_trigger_data *hist_data,
			     struct trace_event_file *file)
{
	char *fields_str, *field_str;
	unsigned int i, j = 1;
	int ret;

	ret = create_hitcount_val(hist_data);
	if (ret)
		goto out;

	fields_str = hist_data->attrs->vals_str;
	if (!fields_str)
		goto out;

	strsep(&fields_str, "=");
	if (!fields_str)
		goto out;

	for (i = 0, j = 1; i < TRACING_MAP_VALS_MAX &&
		     j < TRACING_MAP_VALS_MAX; i++) {
		field_str = strsep(&fields_str, ",");
		if (!field_str)
			break;

		if (strcmp(field_str, "hitcount") == 0)
			continue;

		ret = create_val_field(hist_data, j++, file, field_str);
		if (ret)
			goto out;
	}

	if (fields_str && (strcmp(fields_str, "hitcount") != 0))
		ret = -EINVAL;
 out:
	return ret;
}

static int create_key_field(struct hist_trigger_data *hist_data,
			    unsigned int key_idx,
			    unsigned int key_offset,
			    struct trace_event_file *file,
			    char *field_str)
{
	struct trace_array *tr = hist_data->event_file->tr;
	struct hist_field *hist_field = NULL;
	unsigned long flags = 0;
	unsigned int key_size;
	int ret = 0;

	if (WARN_ON(key_idx >= HIST_FIELDS_MAX))
		return -EINVAL;

	flags |= HIST_FIELD_FL_KEY;

	if (strcmp(field_str, "stacktrace") == 0) {
		flags |= HIST_FIELD_FL_STACKTRACE;
		key_size = sizeof(unsigned long) * HIST_STACKTRACE_DEPTH;
		hist_field = create_hist_field(hist_data, NULL, flags, NULL);
	} else {
		hist_field = parse_expr(hist_data, file, field_str, flags,
					NULL, 0);
		if (IS_ERR(hist_field)) {
			ret = PTR_ERR(hist_field);
			goto out;
		}

		if (field_has_hist_vars(hist_field, 0))	{
			hist_err(tr, HIST_ERR_INVALID_REF_KEY, errpos(field_str));
			destroy_hist_field(hist_field, 0);
			ret = -EINVAL;
			goto out;
		}

		key_size = hist_field->size;
	}

	hist_data->fields[key_idx] = hist_field;

	key_size = ALIGN(key_size, sizeof(u64));
	hist_data->fields[key_idx]->size = key_size;
	hist_data->fields[key_idx]->offset = key_offset;

	hist_data->key_size += key_size;

	if (hist_data->key_size > HIST_KEY_SIZE_MAX) {
		ret = -EINVAL;
		goto out;
	}

	hist_data->n_keys++;
	hist_data->n_fields++;

	if (WARN_ON(hist_data->n_keys > TRACING_MAP_KEYS_MAX))
		return -EINVAL;

	ret = key_size;
 out:
	return ret;
}

static int create_key_fields(struct hist_trigger_data *hist_data,
			     struct trace_event_file *file)
{
	unsigned int i, key_offset = 0, n_vals = hist_data->n_vals;
	char *fields_str, *field_str;
	int ret = -EINVAL;

	fields_str = hist_data->attrs->keys_str;
	if (!fields_str)
		goto out;

	strsep(&fields_str, "=");
	if (!fields_str)
		goto out;

	for (i = n_vals; i < n_vals + TRACING_MAP_KEYS_MAX; i++) {
		field_str = strsep(&fields_str, ",");
		if (!field_str)
			break;
		ret = create_key_field(hist_data, i, key_offset,
				       file, field_str);
		if (ret < 0)
			goto out;
		key_offset += ret;
	}
	if (fields_str) {
		ret = -EINVAL;
		goto out;
	}
	ret = 0;
 out:
	return ret;
}

static int create_var_fields(struct hist_trigger_data *hist_data,
			     struct trace_event_file *file)
{
	unsigned int i, j = hist_data->n_vals;
	int ret = 0;

	unsigned int n_vars = hist_data->attrs->var_defs.n_vars;

	for (i = 0; i < n_vars; i++) {
		char *var_name = hist_data->attrs->var_defs.name[i];
		char *expr = hist_data->attrs->var_defs.expr[i];

		ret = create_var_field(hist_data, j++, file, var_name, expr);
		if (ret)
			goto out;
	}
 out:
	return ret;
}

static void free_var_defs(struct hist_trigger_data *hist_data)
{
	unsigned int i;

	for (i = 0; i < hist_data->attrs->var_defs.n_vars; i++) {
		kfree(hist_data->attrs->var_defs.name[i]);
		kfree(hist_data->attrs->var_defs.expr[i]);
	}

	hist_data->attrs->var_defs.n_vars = 0;
}

static int parse_var_defs(struct hist_trigger_data *hist_data)
{
	struct trace_array *tr = hist_data->event_file->tr;
	char *s, *str, *var_name, *field_str;
	unsigned int i, j, n_vars = 0;
	int ret = 0;

	for (i = 0; i < hist_data->attrs->n_assignments; i++) {
		str = hist_data->attrs->assignment_str[i];
		for (j = 0; j < TRACING_MAP_VARS_MAX; j++) {
			field_str = strsep(&str, ",");
			if (!field_str)
				break;

			var_name = strsep(&field_str, "=");
			if (!var_name || !field_str) {
				hist_err(tr, HIST_ERR_MALFORMED_ASSIGNMENT,
					 errpos(var_name));
				ret = -EINVAL;
				goto free;
			}

			if (n_vars == TRACING_MAP_VARS_MAX) {
				hist_err(tr, HIST_ERR_TOO_MANY_VARS, errpos(var_name));
				ret = -EINVAL;
				goto free;
			}

			s = kstrdup(var_name, GFP_KERNEL);
			if (!s) {
				ret = -ENOMEM;
				goto free;
			}
			hist_data->attrs->var_defs.name[n_vars] = s;

			s = kstrdup(field_str, GFP_KERNEL);
			if (!s) {
				kfree(hist_data->attrs->var_defs.name[n_vars]);
				ret = -ENOMEM;
				goto free;
			}
			hist_data->attrs->var_defs.expr[n_vars++] = s;

			hist_data->attrs->var_defs.n_vars = n_vars;
		}
	}

	return ret;
 free:
	free_var_defs(hist_data);

	return ret;
}

static int create_hist_fields(struct hist_trigger_data *hist_data,
			      struct trace_event_file *file)
{
	int ret;

	ret = parse_var_defs(hist_data);
	if (ret)
		goto out;

	ret = create_val_fields(hist_data, file);
	if (ret)
		goto out;

	ret = create_var_fields(hist_data, file);
	if (ret)
		goto out;

	ret = create_key_fields(hist_data, file);
	if (ret)
		goto out;
 out:
	free_var_defs(hist_data);

	return ret;
}

static int is_descending(const char *str)
{
	if (!str)
		return 0;

	if (strcmp(str, "descending") == 0)
		return 1;

	if (strcmp(str, "ascending") == 0)
		return 0;

	return -EINVAL;
}

static int create_sort_keys(struct hist_trigger_data *hist_data)
{
	char *fields_str = hist_data->attrs->sort_key_str;
	struct tracing_map_sort_key *sort_key;
	int descending, ret = 0;
	unsigned int i, j, k;

	hist_data->n_sort_keys = 1; /* we always have at least one, hitcount */

	if (!fields_str)
		goto out;

	strsep(&fields_str, "=");
	if (!fields_str) {
		ret = -EINVAL;
		goto out;
	}

	for (i = 0; i < TRACING_MAP_SORT_KEYS_MAX; i++) {
		struct hist_field *hist_field;
		char *field_str, *field_name;
		const char *test_name;

		sort_key = &hist_data->sort_keys[i];

		field_str = strsep(&fields_str, ",");
		if (!field_str) {
			if (i == 0)
				ret = -EINVAL;
			break;
		}

		if ((i == TRACING_MAP_SORT_KEYS_MAX - 1) && fields_str) {
			ret = -EINVAL;
			break;
		}

		field_name = strsep(&field_str, ".");
		if (!field_name) {
			ret = -EINVAL;
			break;
		}

		if (strcmp(field_name, "hitcount") == 0) {
			descending = is_descending(field_str);
			if (descending < 0) {
				ret = descending;
				break;
			}
			sort_key->descending = descending;
			continue;
		}

		for (j = 1, k = 1; j < hist_data->n_fields; j++) {
			unsigned int idx;

			hist_field = hist_data->fields[j];
			if (hist_field->flags & HIST_FIELD_FL_VAR)
				continue;

			idx = k++;

			test_name = hist_field_name(hist_field, 0);

			if (strcmp(field_name, test_name) == 0) {
				sort_key->field_idx = idx;
				descending = is_descending(field_str);
				if (descending < 0) {
					ret = descending;
					goto out;
				}
				sort_key->descending = descending;
				break;
			}
		}
		if (j == hist_data->n_fields) {
			ret = -EINVAL;
			break;
		}
	}

	hist_data->n_sort_keys = i;
 out:
	return ret;
}

static void destroy_actions(struct hist_trigger_data *hist_data)
{
	unsigned int i;

	for (i = 0; i < hist_data->n_actions; i++) {
		struct action_data *data = hist_data->actions[i];

		if (data->handler == HANDLER_ONMATCH)
			onmatch_destroy(data);
		else if (data->handler == HANDLER_ONMAX ||
			 data->handler == HANDLER_ONCHANGE)
			track_data_destroy(hist_data, data);
		else
			kfree(data);
	}
}

static int parse_actions(struct hist_trigger_data *hist_data)
{
	struct trace_array *tr = hist_data->event_file->tr;
	struct action_data *data;
	unsigned int i;
	int ret = 0;
	char *str;
	int len;

	for (i = 0; i < hist_data->attrs->n_actions; i++) {
		str = hist_data->attrs->action_str[i];

		if ((len = str_has_prefix(str, "onmatch("))) {
			char *action_str = str + len;

			data = onmatch_parse(tr, action_str);
			if (IS_ERR(data)) {
				ret = PTR_ERR(data);
				break;
			}
		} else if ((len = str_has_prefix(str, "onmax("))) {
			char *action_str = str + len;

			data = track_data_parse(hist_data, action_str,
						HANDLER_ONMAX);
			if (IS_ERR(data)) {
				ret = PTR_ERR(data);
				break;
			}
		} else if ((len = str_has_prefix(str, "onchange("))) {
			char *action_str = str + len;

			data = track_data_parse(hist_data, action_str,
						HANDLER_ONCHANGE);
			if (IS_ERR(data)) {
				ret = PTR_ERR(data);
				break;
			}
		} else {
			ret = -EINVAL;
			break;
		}

		hist_data->actions[hist_data->n_actions++] = data;
	}

	return ret;
}

static int create_actions(struct hist_trigger_data *hist_data)
{
	struct action_data *data;
	unsigned int i;
	int ret = 0;

	for (i = 0; i < hist_data->attrs->n_actions; i++) {
		data = hist_data->actions[i];

		if (data->handler == HANDLER_ONMATCH) {
			ret = onmatch_create(hist_data, data);
			if (ret)
				break;
		} else if (data->handler == HANDLER_ONMAX ||
			   data->handler == HANDLER_ONCHANGE) {
			ret = track_data_create(hist_data, data);
			if (ret)
				break;
		} else {
			ret = -EINVAL;
			break;
		}
	}

	return ret;
}

static void print_actions(struct seq_file *m,
			  struct hist_trigger_data *hist_data,
			  struct tracing_map_elt *elt)
{
	unsigned int i;

	for (i = 0; i < hist_data->n_actions; i++) {
		struct action_data *data = hist_data->actions[i];

		if (data->action == ACTION_SNAPSHOT)
			continue;

		if (data->handler == HANDLER_ONMAX ||
		    data->handler == HANDLER_ONCHANGE)
			track_data_print(m, hist_data, elt, data);
	}
}

static void print_action_spec(struct seq_file *m,
			      struct hist_trigger_data *hist_data,
			      struct action_data *data)
{
	unsigned int i;

	if (data->action == ACTION_SAVE) {
		for (i = 0; i < hist_data->n_save_vars; i++) {
			seq_printf(m, "%s", hist_data->save_vars[i]->var->var.name);
			if (i < hist_data->n_save_vars - 1)
				seq_puts(m, ",");
		}
	} else if (data->action == ACTION_TRACE) {
		if (data->use_trace_keyword)
			seq_printf(m, "%s", data->synth_event_name);
		for (i = 0; i < data->n_params; i++) {
			if (i || data->use_trace_keyword)
				seq_puts(m, ",");
			seq_printf(m, "%s", data->params[i]);
		}
	}
}

static void print_track_data_spec(struct seq_file *m,
				  struct hist_trigger_data *hist_data,
				  struct action_data *data)
{
	if (data->handler == HANDLER_ONMAX)
		seq_puts(m, ":onmax(");
	else if (data->handler == HANDLER_ONCHANGE)
		seq_puts(m, ":onchange(");
	seq_printf(m, "%s", data->track_data.var_str);
	seq_printf(m, ").%s(", data->action_name);

	print_action_spec(m, hist_data, data);

	seq_puts(m, ")");
}

static void print_onmatch_spec(struct seq_file *m,
			       struct hist_trigger_data *hist_data,
			       struct action_data *data)
{
	seq_printf(m, ":onmatch(%s.%s).", data->match_data.event_system,
		   data->match_data.event);

	seq_printf(m, "%s(", data->action_name);

	print_action_spec(m, hist_data, data);

	seq_puts(m, ")");
}

static bool actions_match(struct hist_trigger_data *hist_data,
			  struct hist_trigger_data *hist_data_test)
{
	unsigned int i, j;

	if (hist_data->n_actions != hist_data_test->n_actions)
		return false;

	for (i = 0; i < hist_data->n_actions; i++) {
		struct action_data *data = hist_data->actions[i];
		struct action_data *data_test = hist_data_test->actions[i];
		char *action_name, *action_name_test;

		if (data->handler != data_test->handler)
			return false;
		if (data->action != data_test->action)
			return false;

		if (data->n_params != data_test->n_params)
			return false;

		for (j = 0; j < data->n_params; j++) {
			if (strcmp(data->params[j], data_test->params[j]) != 0)
				return false;
		}

		if (data->use_trace_keyword)
			action_name = data->synth_event_name;
		else
			action_name = data->action_name;

		if (data_test->use_trace_keyword)
			action_name_test = data_test->synth_event_name;
		else
			action_name_test = data_test->action_name;

		if (strcmp(action_name, action_name_test) != 0)
			return false;

		if (data->handler == HANDLER_ONMATCH) {
			if (strcmp(data->match_data.event_system,
				   data_test->match_data.event_system) != 0)
				return false;
			if (strcmp(data->match_data.event,
				   data_test->match_data.event) != 0)
				return false;
		} else if (data->handler == HANDLER_ONMAX ||
			   data->handler == HANDLER_ONCHANGE) {
			if (strcmp(data->track_data.var_str,
				   data_test->track_data.var_str) != 0)
				return false;
		}
	}

	return true;
}


static void print_actions_spec(struct seq_file *m,
			       struct hist_trigger_data *hist_data)
{
	unsigned int i;

	for (i = 0; i < hist_data->n_actions; i++) {
		struct action_data *data = hist_data->actions[i];

		if (data->handler == HANDLER_ONMATCH)
			print_onmatch_spec(m, hist_data, data);
		else if (data->handler == HANDLER_ONMAX ||
			 data->handler == HANDLER_ONCHANGE)
			print_track_data_spec(m, hist_data, data);
	}
}

static void destroy_field_var_hists(struct hist_trigger_data *hist_data)
{
	unsigned int i;

	for (i = 0; i < hist_data->n_field_var_hists; i++) {
		kfree(hist_data->field_var_hists[i]->cmd);
		kfree(hist_data->field_var_hists[i]);
	}
}

static void destroy_hist_data(struct hist_trigger_data *hist_data)
{
	if (!hist_data)
		return;

	destroy_hist_trigger_attrs(hist_data->attrs);
	destroy_hist_fields(hist_data);
	tracing_map_destroy(hist_data->map);

	destroy_actions(hist_data);
	destroy_field_vars(hist_data);
	destroy_field_var_hists(hist_data);

	kfree(hist_data);
}

static int create_tracing_map_fields(struct hist_trigger_data *hist_data)
{
	struct tracing_map *map = hist_data->map;
	struct ftrace_event_field *field;
	struct hist_field *hist_field;
	int i, idx = 0;

	for_each_hist_field(i, hist_data) {
		hist_field = hist_data->fields[i];
		if (hist_field->flags & HIST_FIELD_FL_KEY) {
			tracing_map_cmp_fn_t cmp_fn;

			field = hist_field->field;

			if (hist_field->flags & HIST_FIELD_FL_STACKTRACE)
				cmp_fn = tracing_map_cmp_none;
			else if (!field)
				cmp_fn = tracing_map_cmp_num(hist_field->size,
							     hist_field->is_signed);
			else if (is_string_field(field))
				cmp_fn = tracing_map_cmp_string;
			else
				cmp_fn = tracing_map_cmp_num(field->size,
							     field->is_signed);
			idx = tracing_map_add_key_field(map,
							hist_field->offset,
							cmp_fn);
		} else if (!(hist_field->flags & HIST_FIELD_FL_VAR))
			idx = tracing_map_add_sum_field(map);

		if (idx < 0)
			return idx;

		if (hist_field->flags & HIST_FIELD_FL_VAR) {
			idx = tracing_map_add_var(map);
			if (idx < 0)
				return idx;
			hist_field->var.idx = idx;
			hist_field->var.hist_data = hist_data;
		}
	}

	return 0;
}

static struct hist_trigger_data *
create_hist_data(unsigned int map_bits,
		 struct hist_trigger_attrs *attrs,
		 struct trace_event_file *file,
		 bool remove)
{
	const struct tracing_map_ops *map_ops = NULL;
	struct hist_trigger_data *hist_data;
	int ret = 0;

	hist_data = kzalloc(sizeof(*hist_data), GFP_KERNEL);
	if (!hist_data)
		return ERR_PTR(-ENOMEM);

	hist_data->attrs = attrs;
	hist_data->remove = remove;
	hist_data->event_file = file;

	ret = parse_actions(hist_data);
	if (ret)
		goto free;

	ret = create_hist_fields(hist_data, file);
	if (ret)
		goto free;

	ret = create_sort_keys(hist_data);
	if (ret)
		goto free;

	map_ops = &hist_trigger_elt_data_ops;

	hist_data->map = tracing_map_create(map_bits, hist_data->key_size,
					    map_ops, hist_data);
	if (IS_ERR(hist_data->map)) {
		ret = PTR_ERR(hist_data->map);
		hist_data->map = NULL;
		goto free;
	}

	ret = create_tracing_map_fields(hist_data);
	if (ret)
		goto free;
 out:
	return hist_data;
 free:
	hist_data->attrs = NULL;

	destroy_hist_data(hist_data);

	hist_data = ERR_PTR(ret);

	goto out;
}

static void hist_trigger_elt_update(struct hist_trigger_data *hist_data,
				    struct tracing_map_elt *elt, void *rec,
				    struct ring_buffer_event *rbe,
				    u64 *var_ref_vals)
{
	struct hist_elt_data *elt_data;
	struct hist_field *hist_field;
	unsigned int i, var_idx;
	u64 hist_val;

	elt_data = elt->private_data;
	elt_data->var_ref_vals = var_ref_vals;

	for_each_hist_val_field(i, hist_data) {
		hist_field = hist_data->fields[i];
		hist_val = hist_field->fn(hist_field, elt, rbe, rec);
		if (hist_field->flags & HIST_FIELD_FL_VAR) {
			var_idx = hist_field->var.idx;
			tracing_map_set_var(elt, var_idx, hist_val);
			continue;
		}
		tracing_map_update_sum(elt, i, hist_val);
	}

	for_each_hist_key_field(i, hist_data) {
		hist_field = hist_data->fields[i];
		if (hist_field->flags & HIST_FIELD_FL_VAR) {
			hist_val = hist_field->fn(hist_field, elt, rbe, rec);
			var_idx = hist_field->var.idx;
			tracing_map_set_var(elt, var_idx, hist_val);
		}
	}

	update_field_vars(hist_data, elt, rbe, rec);
}

static inline void add_to_key(char *compound_key, void *key,
			      struct hist_field *key_field, void *rec)
{
	size_t size = key_field->size;

	if (key_field->flags & HIST_FIELD_FL_STRING) {
		struct ftrace_event_field *field;

		field = key_field->field;
		if (field->filter_type == FILTER_DYN_STRING)
			size = *(u32 *)(rec + field->offset) >> 16;
		else if (field->filter_type == FILTER_PTR_STRING)
			size = strlen(key);
		else if (field->filter_type == FILTER_STATIC_STRING)
			size = field->size;

		/* ensure NULL-termination */
		if (size > key_field->size - 1)
			size = key_field->size - 1;

		strncpy(compound_key + key_field->offset, (char *)key, size);
	} else
		memcpy(compound_key + key_field->offset, key, size);
}

static void
hist_trigger_actions(struct hist_trigger_data *hist_data,
		     struct tracing_map_elt *elt, void *rec,
		     struct ring_buffer_event *rbe, void *key,
		     u64 *var_ref_vals)
{
	struct action_data *data;
	unsigned int i;

	for (i = 0; i < hist_data->n_actions; i++) {
		data = hist_data->actions[i];
		data->fn(hist_data, elt, rec, rbe, key, data, var_ref_vals);
	}
}

static void event_hist_trigger(struct event_trigger_data *data, void *rec,
			       struct ring_buffer_event *rbe)
{
	struct hist_trigger_data *hist_data = data->private_data;
	bool use_compound_key = (hist_data->n_keys > 1);
	unsigned long entries[HIST_STACKTRACE_DEPTH];
	u64 var_ref_vals[TRACING_MAP_VARS_MAX];
	char compound_key[HIST_KEY_SIZE_MAX];
	struct tracing_map_elt *elt = NULL;
	struct hist_field *key_field;
	u64 field_contents;
	void *key = NULL;
	unsigned int i;

	memset(compound_key, 0, hist_data->key_size);

	for_each_hist_key_field(i, hist_data) {
		key_field = hist_data->fields[i];

		if (key_field->flags & HIST_FIELD_FL_STACKTRACE) {
			memset(entries, 0, HIST_STACKTRACE_SIZE);
			stack_trace_save(entries, HIST_STACKTRACE_DEPTH,
					 HIST_STACKTRACE_SKIP);
			key = entries;
		} else {
			field_contents = key_field->fn(key_field, elt, rbe, rec);
			if (key_field->flags & HIST_FIELD_FL_STRING) {
				key = (void *)(unsigned long)field_contents;
				use_compound_key = true;
			} else
				key = (void *)&field_contents;
		}

		if (use_compound_key)
			add_to_key(compound_key, key, key_field, rec);
	}

	if (use_compound_key)
		key = compound_key;

	if (hist_data->n_var_refs &&
	    !resolve_var_refs(hist_data, key, var_ref_vals, false))
		return;

	elt = tracing_map_insert(hist_data->map, key);
	if (!elt)
		return;

	hist_trigger_elt_update(hist_data, elt, rec, rbe, var_ref_vals);

	if (resolve_var_refs(hist_data, key, var_ref_vals, true))
		hist_trigger_actions(hist_data, elt, rec, rbe, key, var_ref_vals);
}

static void hist_trigger_stacktrace_print(struct seq_file *m,
					  unsigned long *stacktrace_entries,
					  unsigned int max_entries)
{
	char str[KSYM_SYMBOL_LEN];
	unsigned int spaces = 8;
	unsigned int i;

	for (i = 0; i < max_entries; i++) {
		if (!stacktrace_entries[i])
			return;

		seq_printf(m, "%*c", 1 + spaces, ' ');
		sprint_symbol(str, stacktrace_entries[i]);
		seq_printf(m, "%s\n", str);
	}
}

static void hist_trigger_print_key(struct seq_file *m,
				   struct hist_trigger_data *hist_data,
				   void *key,
				   struct tracing_map_elt *elt)
{
	struct hist_field *key_field;
	char str[KSYM_SYMBOL_LEN];
	bool multiline = false;
	const char *field_name;
	unsigned int i;
	u64 uval;

	seq_puts(m, "{ ");

	for_each_hist_key_field(i, hist_data) {
		key_field = hist_data->fields[i];

		if (i > hist_data->n_vals)
			seq_puts(m, ", ");

		field_name = hist_field_name(key_field, 0);

		if (key_field->flags & HIST_FIELD_FL_HEX) {
			uval = *(u64 *)(key + key_field->offset);
			seq_printf(m, "%s: %llx", field_name, uval);
		} else if (key_field->flags & HIST_FIELD_FL_SYM) {
			uval = *(u64 *)(key + key_field->offset);
			sprint_symbol_no_offset(str, uval);
			seq_printf(m, "%s: [%llx] %-45s", field_name,
				   uval, str);
		} else if (key_field->flags & HIST_FIELD_FL_SYM_OFFSET) {
			uval = *(u64 *)(key + key_field->offset);
			sprint_symbol(str, uval);
			seq_printf(m, "%s: [%llx] %-55s", field_name,
				   uval, str);
		} else if (key_field->flags & HIST_FIELD_FL_EXECNAME) {
			struct hist_elt_data *elt_data = elt->private_data;
			char *comm;

			if (WARN_ON_ONCE(!elt_data))
				return;

			comm = elt_data->comm;

			uval = *(u64 *)(key + key_field->offset);
			seq_printf(m, "%s: %-16s[%10llu]", field_name,
				   comm, uval);
		} else if (key_field->flags & HIST_FIELD_FL_SYSCALL) {
			const char *syscall_name;

			uval = *(u64 *)(key + key_field->offset);
			syscall_name = get_syscall_name(uval);
			if (!syscall_name)
				syscall_name = "unknown_syscall";

			seq_printf(m, "%s: %-30s[%3llu]", field_name,
				   syscall_name, uval);
		} else if (key_field->flags & HIST_FIELD_FL_STACKTRACE) {
			seq_puts(m, "stacktrace:\n");
			hist_trigger_stacktrace_print(m,
						      key + key_field->offset,
						      HIST_STACKTRACE_DEPTH);
			multiline = true;
		} else if (key_field->flags & HIST_FIELD_FL_LOG2) {
			seq_printf(m, "%s: ~ 2^%-2llu", field_name,
				   *(u64 *)(key + key_field->offset));
		} else if (key_field->flags & HIST_FIELD_FL_STRING) {
			seq_printf(m, "%s: %-50s", field_name,
				   (char *)(key + key_field->offset));
		} else {
			uval = *(u64 *)(key + key_field->offset);
			seq_printf(m, "%s: %10llu", field_name, uval);
		}
	}

	if (!multiline)
		seq_puts(m, " ");

	seq_puts(m, "}");
}

static void hist_trigger_entry_print(struct seq_file *m,
				     struct hist_trigger_data *hist_data,
				     void *key,
				     struct tracing_map_elt *elt)
{
	const char *field_name;
	unsigned int i;

	hist_trigger_print_key(m, hist_data, key, elt);

	seq_printf(m, " hitcount: %10llu",
		   tracing_map_read_sum(elt, HITCOUNT_IDX));

	for (i = 1; i < hist_data->n_vals; i++) {
		field_name = hist_field_name(hist_data->fields[i], 0);

		if (hist_data->fields[i]->flags & HIST_FIELD_FL_VAR ||
		    hist_data->fields[i]->flags & HIST_FIELD_FL_EXPR)
			continue;

		if (hist_data->fields[i]->flags & HIST_FIELD_FL_HEX) {
			seq_printf(m, "  %s: %10llx", field_name,
				   tracing_map_read_sum(elt, i));
		} else {
			seq_printf(m, "  %s: %10llu", field_name,
				   tracing_map_read_sum(elt, i));
		}
	}

	print_actions(m, hist_data, elt);

	seq_puts(m, "\n");
}

static int print_entries(struct seq_file *m,
			 struct hist_trigger_data *hist_data)
{
	struct tracing_map_sort_entry **sort_entries = NULL;
	struct tracing_map *map = hist_data->map;
	int i, n_entries;

	n_entries = tracing_map_sort_entries(map, hist_data->sort_keys,
					     hist_data->n_sort_keys,
					     &sort_entries);
	if (n_entries < 0)
		return n_entries;

	for (i = 0; i < n_entries; i++)
		hist_trigger_entry_print(m, hist_data,
					 sort_entries[i]->key,
					 sort_entries[i]->elt);

	tracing_map_destroy_sort_entries(sort_entries, n_entries);

	return n_entries;
}

static void hist_trigger_show(struct seq_file *m,
			      struct event_trigger_data *data, int n)
{
	struct hist_trigger_data *hist_data;
	int n_entries;

	if (n > 0)
		seq_puts(m, "\n\n");

	seq_puts(m, "# event histogram\n#\n# trigger info: ");
	data->ops->print(m, data->ops, data);
	seq_puts(m, "#\n\n");

	hist_data = data->private_data;
	n_entries = print_entries(m, hist_data);
	if (n_entries < 0)
		n_entries = 0;

	track_data_snapshot_print(m, hist_data);

	seq_printf(m, "\nTotals:\n    Hits: %llu\n    Entries: %u\n    Dropped: %llu\n",
		   (u64)atomic64_read(&hist_data->map->hits),
		   n_entries, (u64)atomic64_read(&hist_data->map->drops));
}

static int hist_show(struct seq_file *m, void *v)
{
	struct event_trigger_data *data;
	struct trace_event_file *event_file;
	int n = 0, ret = 0;

	mutex_lock(&event_mutex);

	event_file = event_file_data(m->private);
	if (unlikely(!event_file)) {
		ret = -ENODEV;
		goto out_unlock;
	}

	list_for_each_entry_rcu(data, &event_file->triggers, list) {
		if (data->cmd_ops->trigger_type == ETT_EVENT_HIST)
			hist_trigger_show(m, data, n++);
	}

 out_unlock:
	mutex_unlock(&event_mutex);

	return ret;
}

static int event_hist_open(struct inode *inode, struct file *file)
{
	return single_open(file, hist_show, file);
}

const struct file_operations event_hist_fops = {
	.open = event_hist_open,
	.read = seq_read,
	.llseek = seq_lseek,
	.release = single_release,
};

static void hist_field_print(struct seq_file *m, struct hist_field *hist_field)
{
	const char *field_name = hist_field_name(hist_field, 0);

	if (hist_field->var.name)
		seq_printf(m, "%s=", hist_field->var.name);

	if (hist_field->flags & HIST_FIELD_FL_CPU)
		seq_puts(m, "cpu");
	else if (field_name) {
		if (hist_field->flags & HIST_FIELD_FL_VAR_REF ||
		    hist_field->flags & HIST_FIELD_FL_ALIAS)
			seq_putc(m, '$');
		seq_printf(m, "%s", field_name);
	} else if (hist_field->flags & HIST_FIELD_FL_TIMESTAMP)
		seq_puts(m, "common_timestamp");

	if (hist_field->flags) {
		if (!(hist_field->flags & HIST_FIELD_FL_VAR_REF) &&
		    !(hist_field->flags & HIST_FIELD_FL_EXPR)) {
			const char *flags = get_hist_field_flags(hist_field);

			if (flags)
				seq_printf(m, ".%s", flags);
		}
	}
}

static int event_hist_trigger_print(struct seq_file *m,
				    struct event_trigger_ops *ops,
				    struct event_trigger_data *data)
{
	struct hist_trigger_data *hist_data = data->private_data;
	struct hist_field *field;
	bool have_var = false;
	unsigned int i;

	seq_puts(m, "hist:");

	if (data->name)
		seq_printf(m, "%s:", data->name);

	seq_puts(m, "keys=");

	for_each_hist_key_field(i, hist_data) {
		field = hist_data->fields[i];

		if (i > hist_data->n_vals)
			seq_puts(m, ",");

		if (field->flags & HIST_FIELD_FL_STACKTRACE)
			seq_puts(m, "stacktrace");
		else
			hist_field_print(m, field);
	}

	seq_puts(m, ":vals=");

	for_each_hist_val_field(i, hist_data) {
		field = hist_data->fields[i];
		if (field->flags & HIST_FIELD_FL_VAR) {
			have_var = true;
			continue;
		}

		if (i == HITCOUNT_IDX)
			seq_puts(m, "hitcount");
		else {
			seq_puts(m, ",");
			hist_field_print(m, field);
		}
	}

	if (have_var) {
		unsigned int n = 0;

		seq_puts(m, ":");

		for_each_hist_val_field(i, hist_data) {
			field = hist_data->fields[i];

			if (field->flags & HIST_FIELD_FL_VAR) {
				if (n++)
					seq_puts(m, ",");
				hist_field_print(m, field);
			}
		}
	}

	seq_puts(m, ":sort=");

	for (i = 0; i < hist_data->n_sort_keys; i++) {
		struct tracing_map_sort_key *sort_key;
		unsigned int idx, first_key_idx;

		/* skip VAR vals */
		first_key_idx = hist_data->n_vals - hist_data->n_vars;

		sort_key = &hist_data->sort_keys[i];
		idx = sort_key->field_idx;

		if (WARN_ON(idx >= HIST_FIELDS_MAX))
			return -EINVAL;

		if (i > 0)
			seq_puts(m, ",");

		if (idx == HITCOUNT_IDX)
			seq_puts(m, "hitcount");
		else {
			if (idx >= first_key_idx)
				idx += hist_data->n_vars;
			hist_field_print(m, hist_data->fields[idx]);
		}

		if (sort_key->descending)
			seq_puts(m, ".descending");
	}
	seq_printf(m, ":size=%u", (1 << hist_data->map->map_bits));
	if (hist_data->enable_timestamps)
		seq_printf(m, ":clock=%s", hist_data->attrs->clock);

	print_actions_spec(m, hist_data);

	if (data->filter_str)
		seq_printf(m, " if %s", data->filter_str);

	if (data->paused)
		seq_puts(m, " [paused]");
	else
		seq_puts(m, " [active]");

	seq_putc(m, '\n');

	return 0;
}

static int event_hist_trigger_init(struct event_trigger_ops *ops,
				   struct event_trigger_data *data)
{
	struct hist_trigger_data *hist_data = data->private_data;

	if (!data->ref && hist_data->attrs->name)
		save_named_trigger(hist_data->attrs->name, data);

	data->ref++;

	return 0;
}

static void unregister_field_var_hists(struct hist_trigger_data *hist_data)
{
	struct trace_event_file *file;
	unsigned int i;
	char *cmd;
	int ret;

	for (i = 0; i < hist_data->n_field_var_hists; i++) {
		file = hist_data->field_var_hists[i]->hist_data->event_file;
		cmd = hist_data->field_var_hists[i]->cmd;
		ret = event_hist_trigger_func(&trigger_hist_cmd, file,
					      "!hist", "hist", cmd);
	}
}

static void event_hist_trigger_free(struct event_trigger_ops *ops,
				    struct event_trigger_data *data)
{
	struct hist_trigger_data *hist_data = data->private_data;

	if (WARN_ON_ONCE(data->ref <= 0))
		return;

	data->ref--;
	if (!data->ref) {
		if (data->name)
			del_named_trigger(data);

		trigger_data_free(data);

		remove_hist_vars(hist_data);

		unregister_field_var_hists(hist_data);

		destroy_hist_data(hist_data);
	}
}

static struct event_trigger_ops event_hist_trigger_ops = {
	.func			= event_hist_trigger,
	.print			= event_hist_trigger_print,
	.init			= event_hist_trigger_init,
	.free			= event_hist_trigger_free,
};

static int event_hist_trigger_named_init(struct event_trigger_ops *ops,
					 struct event_trigger_data *data)
{
	data->ref++;

	save_named_trigger(data->named_data->name, data);

	event_hist_trigger_init(ops, data->named_data);

	return 0;
}

static void event_hist_trigger_named_free(struct event_trigger_ops *ops,
					  struct event_trigger_data *data)
{
	if (WARN_ON_ONCE(data->ref <= 0))
		return;

	event_hist_trigger_free(ops, data->named_data);

	data->ref--;
	if (!data->ref) {
		del_named_trigger(data);
		trigger_data_free(data);
	}
}

static struct event_trigger_ops event_hist_trigger_named_ops = {
	.func			= event_hist_trigger,
	.print			= event_hist_trigger_print,
	.init			= event_hist_trigger_named_init,
	.free			= event_hist_trigger_named_free,
};

static struct event_trigger_ops *event_hist_get_trigger_ops(char *cmd,
							    char *param)
{
	return &event_hist_trigger_ops;
}

static void hist_clear(struct event_trigger_data *data)
{
	struct hist_trigger_data *hist_data = data->private_data;

	if (data->name)
		pause_named_trigger(data);

	tracepoint_synchronize_unregister();

	tracing_map_clear(hist_data->map);

	if (data->name)
		unpause_named_trigger(data);
}

static bool compatible_field(struct ftrace_event_field *field,
			     struct ftrace_event_field *test_field)
{
	if (field == test_field)
		return true;
	if (field == NULL || test_field == NULL)
		return false;
	if (strcmp(field->name, test_field->name) != 0)
		return false;
	if (strcmp(field->type, test_field->type) != 0)
		return false;
	if (field->size != test_field->size)
		return false;
	if (field->is_signed != test_field->is_signed)
		return false;

	return true;
}

static bool hist_trigger_match(struct event_trigger_data *data,
			       struct event_trigger_data *data_test,
			       struct event_trigger_data *named_data,
			       bool ignore_filter)
{
	struct tracing_map_sort_key *sort_key, *sort_key_test;
	struct hist_trigger_data *hist_data, *hist_data_test;
	struct hist_field *key_field, *key_field_test;
	unsigned int i;

	if (named_data && (named_data != data_test) &&
	    (named_data != data_test->named_data))
		return false;

	if (!named_data && is_named_trigger(data_test))
		return false;

	hist_data = data->private_data;
	hist_data_test = data_test->private_data;

	if (hist_data->n_vals != hist_data_test->n_vals ||
	    hist_data->n_fields != hist_data_test->n_fields ||
	    hist_data->n_sort_keys != hist_data_test->n_sort_keys)
		return false;

	if (!ignore_filter) {
		if ((data->filter_str && !data_test->filter_str) ||
		   (!data->filter_str && data_test->filter_str))
			return false;
	}

	for_each_hist_field(i, hist_data) {
		key_field = hist_data->fields[i];
		key_field_test = hist_data_test->fields[i];

		if (key_field->flags != key_field_test->flags)
			return false;
		if (!compatible_field(key_field->field, key_field_test->field))
			return false;
		if (key_field->offset != key_field_test->offset)
			return false;
		if (key_field->size != key_field_test->size)
			return false;
		if (key_field->is_signed != key_field_test->is_signed)
			return false;
		if (!!key_field->var.name != !!key_field_test->var.name)
			return false;
		if (key_field->var.name &&
		    strcmp(key_field->var.name, key_field_test->var.name) != 0)
			return false;
	}

	for (i = 0; i < hist_data->n_sort_keys; i++) {
		sort_key = &hist_data->sort_keys[i];
		sort_key_test = &hist_data_test->sort_keys[i];

		if (sort_key->field_idx != sort_key_test->field_idx ||
		    sort_key->descending != sort_key_test->descending)
			return false;
	}

	if (!ignore_filter && data->filter_str &&
	    (strcmp(data->filter_str, data_test->filter_str) != 0))
		return false;

	if (!actions_match(hist_data, hist_data_test))
		return false;

	return true;
}

static int hist_register_trigger(char *glob, struct event_trigger_ops *ops,
				 struct event_trigger_data *data,
				 struct trace_event_file *file)
{
	struct hist_trigger_data *hist_data = data->private_data;
	struct event_trigger_data *test, *named_data = NULL;
	struct trace_array *tr = file->tr;
	int ret = 0;

	if (hist_data->attrs->name) {
		named_data = find_named_trigger(hist_data->attrs->name);
		if (named_data) {
			if (!hist_trigger_match(data, named_data, named_data,
						true)) {
				hist_err(tr, HIST_ERR_NAMED_MISMATCH, errpos(hist_data->attrs->name));
				ret = -EINVAL;
				goto out;
			}
		}
	}

	if (hist_data->attrs->name && !named_data)
		goto new;

	list_for_each_entry_rcu(test, &file->triggers, list) {
		if (test->cmd_ops->trigger_type == ETT_EVENT_HIST) {
			if (!hist_trigger_match(data, test, named_data, false))
				continue;
			if (hist_data->attrs->pause)
				test->paused = true;
			else if (hist_data->attrs->cont)
				test->paused = false;
			else if (hist_data->attrs->clear)
				hist_clear(test);
			else {
				hist_err(tr, HIST_ERR_TRIGGER_EEXIST, 0);
				ret = -EEXIST;
			}
			goto out;
		}
	}
 new:
	if (hist_data->attrs->cont || hist_data->attrs->clear) {
		hist_err(tr, HIST_ERR_TRIGGER_ENOENT_CLEAR, 0);
		ret = -ENOENT;
		goto out;
	}

	if (hist_data->attrs->pause)
		data->paused = true;

	if (named_data) {
		data->private_data = named_data->private_data;
		set_named_trigger_data(data, named_data);
		data->ops = &event_hist_trigger_named_ops;
	}

	if (data->ops->init) {
		ret = data->ops->init(data->ops, data);
		if (ret < 0)
			goto out;
	}

	if (hist_data->enable_timestamps) {
		char *clock = hist_data->attrs->clock;

		ret = tracing_set_clock(file->tr, hist_data->attrs->clock);
		if (ret) {
			hist_err(tr, HIST_ERR_SET_CLOCK_FAIL, errpos(clock));
			goto out;
		}

		tracing_set_time_stamp_abs(file->tr, true);
	}

	if (named_data)
		destroy_hist_data(hist_data);

	ret++;
 out:
	return ret;
}

static int hist_trigger_enable(struct event_trigger_data *data,
			       struct trace_event_file *file)
{
	int ret = 0;

	list_add_tail_rcu(&data->list, &file->triggers);

	update_cond_flag(file);

	if (trace_event_trigger_enable_disable(file, 1) < 0) {
		list_del_rcu(&data->list);
		update_cond_flag(file);
		ret--;
	}

	return ret;
}

static bool have_hist_trigger_match(struct event_trigger_data *data,
				    struct trace_event_file *file)
{
	struct hist_trigger_data *hist_data = data->private_data;
	struct event_trigger_data *test, *named_data = NULL;
	bool match = false;

	if (hist_data->attrs->name)
		named_data = find_named_trigger(hist_data->attrs->name);

	list_for_each_entry_rcu(test, &file->triggers, list) {
		if (test->cmd_ops->trigger_type == ETT_EVENT_HIST) {
			if (hist_trigger_match(data, test, named_data, false)) {
				match = true;
				break;
			}
		}
	}

	return match;
}

static bool hist_trigger_check_refs(struct event_trigger_data *data,
				    struct trace_event_file *file)
{
	struct hist_trigger_data *hist_data = data->private_data;
	struct event_trigger_data *test, *named_data = NULL;

	if (hist_data->attrs->name)
		named_data = find_named_trigger(hist_data->attrs->name);

	list_for_each_entry_rcu(test, &file->triggers, list) {
		if (test->cmd_ops->trigger_type == ETT_EVENT_HIST) {
			if (!hist_trigger_match(data, test, named_data, false))
				continue;
			hist_data = test->private_data;
			if (check_var_refs(hist_data))
				return true;
			break;
		}
	}

	return false;
}

static void hist_unregister_trigger(char *glob, struct event_trigger_ops *ops,
				    struct event_trigger_data *data,
				    struct trace_event_file *file)
{
	struct hist_trigger_data *hist_data = data->private_data;
	struct event_trigger_data *test, *named_data = NULL;
	bool unregistered = false;

	if (hist_data->attrs->name)
		named_data = find_named_trigger(hist_data->attrs->name);

	list_for_each_entry_rcu(test, &file->triggers, list) {
		if (test->cmd_ops->trigger_type == ETT_EVENT_HIST) {
			if (!hist_trigger_match(data, test, named_data, false))
				continue;
			unregistered = true;
			list_del_rcu(&test->list);
			trace_event_trigger_enable_disable(file, 0);
			update_cond_flag(file);
			break;
		}
	}

	if (unregistered && test->ops->free)
		test->ops->free(test->ops, test);

	if (hist_data->enable_timestamps) {
		if (!hist_data->remove || unregistered)
			tracing_set_time_stamp_abs(file->tr, false);
	}
}

static bool hist_file_check_refs(struct trace_event_file *file)
{
	struct hist_trigger_data *hist_data;
	struct event_trigger_data *test;

	list_for_each_entry_rcu(test, &file->triggers, list) {
		if (test->cmd_ops->trigger_type == ETT_EVENT_HIST) {
			hist_data = test->private_data;
			if (check_var_refs(hist_data))
				return true;
		}
	}

	return false;
}

static void hist_unreg_all(struct trace_event_file *file)
{
	struct event_trigger_data *test, *n;
	struct hist_trigger_data *hist_data;
	struct synth_event *se;
	const char *se_name;

	lockdep_assert_held(&event_mutex);

	if (hist_file_check_refs(file))
		return;

	list_for_each_entry_safe(test, n, &file->triggers, list) {
		if (test->cmd_ops->trigger_type == ETT_EVENT_HIST) {
			hist_data = test->private_data;
			list_del_rcu(&test->list);
			trace_event_trigger_enable_disable(file, 0);

			se_name = trace_event_name(file->event_call);
			se = find_synth_event(se_name);
			if (se)
				se->ref--;

			update_cond_flag(file);
			if (hist_data->enable_timestamps)
				tracing_set_time_stamp_abs(file->tr, false);
			if (test->ops->free)
				test->ops->free(test->ops, test);
		}
	}
}

static int event_hist_trigger_func(struct event_command *cmd_ops,
				   struct trace_event_file *file,
				   char *glob, char *cmd, char *param)
{
	unsigned int hist_trigger_bits = TRACING_MAP_BITS_DEFAULT;
	struct event_trigger_data *trigger_data;
	struct hist_trigger_attrs *attrs;
	struct event_trigger_ops *trigger_ops;
	struct hist_trigger_data *hist_data;
	struct synth_event *se;
	const char *se_name;
	bool remove = false;
	char *trigger, *p;
	int ret = 0;

	lockdep_assert_held(&event_mutex);

	if (glob && strlen(glob)) {
		hist_err_clear();
		last_cmd_set(file, param);
	}

	if (!param)
		return -EINVAL;

	if (glob[0] == '!')
		remove = true;

	/*
	 * separate the trigger from the filter (k:v [if filter])
	 * allowing for whitespace in the trigger
	 */
	p = trigger = param;
	do {
		p = strstr(p, "if");
		if (!p)
			break;
		if (p == param)
			return -EINVAL;
		if (*(p - 1) != ' ' && *(p - 1) != '\t') {
			p++;
			continue;
		}
		if (p >= param + strlen(param) - (sizeof("if") - 1) - 1)
			return -EINVAL;
		if (*(p + sizeof("if") - 1) != ' ' && *(p + sizeof("if") - 1) != '\t') {
			p++;
			continue;
		}
		break;
	} while (p);

	if (!p)
		param = NULL;
	else {
		*(p - 1) = '\0';
		param = strstrip(p);
		trigger = strstrip(trigger);
	}

	attrs = parse_hist_trigger_attrs(file->tr, trigger);
	if (IS_ERR(attrs))
		return PTR_ERR(attrs);

	if (attrs->map_bits)
		hist_trigger_bits = attrs->map_bits;

	hist_data = create_hist_data(hist_trigger_bits, attrs, file, remove);
	if (IS_ERR(hist_data)) {
		destroy_hist_trigger_attrs(attrs);
		return PTR_ERR(hist_data);
	}

	trigger_ops = cmd_ops->get_trigger_ops(cmd, trigger);

	trigger_data = kzalloc(sizeof(*trigger_data), GFP_KERNEL);
	if (!trigger_data) {
		ret = -ENOMEM;
		goto out_free;
	}

	trigger_data->count = -1;
	trigger_data->ops = trigger_ops;
	trigger_data->cmd_ops = cmd_ops;

	INIT_LIST_HEAD(&trigger_data->list);
	RCU_INIT_POINTER(trigger_data->filter, NULL);

	trigger_data->private_data = hist_data;

	/* if param is non-empty, it's supposed to be a filter */
	if (param && cmd_ops->set_filter) {
		ret = cmd_ops->set_filter(param, trigger_data, file);
		if (ret < 0)
			goto out_free;
	}

	if (remove) {
		if (!have_hist_trigger_match(trigger_data, file))
			goto out_free;

		if (hist_trigger_check_refs(trigger_data, file)) {
			ret = -EBUSY;
			goto out_free;
		}

		cmd_ops->unreg(glob+1, trigger_ops, trigger_data, file);
		se_name = trace_event_name(file->event_call);
		se = find_synth_event(se_name);
		if (se)
			se->ref--;
		ret = 0;
		goto out_free;
	}

	ret = cmd_ops->reg(glob, trigger_ops, trigger_data, file);
	/*
	 * The above returns on success the # of triggers registered,
	 * but if it didn't register any it returns zero.  Consider no
	 * triggers registered a failure too.
	 */
	if (!ret) {
		if (!(attrs->pause || attrs->cont || attrs->clear))
			ret = -ENOENT;
		goto out_free;
	} else if (ret < 0)
		goto out_free;

	if (get_named_trigger_data(trigger_data))
		goto enable;

	if (has_hist_vars(hist_data))
		save_hist_vars(hist_data);

	ret = create_actions(hist_data);
	if (ret)
		goto out_unreg;

	ret = tracing_map_init(hist_data->map);
	if (ret)
		goto out_unreg;
enable:
	ret = hist_trigger_enable(trigger_data, file);
	if (ret)
		goto out_unreg;

	se_name = trace_event_name(file->event_call);
	se = find_synth_event(se_name);
	if (se)
		se->ref++;
	/* Just return zero, not the number of registered triggers */
	ret = 0;
 out:
	if (ret == 0)
		hist_err_clear();

	return ret;
 out_unreg:
	cmd_ops->unreg(glob+1, trigger_ops, trigger_data, file);
 out_free:
	if (cmd_ops->set_filter)
		cmd_ops->set_filter(NULL, trigger_data, NULL);

	remove_hist_vars(hist_data);

	kfree(trigger_data);

	destroy_hist_data(hist_data);
	goto out;
}

static struct event_command trigger_hist_cmd = {
	.name			= "hist",
	.trigger_type		= ETT_EVENT_HIST,
	.flags			= EVENT_CMD_FL_NEEDS_REC,
	.func			= event_hist_trigger_func,
	.reg			= hist_register_trigger,
	.unreg			= hist_unregister_trigger,
	.unreg_all		= hist_unreg_all,
	.get_trigger_ops	= event_hist_get_trigger_ops,
	.set_filter		= set_trigger_filter,
};

__init int register_trigger_hist_cmd(void)
{
	int ret;

	ret = register_event_command(&trigger_hist_cmd);
	WARN_ON(ret < 0);

	return ret;
}

static void
hist_enable_trigger(struct event_trigger_data *data, void *rec,
		    struct ring_buffer_event *event)
{
	struct enable_trigger_data *enable_data = data->private_data;
	struct event_trigger_data *test;

	list_for_each_entry_rcu(test, &enable_data->file->triggers, list) {
		if (test->cmd_ops->trigger_type == ETT_EVENT_HIST) {
			if (enable_data->enable)
				test->paused = false;
			else
				test->paused = true;
		}
	}
}

static void
hist_enable_count_trigger(struct event_trigger_data *data, void *rec,
			  struct ring_buffer_event *event)
{
	if (!data->count)
		return;

	if (data->count != -1)
		(data->count)--;

	hist_enable_trigger(data, rec, event);
}

static struct event_trigger_ops hist_enable_trigger_ops = {
	.func			= hist_enable_trigger,
	.print			= event_enable_trigger_print,
	.init			= event_trigger_init,
	.free			= event_enable_trigger_free,
};

static struct event_trigger_ops hist_enable_count_trigger_ops = {
	.func			= hist_enable_count_trigger,
	.print			= event_enable_trigger_print,
	.init			= event_trigger_init,
	.free			= event_enable_trigger_free,
};

static struct event_trigger_ops hist_disable_trigger_ops = {
	.func			= hist_enable_trigger,
	.print			= event_enable_trigger_print,
	.init			= event_trigger_init,
	.free			= event_enable_trigger_free,
};

static struct event_trigger_ops hist_disable_count_trigger_ops = {
	.func			= hist_enable_count_trigger,
	.print			= event_enable_trigger_print,
	.init			= event_trigger_init,
	.free			= event_enable_trigger_free,
};

static struct event_trigger_ops *
hist_enable_get_trigger_ops(char *cmd, char *param)
{
	struct event_trigger_ops *ops;
	bool enable;

	enable = (strcmp(cmd, ENABLE_HIST_STR) == 0);

	if (enable)
		ops = param ? &hist_enable_count_trigger_ops :
			&hist_enable_trigger_ops;
	else
		ops = param ? &hist_disable_count_trigger_ops :
			&hist_disable_trigger_ops;

	return ops;
}

static void hist_enable_unreg_all(struct trace_event_file *file)
{
	struct event_trigger_data *test, *n;

	list_for_each_entry_safe(test, n, &file->triggers, list) {
		if (test->cmd_ops->trigger_type == ETT_HIST_ENABLE) {
			list_del_rcu(&test->list);
			update_cond_flag(file);
			trace_event_trigger_enable_disable(file, 0);
			if (test->ops->free)
				test->ops->free(test->ops, test);
		}
	}
}

static struct event_command trigger_hist_enable_cmd = {
	.name			= ENABLE_HIST_STR,
	.trigger_type		= ETT_HIST_ENABLE,
	.func			= event_enable_trigger_func,
	.reg			= event_enable_register_trigger,
	.unreg			= event_enable_unregister_trigger,
	.unreg_all		= hist_enable_unreg_all,
	.get_trigger_ops	= hist_enable_get_trigger_ops,
	.set_filter		= set_trigger_filter,
};

static struct event_command trigger_hist_disable_cmd = {
	.name			= DISABLE_HIST_STR,
	.trigger_type		= ETT_HIST_ENABLE,
	.func			= event_enable_trigger_func,
	.reg			= event_enable_register_trigger,
	.unreg			= event_enable_unregister_trigger,
	.unreg_all		= hist_enable_unreg_all,
	.get_trigger_ops	= hist_enable_get_trigger_ops,
	.set_filter		= set_trigger_filter,
};

static __init void unregister_trigger_hist_enable_disable_cmds(void)
{
	unregister_event_command(&trigger_hist_enable_cmd);
	unregister_event_command(&trigger_hist_disable_cmd);
}

__init int register_trigger_hist_enable_disable_cmds(void)
{
	int ret;

	ret = register_event_command(&trigger_hist_enable_cmd);
	if (WARN_ON(ret < 0))
		return ret;
	ret = register_event_command(&trigger_hist_disable_cmd);
	if (WARN_ON(ret < 0))
		unregister_trigger_hist_enable_disable_cmds();

	return ret;
}

static __init int trace_events_hist_init(void)
{
	struct dentry *entry = NULL;
	struct dentry *d_tracer;
	int err = 0;

	err = dyn_event_register(&synth_event_ops);
	if (err) {
		pr_warn("Could not register synth_event_ops\n");
		return err;
	}

	d_tracer = tracing_init_dentry();
	if (IS_ERR(d_tracer)) {
		err = PTR_ERR(d_tracer);
		goto err;
	}

	entry = tracefs_create_file("synthetic_events", 0644, d_tracer,
				    NULL, &synth_events_fops);
	if (!entry) {
		err = -ENODEV;
		goto err;
	}

	return err;
 err:
	pr_warn("Could not create tracefs 'synthetic_events' entry\n");

	return err;
}

fs_initcall(trace_events_hist_init);<|MERGE_RESOLUTION|>--- conflicted
+++ resolved
@@ -520,74 +520,6 @@
 	struct action_data		*action_data;
 	struct hist_trigger_data	*hist_data;
 };
-<<<<<<< HEAD
-
-struct hist_elt_data {
-	char *comm;
-	u64 *var_ref_vals;
-	char *field_var_str[SYNTH_FIELDS_MAX];
-};
-
-struct snapshot_context {
-	struct tracing_map_elt	*elt;
-	void			*key;
-};
-
-static void track_data_free(struct track_data *track_data)
-{
-	struct hist_elt_data *elt_data;
-
-	if (!track_data)
-		return;
-
-	kfree(track_data->key);
-
-	elt_data = track_data->elt.private_data;
-	if (elt_data) {
-		kfree(elt_data->comm);
-		kfree(elt_data);
-	}
-
-	kfree(track_data);
-}
-
-static struct track_data *track_data_alloc(unsigned int key_len,
-					   struct action_data *action_data,
-					   struct hist_trigger_data *hist_data)
-{
-	struct track_data *data = kzalloc(sizeof(*data), GFP_KERNEL);
-	struct hist_elt_data *elt_data;
-
-	if (!data)
-		return ERR_PTR(-ENOMEM);
-
-	data->key = kzalloc(key_len, GFP_KERNEL);
-	if (!data->key) {
-		track_data_free(data);
-		return ERR_PTR(-ENOMEM);
-	}
-
-	data->key_len = key_len;
-	data->action_data = action_data;
-	data->hist_data = hist_data;
-
-	elt_data = kzalloc(sizeof(*elt_data), GFP_KERNEL);
-	if (!elt_data) {
-		track_data_free(data);
-		return ERR_PTR(-ENOMEM);
-	}
-	data->elt.private_data = elt_data;
-
-	elt_data->comm = kzalloc(TASK_COMM_LEN, GFP_KERNEL);
-	if (!elt_data->comm) {
-		track_data_free(data);
-		return ERR_PTR(-ENOMEM);
-	}
-
-	return data;
-}
-=======
->>>>>>> 0ecfebd2
 
 struct hist_elt_data {
 	char *comm;
@@ -3275,24 +3207,14 @@
 	int ret;
 
 	if (target_hist_data->n_field_var_hists >= SYNTH_FIELDS_MAX) {
-<<<<<<< HEAD
-		hist_err_event("trace action: Too many field variables defined: ",
-			       subsys_name, event_name, field_name);
-=======
 		hist_err(tr, HIST_ERR_TOO_MANY_FIELD_VARS, errpos(field_name));
->>>>>>> 0ecfebd2
 		return ERR_PTR(-EINVAL);
 	}
 
 	file = event_file(tr, subsys_name, event_name);
 
 	if (IS_ERR(file)) {
-<<<<<<< HEAD
-		hist_err_event("trace action: Event file not found: ",
-			       subsys_name, event_name, field_name);
-=======
 		hist_err(tr, HIST_ERR_EVENT_FILE_NOT_FOUND, errpos(field_name));
->>>>>>> 0ecfebd2
 		ret = PTR_ERR(file);
 		return ERR_PTR(ret);
 	}
@@ -3305,12 +3227,7 @@
 	 */
 	hist_data = find_compatible_hist(target_hist_data, file);
 	if (!hist_data) {
-<<<<<<< HEAD
-		hist_err_event("trace action: Matching event histogram not found: ",
-			       subsys_name, event_name, field_name);
-=======
 		hist_err(tr, HIST_ERR_HIST_NOT_FOUND, errpos(field_name));
->>>>>>> 0ecfebd2
 		return ERR_PTR(-EINVAL);
 	}
 
@@ -3371,12 +3288,7 @@
 		kfree(cmd);
 		kfree(var_hist->cmd);
 		kfree(var_hist);
-<<<<<<< HEAD
-		hist_err_event("trace action: Couldn't create histogram for field: ",
-			       subsys_name, event_name, field_name);
-=======
 		hist_err(tr, HIST_ERR_HIST_CREATE_FAIL, errpos(field_name));
->>>>>>> 0ecfebd2
 		return ERR_PTR(ret);
 	}
 
@@ -3388,12 +3300,7 @@
 	if (IS_ERR_OR_NULL(event_var)) {
 		kfree(var_hist->cmd);
 		kfree(var_hist);
-<<<<<<< HEAD
-		hist_err_event("trace action: Couldn't find synthetic variable: ",
-			       subsys_name, event_name, field_name);
-=======
 		hist_err(tr, HIST_ERR_SYNTH_VAR_NOT_FOUND, errpos(field_name));
->>>>>>> 0ecfebd2
 		return ERR_PTR(-EINVAL);
 	}
 
@@ -3621,101 +3528,6 @@
 }
 
 static bool check_track_val_changed(u64 track_val, u64 var_val)
-<<<<<<< HEAD
-{
-	if (var_val == track_val)
-		return false;
-
-	return true;
-}
-
-static u64 get_track_val(struct hist_trigger_data *hist_data,
-			 struct tracing_map_elt *elt,
-			 struct action_data *data)
-{
-	unsigned int track_var_idx = data->track_data.track_var->var.idx;
-	u64 track_val;
-
-	track_val = tracing_map_read_var(elt, track_var_idx);
-
-	return track_val;
-}
-
-static void save_track_val(struct hist_trigger_data *hist_data,
-			   struct tracing_map_elt *elt,
-			   struct action_data *data, u64 var_val)
-{
-	unsigned int track_var_idx = data->track_data.track_var->var.idx;
-
-	tracing_map_set_var(elt, track_var_idx, var_val);
-}
-
-static void save_track_data(struct hist_trigger_data *hist_data,
-			    struct tracing_map_elt *elt, void *rec,
-			    struct ring_buffer_event *rbe, void *key,
-			    struct action_data *data, u64 *var_ref_vals)
-{
-	if (data->track_data.save_data)
-		data->track_data.save_data(hist_data, elt, rec, rbe, key, data, var_ref_vals);
-}
-
-static bool check_track_val(struct tracing_map_elt *elt,
-			    struct action_data *data,
-			    u64 var_val)
-{
-	struct hist_trigger_data *hist_data;
-	u64 track_val;
-
-	hist_data = data->track_data.track_var->hist_data;
-	track_val = get_track_val(hist_data, elt, data);
-
-	return data->track_data.check_val(track_val, var_val);
-}
-
-#ifdef CONFIG_TRACER_SNAPSHOT
-static bool cond_snapshot_update(struct trace_array *tr, void *cond_data)
-{
-	/* called with tr->max_lock held */
-	struct track_data *track_data = tr->cond_snapshot->cond_data;
-	struct hist_elt_data *elt_data, *track_elt_data;
-	struct snapshot_context *context = cond_data;
-	u64 track_val;
-
-	if (!track_data)
-		return false;
-
-	track_val = get_track_val(track_data->hist_data, context->elt,
-				  track_data->action_data);
-
-	track_data->track_val = track_val;
-	memcpy(track_data->key, context->key, track_data->key_len);
-
-	elt_data = context->elt->private_data;
-	track_elt_data = track_data->elt.private_data;
-	if (elt_data->comm)
-		strncpy(track_elt_data->comm, elt_data->comm, TASK_COMM_LEN);
-
-	track_data->updated = true;
-
-	return true;
-}
-
-static void save_track_data_snapshot(struct hist_trigger_data *hist_data,
-				     struct tracing_map_elt *elt, void *rec,
-				     struct ring_buffer_event *rbe, void *key,
-				     struct action_data *data,
-				     u64 *var_ref_vals)
-{
-	struct trace_event_file *file = hist_data->event_file;
-	struct snapshot_context context;
-
-	context.elt = elt;
-	context.key = key;
-
-	tracing_snapshot_cond(file->tr, &context);
-}
-
-=======
 {
 	if (var_val == track_val)
 		return false;
@@ -3815,12 +3627,10 @@
 	tracing_snapshot_cond(file->tr, &context);
 }
 
->>>>>>> 0ecfebd2
 static void hist_trigger_print_key(struct seq_file *m,
 				   struct hist_trigger_data *hist_data,
 				   void *key,
 				   struct tracing_map_elt *elt);
-<<<<<<< HEAD
 
 static struct action_data *snapshot_action(struct hist_trigger_data *hist_data)
 {
@@ -3896,83 +3706,6 @@
 	if (data->action == ACTION_SNAPSHOT)
 		return;
 
-=======
-
-static struct action_data *snapshot_action(struct hist_trigger_data *hist_data)
-{
-	unsigned int i;
-
-	if (!hist_data->n_actions)
-		return NULL;
-
-	for (i = 0; i < hist_data->n_actions; i++) {
-		struct action_data *data = hist_data->actions[i];
-
-		if (data->action == ACTION_SNAPSHOT)
-			return data;
-	}
-
-	return NULL;
-}
-
-static void track_data_snapshot_print(struct seq_file *m,
-				      struct hist_trigger_data *hist_data)
-{
-	struct trace_event_file *file = hist_data->event_file;
-	struct track_data *track_data;
-	struct action_data *action;
-
-	track_data = tracing_cond_snapshot_data(file->tr);
-	if (!track_data)
-		return;
-
-	if (!track_data->updated)
-		return;
-
-	action = snapshot_action(hist_data);
-	if (!action)
-		return;
-
-	seq_puts(m, "\nSnapshot taken (see tracing/snapshot).  Details:\n");
-	seq_printf(m, "\ttriggering value { %s(%s) }: %10llu",
-		   action->handler == HANDLER_ONMAX ? "onmax" : "onchange",
-		   action->track_data.var_str, track_data->track_val);
-
-	seq_puts(m, "\ttriggered by event with key: ");
-	hist_trigger_print_key(m, hist_data, track_data->key, &track_data->elt);
-	seq_putc(m, '\n');
-}
-#else
-static bool cond_snapshot_update(struct trace_array *tr, void *cond_data)
-{
-	return false;
-}
-static void save_track_data_snapshot(struct hist_trigger_data *hist_data,
-				     struct tracing_map_elt *elt, void *rec,
-				     struct ring_buffer_event *rbe, void *key,
-				     struct action_data *data,
-				     u64 *var_ref_vals) {}
-static void track_data_snapshot_print(struct seq_file *m,
-				      struct hist_trigger_data *hist_data) {}
-#endif /* CONFIG_TRACER_SNAPSHOT */
-
-static void track_data_print(struct seq_file *m,
-			     struct hist_trigger_data *hist_data,
-			     struct tracing_map_elt *elt,
-			     struct action_data *data)
-{
-	u64 track_val = get_track_val(hist_data, elt, data);
-	unsigned int i, save_var_idx;
-
-	if (data->handler == HANDLER_ONMAX)
-		seq_printf(m, "\n\tmax: %10llu", track_val);
-	else if (data->handler == HANDLER_ONCHANGE)
-		seq_printf(m, "\n\tchanged: %10llu", track_val);
-
-	if (data->action == ACTION_SNAPSHOT)
-		return;
-
->>>>>>> 0ecfebd2
 	for (i = 0; i < hist_data->n_save_vars; i++) {
 		struct hist_field *save_val = hist_data->save_vars[i]->val;
 		struct hist_field *save_var = hist_data->save_vars[i]->var;
@@ -4001,11 +3734,6 @@
 		save_track_val(hist_data, elt, data, var_val);
 		save_track_data(hist_data, elt, rec, rbe, key, data, var_ref_vals);
 	}
-<<<<<<< HEAD
-}
-
-static void action_data_destroy(struct action_data *data)
-=======
 }
 
 static void action_data_destroy(struct action_data *data)
@@ -4029,20 +3757,13 @@
 
 static void track_data_destroy(struct hist_trigger_data *hist_data,
 			       struct action_data *data)
->>>>>>> 0ecfebd2
 {
 	struct trace_event_file *file = hist_data->event_file;
 
-<<<<<<< HEAD
-	lockdep_assert_held(&event_mutex);
-
-	kfree(data->action_name);
-=======
 	destroy_hist_field(data->track_data.track_var, 0);
 
 	if (data->action == ACTION_SNAPSHOT) {
 		struct track_data *track_data;
->>>>>>> 0ecfebd2
 
 		track_data = tracing_cond_snapshot_data(file->tr);
 		if (track_data && track_data->hist_data == hist_data) {
@@ -4051,18 +3772,6 @@
 		}
 	}
 
-<<<<<<< HEAD
-	if (data->synth_event)
-		data->synth_event->ref--;
-
-	kfree(data->synth_event_name);
-
-	kfree(data);
-}
-
-static void track_data_destroy(struct hist_trigger_data *hist_data,
-			       struct action_data *data)
-=======
 	kfree(data->track_data.var_str);
 
 	action_data_destroy(data);
@@ -4073,61 +3782,23 @@
 
 static int track_data_create(struct hist_trigger_data *hist_data,
 			     struct action_data *data)
->>>>>>> 0ecfebd2
 {
 	struct hist_field *var_field, *ref_field, *track_var = NULL;
 	struct trace_event_file *file = hist_data->event_file;
-<<<<<<< HEAD
-
-	destroy_hist_field(data->track_data.track_var, 0);
-
-	if (data->action == ACTION_SNAPSHOT) {
-		struct track_data *track_data;
-
-		track_data = tracing_cond_snapshot_data(file->tr);
-		if (track_data && track_data->hist_data == hist_data) {
-			tracing_snapshot_cond_disable(file->tr);
-			track_data_free(track_data);
-		}
-	}
-
-	kfree(data->track_data.var_str);
-
-	action_data_destroy(data);
-}
-
-static int action_create(struct hist_trigger_data *hist_data,
-			 struct action_data *data);
-
-static int track_data_create(struct hist_trigger_data *hist_data,
-			     struct action_data *data)
-{
-	struct hist_field *var_field, *ref_field, *track_var = NULL;
-	struct trace_event_file *file = hist_data->event_file;
-=======
 	struct trace_array *tr = file->tr;
->>>>>>> 0ecfebd2
 	char *track_data_var_str;
 	int ret = 0;
 
 	track_data_var_str = data->track_data.var_str;
 	if (track_data_var_str[0] != '$') {
-<<<<<<< HEAD
-		hist_err("For onmax(x) or onchange(x), x must be a variable: ", track_data_var_str);
-=======
 		hist_err(tr, HIST_ERR_ONX_NOT_VAR, errpos(track_data_var_str));
->>>>>>> 0ecfebd2
 		return -EINVAL;
 	}
 	track_data_var_str++;
 
 	var_field = find_target_event_var(hist_data, NULL, NULL, track_data_var_str);
 	if (!var_field) {
-<<<<<<< HEAD
-		hist_err("Couldn't find onmax or onchange variable: ", track_data_var_str);
-=======
 		hist_err(tr, HIST_ERR_ONX_VAR_NOT_FOUND, errpos(track_data_var_str));
->>>>>>> 0ecfebd2
 		return -EINVAL;
 	}
 
@@ -4140,11 +3811,7 @@
 	if (data->handler == HANDLER_ONMAX)
 		track_var = create_var(hist_data, file, "__max", sizeof(u64), "u64");
 	if (IS_ERR(track_var)) {
-<<<<<<< HEAD
-		hist_err("Couldn't create onmax variable: ", "__max");
-=======
 		hist_err(tr, HIST_ERR_ONX_VAR_CREATE_FAIL, 0);
->>>>>>> 0ecfebd2
 		ret = PTR_ERR(track_var);
 		goto out;
 	}
@@ -4152,11 +3819,7 @@
 	if (data->handler == HANDLER_ONCHANGE)
 		track_var = create_var(hist_data, file, "__change", sizeof(u64), "u64");
 	if (IS_ERR(track_var)) {
-<<<<<<< HEAD
-		hist_err("Couldn't create onchange variable: ", "__change");
-=======
 		hist_err(tr, HIST_ERR_ONX_VAR_CREATE_FAIL, 0);
->>>>>>> 0ecfebd2
 		ret = PTR_ERR(track_var);
 		goto out;
 	}
@@ -4176,21 +3839,13 @@
 
 	while (params) {
 		if (data->n_params >= SYNTH_FIELDS_MAX) {
-<<<<<<< HEAD
-			hist_err("Too many action params", "");
-=======
 			hist_err(tr, HIST_ERR_TOO_MANY_PARAMS, 0);
->>>>>>> 0ecfebd2
 			goto out;
 		}
 
 		param = strsep(&params, ",");
 		if (!param) {
-<<<<<<< HEAD
-			hist_err("No action param found", "");
-=======
 			hist_err(tr, HIST_ERR_PARAM_NOT_FOUND, 0);
->>>>>>> 0ecfebd2
 			ret = -EINVAL;
 			goto out;
 		}
@@ -4221,11 +3876,7 @@
 	return ret;
 }
 
-<<<<<<< HEAD
-static int action_parse(char *str, struct action_data *data,
-=======
 static int action_parse(struct trace_array *tr, char *str, struct action_data *data,
->>>>>>> 0ecfebd2
 			enum handler_id handler)
 {
 	char *action_name;
@@ -4233,22 +3884,14 @@
 
 	strsep(&str, ".");
 	if (!str) {
-<<<<<<< HEAD
-		hist_err("action parsing: No action found", "");
-=======
 		hist_err(tr, HIST_ERR_ACTION_NOT_FOUND, 0);
->>>>>>> 0ecfebd2
 		ret = -EINVAL;
 		goto out;
 	}
 
 	action_name = strsep(&str, "(");
 	if (!action_name || !str) {
-<<<<<<< HEAD
-		hist_err("action parsing: No action found", "");
-=======
 		hist_err(tr, HIST_ERR_ACTION_NOT_FOUND, 0);
->>>>>>> 0ecfebd2
 		ret = -EINVAL;
 		goto out;
 	}
@@ -4257,11 +3900,7 @@
 		char *params = strsep(&str, ")");
 
 		if (!params) {
-<<<<<<< HEAD
-			hist_err("action parsing: No params found for %s", "save");
-=======
 			hist_err(tr, HIST_ERR_NO_SAVE_PARAMS, 0);
->>>>>>> 0ecfebd2
 			ret = -EINVAL;
 			goto out;
 		}
@@ -4275,11 +3914,7 @@
 		else if (handler == HANDLER_ONCHANGE)
 			data->track_data.check_val = check_track_val_changed;
 		else {
-<<<<<<< HEAD
-			hist_err("action parsing: Handler doesn't support action: ", action_name);
-=======
 			hist_err(tr, HIST_ERR_ACTION_MISMATCH, errpos(action_name));
->>>>>>> 0ecfebd2
 			ret = -EINVAL;
 			goto out;
 		}
@@ -4291,11 +3926,7 @@
 		char *params = strsep(&str, ")");
 
 		if (!str) {
-<<<<<<< HEAD
-			hist_err("action parsing: No closing paren found: %s", params);
-=======
 			hist_err(tr, HIST_ERR_NO_CLOSING_PAREN, errpos(params));
->>>>>>> 0ecfebd2
 			ret = -EINVAL;
 			goto out;
 		}
@@ -4305,11 +3936,7 @@
 		else if (handler == HANDLER_ONCHANGE)
 			data->track_data.check_val = check_track_val_changed;
 		else {
-<<<<<<< HEAD
-			hist_err("action parsing: Handler doesn't support action: ", action_name);
-=======
 			hist_err(tr, HIST_ERR_ACTION_MISMATCH, errpos(action_name));
->>>>>>> 0ecfebd2
 			ret = -EINVAL;
 			goto out;
 		}
@@ -4324,11 +3951,7 @@
 			data->use_trace_keyword = true;
 
 		if (params) {
-<<<<<<< HEAD
-			ret = parse_action_params(params, data);
-=======
 			ret = parse_action_params(tr, params, data);
->>>>>>> 0ecfebd2
 			if (ret)
 				goto out;
 		}
@@ -4381,11 +4004,7 @@
 		goto free;
 	}
 
-<<<<<<< HEAD
-	ret = action_parse(str, data, handler);
-=======
 	ret = action_parse(hist_data->event_file->tr, str, data, handler);
->>>>>>> 0ecfebd2
 	if (ret)
 		goto free;
  out:
@@ -4471,11 +4090,7 @@
 	}
 
 	if (!hist_field)
-<<<<<<< HEAD
-		hist_err_event("trace action: Couldn't find param: $", system, event, var);
-=======
 		hist_err(tr, HIST_ERR_PARAM_NOT_FOUND, errpos(var));
->>>>>>> 0ecfebd2
 
 	return hist_field;
 }
@@ -4551,11 +4166,7 @@
 
 	event = find_synth_event(synth_event_name);
 	if (!event) {
-<<<<<<< HEAD
-		hist_err("trace action: Couldn't find synthetic event: ", synth_event_name);
-=======
 		hist_err(tr, HIST_ERR_SYNTH_EVENT_NOT_FOUND, errpos(synth_event_name));
->>>>>>> 0ecfebd2
 		return -EINVAL;
 	}
 
@@ -4616,23 +4227,14 @@
 			continue;
 		}
 
-<<<<<<< HEAD
-		hist_err_event("trace action: Param type doesn't match synthetic event field type: ",
-			       system, event_name, param);
-=======
 		hist_err(tr, HIST_ERR_SYNTH_TYPE_MISMATCH, errpos(param));
->>>>>>> 0ecfebd2
 		kfree(p);
 		ret = -EINVAL;
 		goto err;
 	}
 
 	if (field_pos != event->n_fields) {
-<<<<<<< HEAD
-		hist_err("trace action: Param count doesn't match synthetic event field count: ", event->name);
-=======
 		hist_err(tr, HIST_ERR_SYNTH_COUNT_MISMATCH, errpos(event->name));
->>>>>>> 0ecfebd2
 		ret = -EINVAL;
 		goto err;
 	}
@@ -4651,10 +4253,7 @@
 			 struct action_data *data)
 {
 	struct trace_event_file *file = hist_data->event_file;
-<<<<<<< HEAD
-=======
 	struct trace_array *tr = file->tr;
->>>>>>> 0ecfebd2
 	struct track_data *track_data;
 	struct field_var *field_var;
 	unsigned int i;
@@ -4682,11 +4281,7 @@
 	if (data->action == ACTION_SAVE) {
 		if (hist_data->n_save_vars) {
 			ret = -EEXIST;
-<<<<<<< HEAD
-			hist_err("save action: Can't have more than one save() action per hist", "");
-=======
 			hist_err(tr, HIST_ERR_TOO_MANY_SAVE_ACTIONS, 0);
->>>>>>> 0ecfebd2
 			goto out;
 		}
 
@@ -4699,12 +4294,8 @@
 
 			field_var = create_target_field_var(hist_data, NULL, NULL, param);
 			if (IS_ERR(field_var)) {
-<<<<<<< HEAD
-				hist_err("save action: Couldn't create field variable: ", param);
-=======
 				hist_err(tr, HIST_ERR_FIELD_VAR_CREATE_FAIL,
 					 errpos(param));
->>>>>>> 0ecfebd2
 				ret = PTR_ERR(field_var);
 				kfree(param);
 				goto out;
@@ -4765,11 +4356,7 @@
 		goto free;
 	}
 
-<<<<<<< HEAD
-	ret = action_parse(str, data, HANDLER_ONMATCH);
-=======
 	ret = action_parse(tr, str, data, HANDLER_ONMATCH);
->>>>>>> 0ecfebd2
 	if (ret)
 		goto free;
  out:
