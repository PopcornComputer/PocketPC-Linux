--- conflicted
+++ resolved
@@ -46,11 +46,7 @@
 
 /* Current ACPICA subsystem version in YYYYMMDD format */
 
-<<<<<<< HEAD
-#define ACPI_CA_VERSION                 0x20140828
-=======
 #define ACPI_CA_VERSION                 0x20140926
->>>>>>> d1d0b6b6
 
 #include <acpi/acconfig.h>
 #include <acpi/actypes.h>
