--- conflicted
+++ resolved
@@ -759,16 +759,6 @@
 	local result=""
 	local logmsg=""
 
-<<<<<<< HEAD
-	echo ROUTER | ip netns exec "$ns0" nc -w 5 -u -l -p 1405 >/dev/null 2>&1 &
-	nc_r=$!
-
-	echo CLIENT | ip netns exec "$ns2" nc -w 5 -u -l -p 1405 >/dev/null 2>&1 &
-	nc_c=$!
-
-	# make shadow entry, from client (ns2), going to (ns1), port 41404, sport 1405.
-	echo "fake-entry" | ip netns exec "$ns2" nc -w 1 -p 1405 -u "$daddrc" 41404 > /dev/null
-=======
 	# make shadow entry, from client (ns2), going to (ns1), port 41404, sport 1405.
 	echo "fake-entry" | ip netns exec "$ns2" timeout 1 socat -u STDIN UDP:"$daddrc":41404,sourceport=1405
 
@@ -779,16 +769,11 @@
 	sc_c=$!
 
 	sleep 0.3
->>>>>>> df0cc57e
 
 	# ns1 tries to connect to ns0:1405.  With default settings this should connect
 	# to client, it matches the conntrack entry created above.
 
-<<<<<<< HEAD
-	result=$(echo "" | ip netns exec "$ns1" nc -w 1 -p 41404 -u "$daddrs" 1405)
-=======
 	result=$(echo "data" | ip netns exec "$ns1" timeout 1 socat - UDP:"$daddrs":1405,sourceport=41404)
->>>>>>> df0cc57e
 
 	if [ "$result" = "$expect" ] ;then
 		echo "PASS: portshadow test $test: got reply from ${expect}${logmsg}"
@@ -797,11 +782,7 @@
 		ret=1
 	fi
 
-<<<<<<< HEAD
-	kill $nc_r $nc_c 2>/dev/null
-=======
 	kill $sc_r $sc_c 2>/dev/null
->>>>>>> df0cc57e
 
 	# flush udp entries for next test round, if any
 	ip netns exec "$ns0" conntrack -F >/dev/null 2>&1
@@ -837,18 +818,10 @@
 	chain prerouting {
 		type filter hook prerouting priority -300; policy accept;
 		meta iif veth0 udp dport 1405 notrack
-<<<<<<< HEAD
-		udp dport 1405 notrack
-	}
-	chain output {
-		type filter hook output priority -300; policy accept;
-		udp sport 1405 notrack
-=======
 	}
 	chain output {
 		type filter hook output priority -300; policy accept;
 		meta oif veth0 udp sport 1405 notrack
->>>>>>> df0cc57e
 	}
 }
 EOF
@@ -879,8 +852,6 @@
 {
 	local family="ip"
 
-<<<<<<< HEAD
-=======
 	conntrack -h >/dev/null 2>&1
 	if [ $? -ne 0 ];then
 		echo "SKIP: Could not run nat port shadowing test without conntrack tool"
@@ -893,7 +864,6 @@
 		return
 	fi
 
->>>>>>> df0cc57e
 	ip netns exec "$ns0" sysctl net.ipv4.conf.veth0.forwarding=1 > /dev/null
 	ip netns exec "$ns0" sysctl net.ipv4.conf.veth1.forwarding=1 > /dev/null
 
