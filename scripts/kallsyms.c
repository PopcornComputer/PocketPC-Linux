--- conflicted
+++ resolved
@@ -210,11 +210,7 @@
 
 	len = strlen(name) + 1;
 
-<<<<<<< HEAD
-	sym = malloc(sizeof(*sym) + len);
-=======
 	sym = malloc(sizeof(*sym) + len + 1);
->>>>>>> 2c523b34
 	if (!sym) {
 		fprintf(stderr, "kallsyms failure: "
 			"unable to allocate required amount of memory\n");
@@ -223,11 +219,7 @@
 	sym->addr = addr;
 	sym->len = len;
 	sym->sym[0] = type;
-<<<<<<< HEAD
-	memcpy(sym_name(sym), name, len);
-=======
 	strcpy(sym_name(sym), name);
->>>>>>> 2c523b34
 	sym->percpu_absolute = 0;
 
 	return sym;
