/*
 * Copyright (C) 2002 ARM Ltd.
 * Copyright (C) 2008 STMicroelctronics.
 * Copyright (C) 2009 ST-Ericsson.
 * Author: Srinidhi Kasagar <srinidhi.kasagar@stericsson.com>
 *
 * This file is based on arm realview platform
 *
 * This program is free software; you can redistribute it and/or modify
 * it under the terms of the GNU General Public License version 2 as
 * published by the Free Software Foundation.
 */
#include <linux/init.h>
#include <linux/errno.h>
#include <linux/delay.h>
#include <linux/device.h>
#include <linux/smp.h>
#include <linux/io.h>
#include <linux/of.h>
#include <linux/of_address.h>

#include <asm/cacheflush.h>
#include <asm/smp_plat.h>
#include <asm/smp_scu.h>

#include "setup.h"

#include "db8500-regs.h"

/* Magic triggers in backup RAM */
#define UX500_CPU1_JUMPADDR_OFFSET 0x1FF4
#define UX500_CPU1_WAKEMAGIC_OFFSET 0x1FF0

static void __iomem *backupram;

static void __init ux500_smp_prepare_cpus(unsigned int max_cpus)
{
	struct device_node *np;
	static void __iomem *scu_base;
	unsigned int ncores;
	int i;

	np = of_find_compatible_node(NULL, NULL, "ste,dbx500-backupram");
	if (!np) {
		pr_err("No backupram base address\n");
		return;
	}
	backupram = of_iomap(np, 0);
	of_node_put(np);
	if (!backupram) {
		pr_err("No backupram remap\n");
		return;
	}

<<<<<<< HEAD
=======
	/*
	 * write the address of secondary startup into the backup ram register
	 * at offset 0x1FF4, then write the magic number 0xA1FEED01 to the
	 * backup ram register at offset 0x1FF0, which is what boot rom code
	 * is waiting for. This will wake up the secondary core from WFE.
	 */
	writel(__pa_symbol(secondary_startup),
	       backupram + UX500_CPU1_JUMPADDR_OFFSET);
	writel(0xA1FEED01,
	       backupram + UX500_CPU1_WAKEMAGIC_OFFSET);

	/* make sure write buffer is drained */
	mb();
	iounmap(backupram);
}

static void __init ux500_smp_prepare_cpus(unsigned int max_cpus)
{
	struct device_node *np;
	static void __iomem *scu_base;
	unsigned int ncores;
	int i;

>>>>>>> 17a870be
	np = of_find_compatible_node(NULL, NULL, "arm,cortex-a9-scu");
	if (!np) {
		pr_err("No SCU base address\n");
		return;
	}
	scu_base = of_iomap(np, 0);
	of_node_put(np);
	if (!scu_base) {
		pr_err("No SCU remap\n");
		return;
	}

	scu_enable(scu_base);
	ncores = scu_get_core_count(scu_base);
	for (i = 0; i < ncores; i++)
		set_cpu_possible(i, true);
	iounmap(scu_base);
}

static int ux500_boot_secondary(unsigned int cpu, struct task_struct *idle)
{
	/*
	 * write the address of secondary startup into the backup ram register
	 * at offset 0x1FF4, then write the magic number 0xA1FEED01 to the
	 * backup ram register at offset 0x1FF0, which is what boot rom code
	 * is waiting for. This will wake up the secondary core from WFE.
	 */
	writel(virt_to_phys(secondary_startup),
	       backupram + UX500_CPU1_JUMPADDR_OFFSET);
	writel(0xA1FEED01,
	       backupram + UX500_CPU1_WAKEMAGIC_OFFSET);

	/* make sure write buffer is drained */
	mb();
	arch_send_wakeup_ipi_mask(cpumask_of(cpu));
	return 0;
}

static const struct smp_operations ux500_smp_ops __initconst = {
	.smp_prepare_cpus	= ux500_smp_prepare_cpus,
	.smp_boot_secondary	= ux500_boot_secondary,
#ifdef CONFIG_HOTPLUG_CPU
	.cpu_die		= ux500_cpu_die,
#endif
};
CPU_METHOD_OF_DECLARE(ux500_smp, "ste,dbx500-smp", &ux500_smp_ops);<|MERGE_RESOLUTION|>--- conflicted
+++ resolved
@@ -52,32 +52,6 @@
 		return;
 	}
 
-<<<<<<< HEAD
-=======
-	/*
-	 * write the address of secondary startup into the backup ram register
-	 * at offset 0x1FF4, then write the magic number 0xA1FEED01 to the
-	 * backup ram register at offset 0x1FF0, which is what boot rom code
-	 * is waiting for. This will wake up the secondary core from WFE.
-	 */
-	writel(__pa_symbol(secondary_startup),
-	       backupram + UX500_CPU1_JUMPADDR_OFFSET);
-	writel(0xA1FEED01,
-	       backupram + UX500_CPU1_WAKEMAGIC_OFFSET);
-
-	/* make sure write buffer is drained */
-	mb();
-	iounmap(backupram);
-}
-
-static void __init ux500_smp_prepare_cpus(unsigned int max_cpus)
-{
-	struct device_node *np;
-	static void __iomem *scu_base;
-	unsigned int ncores;
-	int i;
-
->>>>>>> 17a870be
 	np = of_find_compatible_node(NULL, NULL, "arm,cortex-a9-scu");
 	if (!np) {
 		pr_err("No SCU base address\n");
@@ -105,7 +79,7 @@
 	 * backup ram register at offset 0x1FF0, which is what boot rom code
 	 * is waiting for. This will wake up the secondary core from WFE.
 	 */
-	writel(virt_to_phys(secondary_startup),
+	writel(__pa_symbol(secondary_startup),
 	       backupram + UX500_CPU1_JUMPADDR_OFFSET);
 	writel(0xA1FEED01,
 	       backupram + UX500_CPU1_WAKEMAGIC_OFFSET);
