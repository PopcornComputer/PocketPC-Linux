--- conflicted
+++ resolved
@@ -2,14 +2,6 @@
 /*
  *  Copyright 2018, IBM Corporation.
  *
-<<<<<<< HEAD
- *  This program is free software; you can redistribute it and/or
- *  modify it under the terms of the GNU General Public License
- *  as published by the Free Software Foundation; either version
- *  2 of the License, or (at your option) any later version.
- *
-=======
->>>>>>> 4b972a01
  *  This file contains general idle entry/exit functions to save
  *  and restore stack and NVGPRs which allows C code to call idle
  *  states that lose GPRs, and it will return transparently with
@@ -26,15 +18,9 @@
 
 /*
  * Desired PSSCR in r3
-<<<<<<< HEAD
  *
  * No state will be lost regardless of wakeup mechanism (interrupt or NIA).
  *
-=======
- *
- * No state will be lost regardless of wakeup mechanism (interrupt or NIA).
- *
->>>>>>> 4b972a01
  * An EC=0 type wakeup will return with a value of 0. SRESET wakeup (which can
  * happen with xscom SRESET and possibly MCE) may clobber volatiles except LR,
  * and must blr, to return to caller with r3 set according to caller's expected
@@ -149,7 +135,6 @@
 
 /*
  * Desired instruction type in r3
-<<<<<<< HEAD
  *
  * GPRs may be lost, so they are saved here. Wakeup is by interrupt only.
  * The SRESET wakeup returns to this function's caller by calling
@@ -158,16 +143,6 @@
  * A wakeup without GPR loss may alteratively be handled as in
  * isa300_idle_stop_noloss and blr directly, as an optimisation.
  *
-=======
- *
- * GPRs may be lost, so they are saved here. Wakeup is by interrupt only.
- * The SRESET wakeup returns to this function's caller by calling
- * idle_return_gpr_loss with r3 set to desired return value.
- *
- * A wakeup without GPR loss may alteratively be handled as in
- * isa300_idle_stop_noloss and blr directly, as an optimisation.
- *
->>>>>>> 4b972a01
  * The caller is responsible for saving/restoring SPRs, MSR, timebase,
  * etc.
  *
