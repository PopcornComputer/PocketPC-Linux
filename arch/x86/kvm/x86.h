/* SPDX-License-Identifier: GPL-2.0 */
#ifndef ARCH_X86_KVM_X86_H
#define ARCH_X86_KVM_X86_H

#include <linux/kvm_host.h>
#include <asm/pvclock.h>
#include "kvm_cache_regs.h"

#define KVM_DEFAULT_PLE_GAP		128
#define KVM_VMX_DEFAULT_PLE_WINDOW	4096
#define KVM_DEFAULT_PLE_WINDOW_GROW	2
#define KVM_DEFAULT_PLE_WINDOW_SHRINK	0
#define KVM_VMX_DEFAULT_PLE_WINDOW_MAX	UINT_MAX
#define KVM_SVM_DEFAULT_PLE_WINDOW_MAX	USHRT_MAX
#define KVM_SVM_DEFAULT_PLE_WINDOW	3000

static inline unsigned int __grow_ple_window(unsigned int val,
		unsigned int base, unsigned int modifier, unsigned int max)
{
	u64 ret = val;

	if (modifier < 1)
		return base;

	if (modifier < base)
		ret *= modifier;
	else
		ret += modifier;

	return min(ret, (u64)max);
}

static inline unsigned int __shrink_ple_window(unsigned int val,
		unsigned int base, unsigned int modifier, unsigned int min)
{
	if (modifier < 1)
		return base;

	if (modifier < base)
		val /= modifier;
	else
		val -= modifier;

	return max(val, min);
}

#define MSR_IA32_CR_PAT_DEFAULT  0x0007040600070406ULL

static inline void kvm_clear_exception_queue(struct kvm_vcpu *vcpu)
{
	vcpu->arch.exception.pending = false;
	vcpu->arch.exception.injected = false;
}

static inline void kvm_queue_interrupt(struct kvm_vcpu *vcpu, u8 vector,
	bool soft)
{
	vcpu->arch.interrupt.injected = true;
	vcpu->arch.interrupt.soft = soft;
	vcpu->arch.interrupt.nr = vector;
}

static inline void kvm_clear_interrupt_queue(struct kvm_vcpu *vcpu)
{
	vcpu->arch.interrupt.injected = false;
}

static inline bool kvm_event_needs_reinjection(struct kvm_vcpu *vcpu)
{
	return vcpu->arch.exception.injected || vcpu->arch.interrupt.injected ||
		vcpu->arch.nmi_injected;
}

static inline bool kvm_exception_is_soft(unsigned int nr)
{
	return (nr == BP_VECTOR) || (nr == OF_VECTOR);
}

static inline bool is_protmode(struct kvm_vcpu *vcpu)
{
	return kvm_read_cr0_bits(vcpu, X86_CR0_PE);
}

static inline int is_long_mode(struct kvm_vcpu *vcpu)
{
#ifdef CONFIG_X86_64
	return vcpu->arch.efer & EFER_LMA;
#else
	return 0;
#endif
}

static inline bool is_64_bit_mode(struct kvm_vcpu *vcpu)
{
	int cs_db, cs_l;

	if (!is_long_mode(vcpu))
		return false;
	kvm_x86_ops->get_cs_db_l_bits(vcpu, &cs_db, &cs_l);
	return cs_l;
}

static inline bool is_la57_mode(struct kvm_vcpu *vcpu)
{
#ifdef CONFIG_X86_64
	return (vcpu->arch.efer & EFER_LMA) &&
		 kvm_read_cr4_bits(vcpu, X86_CR4_LA57);
#else
	return 0;
#endif
}

static inline bool mmu_is_nested(struct kvm_vcpu *vcpu)
{
	return vcpu->arch.walk_mmu == &vcpu->arch.nested_mmu;
}

static inline int is_pae(struct kvm_vcpu *vcpu)
{
	return kvm_read_cr4_bits(vcpu, X86_CR4_PAE);
}

static inline int is_pse(struct kvm_vcpu *vcpu)
{
	return kvm_read_cr4_bits(vcpu, X86_CR4_PSE);
}

static inline int is_paging(struct kvm_vcpu *vcpu)
{
	return likely(kvm_read_cr0_bits(vcpu, X86_CR0_PG));
}

static inline u32 bit(int bitno)
{
	return 1 << (bitno & 31);
}

static inline u8 vcpu_virt_addr_bits(struct kvm_vcpu *vcpu)
{
	return kvm_read_cr4_bits(vcpu, X86_CR4_LA57) ? 57 : 48;
}

static inline u8 ctxt_virt_addr_bits(struct x86_emulate_ctxt *ctxt)
{
	return (ctxt->ops->get_cr(ctxt, 4) & X86_CR4_LA57) ? 57 : 48;
}

static inline u64 get_canonical(u64 la, u8 vaddr_bits)
{
	return ((int64_t)la << (64 - vaddr_bits)) >> (64 - vaddr_bits);
}

static inline bool is_noncanonical_address(u64 la, struct kvm_vcpu *vcpu)
{
#ifdef CONFIG_X86_64
	return get_canonical(la, vcpu_virt_addr_bits(vcpu)) != la;
#else
	return false;
#endif
}

static inline bool emul_is_noncanonical_address(u64 la,
						struct x86_emulate_ctxt *ctxt)
{
#ifdef CONFIG_X86_64
	return get_canonical(la, ctxt_virt_addr_bits(ctxt)) != la;
#else
	return false;
#endif
}

static inline void vcpu_cache_mmio_info(struct kvm_vcpu *vcpu,
					gva_t gva, gfn_t gfn, unsigned access)
{
	/*
	 * If this is a shadow nested page table, the "GVA" is
	 * actually a nGPA.
	 */
	vcpu->arch.mmio_gva = mmu_is_nested(vcpu) ? 0 : gva & PAGE_MASK;
	vcpu->arch.access = access;
	vcpu->arch.mmio_gfn = gfn;
	vcpu->arch.mmio_gen = kvm_memslots(vcpu->kvm)->generation;
}

static inline bool vcpu_match_mmio_gen(struct kvm_vcpu *vcpu)
{
	return vcpu->arch.mmio_gen == kvm_memslots(vcpu->kvm)->generation;
}

/*
 * Clear the mmio cache info for the given gva. If gva is MMIO_GVA_ANY, we
 * clear all mmio cache info.
 */
#define MMIO_GVA_ANY (~(gva_t)0)

static inline void vcpu_clear_mmio_info(struct kvm_vcpu *vcpu, gva_t gva)
{
	if (gva != MMIO_GVA_ANY && vcpu->arch.mmio_gva != (gva & PAGE_MASK))
		return;

	vcpu->arch.mmio_gva = 0;
}

static inline bool vcpu_match_mmio_gva(struct kvm_vcpu *vcpu, unsigned long gva)
{
	if (vcpu_match_mmio_gen(vcpu) && vcpu->arch.mmio_gva &&
	      vcpu->arch.mmio_gva == (gva & PAGE_MASK))
		return true;

	return false;
}

static inline bool vcpu_match_mmio_gpa(struct kvm_vcpu *vcpu, gpa_t gpa)
{
	if (vcpu_match_mmio_gen(vcpu) && vcpu->arch.mmio_gfn &&
	      vcpu->arch.mmio_gfn == gpa >> PAGE_SHIFT)
		return true;

	return false;
}

static inline unsigned long kvm_register_readl(struct kvm_vcpu *vcpu,
					       enum kvm_reg reg)
{
	unsigned long val = kvm_register_read(vcpu, reg);

	return is_64_bit_mode(vcpu) ? val : (u32)val;
}

static inline void kvm_register_writel(struct kvm_vcpu *vcpu,
				       enum kvm_reg reg,
				       unsigned long val)
{
	if (!is_64_bit_mode(vcpu))
		val = (u32)val;
	return kvm_register_write(vcpu, reg, val);
}

static inline bool kvm_check_has_quirk(struct kvm *kvm, u64 quirk)
{
	return !(kvm->arch.disabled_quirks & quirk);
}

void kvm_set_pending_timer(struct kvm_vcpu *vcpu);
int kvm_inject_realmode_interrupt(struct kvm_vcpu *vcpu, int irq, int inc_eip);

void kvm_write_tsc(struct kvm_vcpu *vcpu, struct msr_data *msr);
u64 get_kvmclock_ns(struct kvm *kvm);

int kvm_read_guest_virt(struct x86_emulate_ctxt *ctxt,
	gva_t addr, void *val, unsigned int bytes,
	struct x86_exception *exception);

int kvm_write_guest_virt_system(struct x86_emulate_ctxt *ctxt,
	gva_t addr, void *val, unsigned int bytes,
	struct x86_exception *exception);

int handle_ud(struct kvm_vcpu *vcpu);

void kvm_vcpu_mtrr_init(struct kvm_vcpu *vcpu);
u8 kvm_mtrr_get_guest_memory_type(struct kvm_vcpu *vcpu, gfn_t gfn);
bool kvm_mtrr_valid(struct kvm_vcpu *vcpu, u32 msr, u64 data);
int kvm_mtrr_set_msr(struct kvm_vcpu *vcpu, u32 msr, u64 data);
int kvm_mtrr_get_msr(struct kvm_vcpu *vcpu, u32 msr, u64 *pdata);
bool kvm_mtrr_check_gfn_range_consistency(struct kvm_vcpu *vcpu, gfn_t gfn,
					  int page_num);
bool kvm_vector_hashing_enabled(void);

#define KVM_SUPPORTED_XCR0     (XFEATURE_MASK_FP | XFEATURE_MASK_SSE \
				| XFEATURE_MASK_YMM | XFEATURE_MASK_BNDREGS \
				| XFEATURE_MASK_BNDCSR | XFEATURE_MASK_AVX512 \
				| XFEATURE_MASK_PKRU)
extern u64 host_xcr0;

extern u64 kvm_supported_xcr0(void);

extern unsigned int min_timer_period_us;

extern unsigned int lapic_timer_advance_ns;

extern bool enable_vmware_backdoor;

extern struct static_key kvm_no_apic_vcpu;

static inline u64 nsec_to_cycles(struct kvm_vcpu *vcpu, u64 nsec)
{
	return pvclock_scale_delta(nsec, vcpu->arch.virtual_tsc_mult,
				   vcpu->arch.virtual_tsc_shift);
}

/* Same "calling convention" as do_div:
 * - divide (n << 32) by base
 * - put result in n
 * - return remainder
 */
#define do_shl32_div32(n, base)					\
	({							\
	    u32 __quot, __rem;					\
	    asm("divl %2" : "=a" (__quot), "=d" (__rem)		\
			: "rm" (base), "0" (0), "1" ((u32) n));	\
	    n = __quot;						\
	    __rem;						\
	 })

<<<<<<< HEAD
#define KVM_X86_DISABLE_EXITS_MWAIT          (1 << 0)
#define KVM_X86_DISABLE_EXITS_HTL            (1 << 1)
#define KVM_X86_DISABLE_EXITS_PAUSE          (1 << 2)
#define KVM_X86_DISABLE_VALID_EXITS          (KVM_X86_DISABLE_EXITS_MWAIT | \
                                              KVM_X86_DISABLE_EXITS_HTL | \
                                              KVM_X86_DISABLE_EXITS_PAUSE)

=======
>>>>>>> 4b64487f
static inline bool kvm_mwait_in_guest(struct kvm *kvm)
{
	return kvm->arch.mwait_in_guest;
}

static inline bool kvm_hlt_in_guest(struct kvm *kvm)
{
	return kvm->arch.hlt_in_guest;
}

static inline bool kvm_pause_in_guest(struct kvm *kvm)
{
	return kvm->arch.pause_in_guest;
}

DECLARE_PER_CPU(struct kvm_vcpu *, current_vcpu);

static inline void kvm_before_interrupt(struct kvm_vcpu *vcpu)
{
	__this_cpu_write(current_vcpu, vcpu);
}

static inline void kvm_after_interrupt(struct kvm_vcpu *vcpu)
{
	__this_cpu_write(current_vcpu, NULL);
}

#endif<|MERGE_RESOLUTION|>--- conflicted
+++ resolved
@@ -302,16 +302,6 @@
 	    __rem;						\
 	 })
 
-<<<<<<< HEAD
-#define KVM_X86_DISABLE_EXITS_MWAIT          (1 << 0)
-#define KVM_X86_DISABLE_EXITS_HTL            (1 << 1)
-#define KVM_X86_DISABLE_EXITS_PAUSE          (1 << 2)
-#define KVM_X86_DISABLE_VALID_EXITS          (KVM_X86_DISABLE_EXITS_MWAIT | \
-                                              KVM_X86_DISABLE_EXITS_HTL | \
-                                              KVM_X86_DISABLE_EXITS_PAUSE)
-
-=======
->>>>>>> 4b64487f
 static inline bool kvm_mwait_in_guest(struct kvm *kvm)
 {
 	return kvm->arch.mwait_in_guest;
