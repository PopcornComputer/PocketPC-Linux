/* SPDX-License-Identifier: MIT */
/*
 * Copyright © 2019 Intel Corporation
 */

#ifndef __INTEL_FBC_H__
#define __INTEL_FBC_H__

#include <linux/types.h>

#include "intel_frontbuffer.h"

struct drm_i915_private;
struct intel_atomic_state;
struct intel_crtc;
struct intel_crtc_state;
struct intel_plane_state;

void intel_fbc_choose_crtc(struct drm_i915_private *dev_priv,
			   struct intel_atomic_state *state);
bool intel_fbc_is_active(struct drm_i915_private *dev_priv);
<<<<<<< HEAD
bool intel_fbc_pre_update(struct intel_crtc *crtc,
			  const struct intel_crtc_state *crtc_state,
			  const struct intel_plane_state *plane_state);
void intel_fbc_post_update(struct intel_crtc *crtc);
void intel_fbc_init(struct drm_i915_private *dev_priv);
void intel_fbc_enable(struct intel_crtc *crtc,
		      const struct intel_crtc_state *crtc_state,
		      const struct intel_plane_state *plane_state);
=======
bool intel_fbc_pre_update(struct intel_atomic_state *state,
			  struct intel_crtc *crtc);
void intel_fbc_post_update(struct intel_atomic_state *state,
			   struct intel_crtc *crtc);
void intel_fbc_init(struct drm_i915_private *dev_priv);
void intel_fbc_enable(struct intel_atomic_state *state,
		      struct intel_crtc *crtc);
>>>>>>> 04d5ce62
void intel_fbc_disable(struct intel_crtc *crtc);
void intel_fbc_global_disable(struct drm_i915_private *dev_priv);
void intel_fbc_invalidate(struct drm_i915_private *dev_priv,
			  unsigned int frontbuffer_bits,
			  enum fb_op_origin origin);
void intel_fbc_flush(struct drm_i915_private *dev_priv,
		     unsigned int frontbuffer_bits, enum fb_op_origin origin);
void intel_fbc_cleanup_cfb(struct drm_i915_private *dev_priv);
void intel_fbc_handle_fifo_underrun_irq(struct drm_i915_private *dev_priv);
int intel_fbc_reset_underrun(struct drm_i915_private *dev_priv);

#endif /* __INTEL_FBC_H__ */<|MERGE_RESOLUTION|>--- conflicted
+++ resolved
@@ -19,16 +19,6 @@
 void intel_fbc_choose_crtc(struct drm_i915_private *dev_priv,
 			   struct intel_atomic_state *state);
 bool intel_fbc_is_active(struct drm_i915_private *dev_priv);
-<<<<<<< HEAD
-bool intel_fbc_pre_update(struct intel_crtc *crtc,
-			  const struct intel_crtc_state *crtc_state,
-			  const struct intel_plane_state *plane_state);
-void intel_fbc_post_update(struct intel_crtc *crtc);
-void intel_fbc_init(struct drm_i915_private *dev_priv);
-void intel_fbc_enable(struct intel_crtc *crtc,
-		      const struct intel_crtc_state *crtc_state,
-		      const struct intel_plane_state *plane_state);
-=======
 bool intel_fbc_pre_update(struct intel_atomic_state *state,
 			  struct intel_crtc *crtc);
 void intel_fbc_post_update(struct intel_atomic_state *state,
@@ -36,7 +26,6 @@
 void intel_fbc_init(struct drm_i915_private *dev_priv);
 void intel_fbc_enable(struct intel_atomic_state *state,
 		      struct intel_crtc *crtc);
->>>>>>> 04d5ce62
 void intel_fbc_disable(struct intel_crtc *crtc);
 void intel_fbc_global_disable(struct drm_i915_private *dev_priv);
 void intel_fbc_invalidate(struct drm_i915_private *dev_priv,
