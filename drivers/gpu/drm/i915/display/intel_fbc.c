/*
 * Copyright © 2014 Intel Corporation
 *
 * Permission is hereby granted, free of charge, to any person obtaining a
 * copy of this software and associated documentation files (the "Software"),
 * to deal in the Software without restriction, including without limitation
 * the rights to use, copy, modify, merge, publish, distribute, sublicense,
 * and/or sell copies of the Software, and to permit persons to whom the
 * Software is furnished to do so, subject to the following conditions:
 *
 * The above copyright notice and this permission notice (including the next
 * paragraph) shall be included in all copies or substantial portions of the
 * Software.
 *
 * THE SOFTWARE IS PROVIDED "AS IS", WITHOUT WARRANTY OF ANY KIND, EXPRESS OR
 * IMPLIED, INCLUDING BUT NOT LIMITED TO THE WARRANTIES OF MERCHANTABILITY,
 * FITNESS FOR A PARTICULAR PURPOSE AND NONINFRINGEMENT.  IN NO EVENT SHALL
 * THE AUTHORS OR COPYRIGHT HOLDERS BE LIABLE FOR ANY CLAIM, DAMAGES OR OTHER
 * LIABILITY, WHETHER IN AN ACTION OF CONTRACT, TORT OR OTHERWISE, ARISING
 * FROM, OUT OF OR IN CONNECTION WITH THE SOFTWARE OR THE USE OR OTHER
 * DEALINGS IN THE SOFTWARE.
 */

/**
 * DOC: Frame Buffer Compression (FBC)
 *
 * FBC tries to save memory bandwidth (and so power consumption) by
 * compressing the amount of memory used by the display. It is total
 * transparent to user space and completely handled in the kernel.
 *
 * The benefits of FBC are mostly visible with solid backgrounds and
 * variation-less patterns. It comes from keeping the memory footprint small
 * and having fewer memory pages opened and accessed for refreshing the display.
 *
 * i915 is responsible to reserve stolen memory for FBC and configure its
 * offset on proper registers. The hardware takes care of all
 * compress/decompress. However there are many known cases where we have to
 * forcibly disable it to allow proper screen updates.
 */

#include <drm/drm_fourcc.h>

#include "i915_drv.h"
#include "i915_trace.h"
#include "i915_vgpu.h"
#include "intel_display_types.h"
#include "intel_fbc.h"
#include "intel_frontbuffer.h"

/*
 * For SKL+, the plane source size used by the hardware is based on the value we
 * write to the PLANE_SIZE register. For BDW-, the hardware looks at the value
 * we wrote to PIPESRC.
 */
static void intel_fbc_get_plane_source_size(const struct intel_fbc_state_cache *cache,
					    int *width, int *height)
{
	if (width)
		*width = cache->plane.src_w;
	if (height)
		*height = cache->plane.src_h;
}

static int intel_fbc_calculate_cfb_size(struct drm_i915_private *dev_priv,
					const struct intel_fbc_state_cache *cache)
{
	int lines;

	intel_fbc_get_plane_source_size(cache, NULL, &lines);
	if (IS_GEN(dev_priv, 7))
		lines = min(lines, 2048);
	else if (INTEL_GEN(dev_priv) >= 8)
		lines = min(lines, 2560);

	/* Hardware needs the full buffer stride, not just the active area. */
	return lines * cache->fb.stride;
}

static void i8xx_fbc_deactivate(struct drm_i915_private *dev_priv)
{
	u32 fbc_ctl;

	/* Disable compression */
	fbc_ctl = intel_de_read(dev_priv, FBC_CONTROL);
	if ((fbc_ctl & FBC_CTL_EN) == 0)
		return;

	fbc_ctl &= ~FBC_CTL_EN;
	intel_de_write(dev_priv, FBC_CONTROL, fbc_ctl);

	/* Wait for compressing bit to clear */
	if (intel_de_wait_for_clear(dev_priv, FBC_STATUS,
				    FBC_STAT_COMPRESSING, 10)) {
		drm_dbg_kms(&dev_priv->drm, "FBC idle timed out\n");
		return;
	}
}

static void i8xx_fbc_activate(struct drm_i915_private *dev_priv)
{
	struct intel_fbc_reg_params *params = &dev_priv->fbc.params;
	int cfb_pitch;
	int i;
	u32 fbc_ctl;

	/* Note: fbc.threshold == 1 for i8xx */
	cfb_pitch = params->cfb_size / FBC_LL_SIZE;
	if (params->fb.stride < cfb_pitch)
		cfb_pitch = params->fb.stride;

	/* FBC_CTL wants 32B or 64B units */
	if (IS_GEN(dev_priv, 2))
		cfb_pitch = (cfb_pitch / 32) - 1;
	else
		cfb_pitch = (cfb_pitch / 64) - 1;

	/* Clear old tags */
	for (i = 0; i < (FBC_LL_SIZE / 32) + 1; i++)
		intel_de_write(dev_priv, FBC_TAG(i), 0);

	if (IS_GEN(dev_priv, 4)) {
		u32 fbc_ctl2;

		/* Set it up... */
		fbc_ctl2 = FBC_CTL_FENCE_DBL | FBC_CTL_IDLE_IMM;
		fbc_ctl2 |= FBC_CTL_PLANE(params->crtc.i9xx_plane);
		if (params->fence_id >= 0)
			fbc_ctl2 |= FBC_CTL_CPU_FENCE;
		intel_de_write(dev_priv, FBC_CONTROL2, fbc_ctl2);
		intel_de_write(dev_priv, FBC_FENCE_OFF,
			       params->fence_y_offset);
	}

	/* enable it... */
	fbc_ctl = intel_de_read(dev_priv, FBC_CONTROL);
	fbc_ctl &= 0x3fff << FBC_CTL_INTERVAL_SHIFT;
	fbc_ctl |= FBC_CTL_EN | FBC_CTL_PERIODIC;
	if (IS_I945GM(dev_priv))
		fbc_ctl |= FBC_CTL_C3_IDLE; /* 945 needs special SR handling */
	fbc_ctl |= (cfb_pitch & 0xff) << FBC_CTL_STRIDE_SHIFT;
	if (params->fence_id >= 0)
		fbc_ctl |= params->fence_id;
	intel_de_write(dev_priv, FBC_CONTROL, fbc_ctl);
}

static bool i8xx_fbc_is_active(struct drm_i915_private *dev_priv)
{
	return intel_de_read(dev_priv, FBC_CONTROL) & FBC_CTL_EN;
}

static void g4x_fbc_activate(struct drm_i915_private *dev_priv)
{
	struct intel_fbc_reg_params *params = &dev_priv->fbc.params;
	u32 dpfc_ctl;

	dpfc_ctl = DPFC_CTL_PLANE(params->crtc.i9xx_plane) | DPFC_SR_EN;
	if (params->fb.format->cpp[0] == 2)
		dpfc_ctl |= DPFC_CTL_LIMIT_2X;
	else
		dpfc_ctl |= DPFC_CTL_LIMIT_1X;

	if (params->fence_id >= 0) {
		dpfc_ctl |= DPFC_CTL_FENCE_EN | params->fence_id;
		intel_de_write(dev_priv, DPFC_FENCE_YOFF,
			       params->fence_y_offset);
	} else {
		intel_de_write(dev_priv, DPFC_FENCE_YOFF, 0);
	}

	/* enable it... */
	intel_de_write(dev_priv, DPFC_CONTROL, dpfc_ctl | DPFC_CTL_EN);
}

static void g4x_fbc_deactivate(struct drm_i915_private *dev_priv)
{
	u32 dpfc_ctl;

	/* Disable compression */
	dpfc_ctl = intel_de_read(dev_priv, DPFC_CONTROL);
	if (dpfc_ctl & DPFC_CTL_EN) {
		dpfc_ctl &= ~DPFC_CTL_EN;
		intel_de_write(dev_priv, DPFC_CONTROL, dpfc_ctl);
	}
}

static bool g4x_fbc_is_active(struct drm_i915_private *dev_priv)
{
	return intel_de_read(dev_priv, DPFC_CONTROL) & DPFC_CTL_EN;
}

/* This function forces a CFB recompression through the nuke operation. */
static void intel_fbc_recompress(struct drm_i915_private *dev_priv)
{
	struct intel_fbc *fbc = &dev_priv->fbc;

	trace_intel_fbc_nuke(fbc->crtc);

	intel_de_write(dev_priv, MSG_FBC_REND_STATE, FBC_REND_NUKE);
	intel_de_posting_read(dev_priv, MSG_FBC_REND_STATE);
}

static void ilk_fbc_activate(struct drm_i915_private *dev_priv)
{
	struct intel_fbc_reg_params *params = &dev_priv->fbc.params;
	u32 dpfc_ctl;
	int threshold = dev_priv->fbc.threshold;

	dpfc_ctl = DPFC_CTL_PLANE(params->crtc.i9xx_plane);
	if (params->fb.format->cpp[0] == 2)
		threshold++;

	switch (threshold) {
	case 4:
	case 3:
		dpfc_ctl |= DPFC_CTL_LIMIT_4X;
		break;
	case 2:
		dpfc_ctl |= DPFC_CTL_LIMIT_2X;
		break;
	case 1:
		dpfc_ctl |= DPFC_CTL_LIMIT_1X;
		break;
	}

	if (params->fence_id >= 0) {
		dpfc_ctl |= DPFC_CTL_FENCE_EN;
		if (IS_GEN(dev_priv, 5))
			dpfc_ctl |= params->fence_id;
		if (IS_GEN(dev_priv, 6)) {
			intel_de_write(dev_priv, SNB_DPFC_CTL_SA,
				       SNB_CPU_FENCE_ENABLE | params->fence_id);
			intel_de_write(dev_priv, DPFC_CPU_FENCE_OFFSET,
				       params->fence_y_offset);
		}
	} else {
		if (IS_GEN(dev_priv, 6)) {
			intel_de_write(dev_priv, SNB_DPFC_CTL_SA, 0);
			intel_de_write(dev_priv, DPFC_CPU_FENCE_OFFSET, 0);
		}
	}

	intel_de_write(dev_priv, ILK_DPFC_FENCE_YOFF,
		       params->fence_y_offset);
	/* enable it... */
	intel_de_write(dev_priv, ILK_DPFC_CONTROL, dpfc_ctl | DPFC_CTL_EN);

	intel_fbc_recompress(dev_priv);
}

static void ilk_fbc_deactivate(struct drm_i915_private *dev_priv)
{
	u32 dpfc_ctl;

	/* Disable compression */
	dpfc_ctl = intel_de_read(dev_priv, ILK_DPFC_CONTROL);
	if (dpfc_ctl & DPFC_CTL_EN) {
		dpfc_ctl &= ~DPFC_CTL_EN;
		intel_de_write(dev_priv, ILK_DPFC_CONTROL, dpfc_ctl);
	}
}

static bool ilk_fbc_is_active(struct drm_i915_private *dev_priv)
{
	return intel_de_read(dev_priv, ILK_DPFC_CONTROL) & DPFC_CTL_EN;
}

static void gen7_fbc_activate(struct drm_i915_private *dev_priv)
{
	struct intel_fbc_reg_params *params = &dev_priv->fbc.params;
	u32 dpfc_ctl;
	int threshold = dev_priv->fbc.threshold;

	/* Display WA #0529: skl, kbl, bxt. */
	if (IS_GEN9_BC(dev_priv) || IS_BROXTON(dev_priv)) {
		u32 val = intel_de_read(dev_priv, CHICKEN_MISC_4);

		val &= ~(FBC_STRIDE_OVERRIDE | FBC_STRIDE_MASK);

		if (params->gen9_wa_cfb_stride)
			val |= FBC_STRIDE_OVERRIDE | params->gen9_wa_cfb_stride;

		intel_de_write(dev_priv, CHICKEN_MISC_4, val);
	}

	dpfc_ctl = 0;
	if (IS_IVYBRIDGE(dev_priv))
		dpfc_ctl |= IVB_DPFC_CTL_PLANE(params->crtc.i9xx_plane);

	if (params->fb.format->cpp[0] == 2)
		threshold++;

	switch (threshold) {
	case 4:
	case 3:
		dpfc_ctl |= DPFC_CTL_LIMIT_4X;
		break;
	case 2:
		dpfc_ctl |= DPFC_CTL_LIMIT_2X;
		break;
	case 1:
		dpfc_ctl |= DPFC_CTL_LIMIT_1X;
		break;
	}

	if (params->fence_id >= 0) {
		dpfc_ctl |= IVB_DPFC_CTL_FENCE_EN;
		intel_de_write(dev_priv, SNB_DPFC_CTL_SA,
			       SNB_CPU_FENCE_ENABLE | params->fence_id);
		intel_de_write(dev_priv, DPFC_CPU_FENCE_OFFSET,
			       params->fence_y_offset);
	} else if (dev_priv->ggtt.num_fences) {
		intel_de_write(dev_priv, SNB_DPFC_CTL_SA, 0);
		intel_de_write(dev_priv, DPFC_CPU_FENCE_OFFSET, 0);
	}

	if (dev_priv->fbc.false_color)
		dpfc_ctl |= FBC_CTL_FALSE_COLOR;

	if (IS_IVYBRIDGE(dev_priv)) {
		/* WaFbcAsynchFlipDisableFbcQueue:ivb */
		intel_de_write(dev_priv, ILK_DISPLAY_CHICKEN1,
			       intel_de_read(dev_priv, ILK_DISPLAY_CHICKEN1) | ILK_FBCQ_DIS);
	} else if (IS_HASWELL(dev_priv) || IS_BROADWELL(dev_priv)) {
		/* WaFbcAsynchFlipDisableFbcQueue:hsw,bdw */
		intel_de_write(dev_priv, CHICKEN_PIPESL_1(params->crtc.pipe),
			       intel_de_read(dev_priv, CHICKEN_PIPESL_1(params->crtc.pipe)) | HSW_FBCQ_DIS);
	}

	if (INTEL_GEN(dev_priv) >= 11)
		/* Wa_1409120013:icl,ehl,tgl */
		intel_de_write(dev_priv, ILK_DPFC_CHICKEN,
			       ILK_DPFC_CHICKEN_COMP_DUMMY_PIXEL);

	intel_de_write(dev_priv, ILK_DPFC_CONTROL, dpfc_ctl | DPFC_CTL_EN);

	intel_fbc_recompress(dev_priv);
}

static bool intel_fbc_hw_is_active(struct drm_i915_private *dev_priv)
{
	if (INTEL_GEN(dev_priv) >= 5)
		return ilk_fbc_is_active(dev_priv);
	else if (IS_GM45(dev_priv))
		return g4x_fbc_is_active(dev_priv);
	else
		return i8xx_fbc_is_active(dev_priv);
}

static void intel_fbc_hw_activate(struct drm_i915_private *dev_priv)
{
	struct intel_fbc *fbc = &dev_priv->fbc;

	trace_intel_fbc_activate(fbc->crtc);

	fbc->active = true;
	fbc->activated = true;

	if (INTEL_GEN(dev_priv) >= 7)
		gen7_fbc_activate(dev_priv);
	else if (INTEL_GEN(dev_priv) >= 5)
		ilk_fbc_activate(dev_priv);
	else if (IS_GM45(dev_priv))
		g4x_fbc_activate(dev_priv);
	else
		i8xx_fbc_activate(dev_priv);
}

static void intel_fbc_hw_deactivate(struct drm_i915_private *dev_priv)
{
	struct intel_fbc *fbc = &dev_priv->fbc;

	trace_intel_fbc_deactivate(fbc->crtc);

	fbc->active = false;

	if (INTEL_GEN(dev_priv) >= 5)
		ilk_fbc_deactivate(dev_priv);
	else if (IS_GM45(dev_priv))
		g4x_fbc_deactivate(dev_priv);
	else
		i8xx_fbc_deactivate(dev_priv);
}

/**
 * intel_fbc_is_active - Is FBC active?
 * @dev_priv: i915 device instance
 *
 * This function is used to verify the current state of FBC.
 *
 * FIXME: This should be tracked in the plane config eventually
 * instead of queried at runtime for most callers.
 */
bool intel_fbc_is_active(struct drm_i915_private *dev_priv)
{
	return dev_priv->fbc.active;
}

static void intel_fbc_deactivate(struct drm_i915_private *dev_priv,
				 const char *reason)
{
	struct intel_fbc *fbc = &dev_priv->fbc;

	drm_WARN_ON(&dev_priv->drm, !mutex_is_locked(&fbc->lock));

	if (fbc->active)
		intel_fbc_hw_deactivate(dev_priv);

	fbc->no_fbc_reason = reason;
}

static int find_compression_threshold(struct drm_i915_private *dev_priv,
				      struct drm_mm_node *node,
				      unsigned int size,
				      unsigned int fb_cpp)
{
	int compression_threshold = 1;
	int ret;
	u64 end;

	/* The FBC hardware for BDW/SKL doesn't have access to the stolen
	 * reserved range size, so it always assumes the maximum (8mb) is used.
	 * If we enable FBC using a CFB on that memory range we'll get FIFO
	 * underruns, even if that range is not reserved by the BIOS. */
	if (IS_BROADWELL(dev_priv) || IS_GEN9_BC(dev_priv))
		end = resource_size(&dev_priv->dsm) - 8 * 1024 * 1024;
	else
		end = U64_MAX;

	/* HACK: This code depends on what we will do in *_enable_fbc. If that
	 * code changes, this code needs to change as well.
	 *
	 * The enable_fbc code will attempt to use one of our 2 compression
	 * thresholds, therefore, in that case, we only have 1 resort.
	 */

	/* Try to over-allocate to reduce reallocations and fragmentation. */
	ret = i915_gem_stolen_insert_node_in_range(dev_priv, node, size <<= 1,
						   4096, 0, end);
	if (ret == 0)
		return compression_threshold;

again:
	/* HW's ability to limit the CFB is 1:4 */
	if (compression_threshold > 4 ||
	    (fb_cpp == 2 && compression_threshold == 2))
		return 0;

	ret = i915_gem_stolen_insert_node_in_range(dev_priv, node, size >>= 1,
						   4096, 0, end);
	if (ret && INTEL_GEN(dev_priv) <= 4) {
		return 0;
	} else if (ret) {
		compression_threshold <<= 1;
		goto again;
	} else {
		return compression_threshold;
	}
}

static int intel_fbc_alloc_cfb(struct drm_i915_private *dev_priv,
			       unsigned int size, unsigned int fb_cpp)
{
	struct intel_fbc *fbc = &dev_priv->fbc;
	struct drm_mm_node *uninitialized_var(compressed_llb);
	int ret;

	drm_WARN_ON(&dev_priv->drm,
		    drm_mm_node_allocated(&fbc->compressed_fb));

	ret = find_compression_threshold(dev_priv, &fbc->compressed_fb,
					 size, fb_cpp);
	if (!ret)
		goto err_llb;
	else if (ret > 1) {
		drm_info_once(&dev_priv->drm,
			      "Reducing the compressed framebuffer size. This may lead to less power savings than a non-reduced-size. Try to increase stolen memory size if available in BIOS.\n");
	}

	fbc->threshold = ret;

	if (INTEL_GEN(dev_priv) >= 5)
		intel_de_write(dev_priv, ILK_DPFC_CB_BASE,
			       fbc->compressed_fb.start);
	else if (IS_GM45(dev_priv)) {
		intel_de_write(dev_priv, DPFC_CB_BASE,
			       fbc->compressed_fb.start);
	} else {
		compressed_llb = kzalloc(sizeof(*compressed_llb), GFP_KERNEL);
		if (!compressed_llb)
			goto err_fb;

		ret = i915_gem_stolen_insert_node(dev_priv, compressed_llb,
						  4096, 4096);
		if (ret)
			goto err_fb;

		fbc->compressed_llb = compressed_llb;

		GEM_BUG_ON(range_overflows_end_t(u64, dev_priv->dsm.start,
						 fbc->compressed_fb.start,
						 U32_MAX));
		GEM_BUG_ON(range_overflows_end_t(u64, dev_priv->dsm.start,
						 fbc->compressed_llb->start,
						 U32_MAX));
		intel_de_write(dev_priv, FBC_CFB_BASE,
			       dev_priv->dsm.start + fbc->compressed_fb.start);
		intel_de_write(dev_priv, FBC_LL_BASE,
			       dev_priv->dsm.start + compressed_llb->start);
	}

	drm_dbg_kms(&dev_priv->drm,
		    "reserved %llu bytes of contiguous stolen space for FBC, threshold: %d\n",
		    fbc->compressed_fb.size, fbc->threshold);

	return 0;

err_fb:
	kfree(compressed_llb);
	i915_gem_stolen_remove_node(dev_priv, &fbc->compressed_fb);
err_llb:
	if (drm_mm_initialized(&dev_priv->mm.stolen))
		drm_info_once(&dev_priv->drm, "not enough stolen space for compressed buffer (need %d more bytes), disabling. Hint: you may be able to increase stolen memory size in the BIOS to avoid this.\n", size);
	return -ENOSPC;
}

static void __intel_fbc_cleanup_cfb(struct drm_i915_private *dev_priv)
{
	struct intel_fbc *fbc = &dev_priv->fbc;

	if (WARN_ON(intel_fbc_hw_is_active(dev_priv)))
		return;

	if (!drm_mm_node_allocated(&fbc->compressed_fb))
		return;

	if (fbc->compressed_llb) {
		i915_gem_stolen_remove_node(dev_priv, fbc->compressed_llb);
		kfree(fbc->compressed_llb);
	}

	i915_gem_stolen_remove_node(dev_priv, &fbc->compressed_fb);
}

void intel_fbc_cleanup_cfb(struct drm_i915_private *dev_priv)
{
	struct intel_fbc *fbc = &dev_priv->fbc;

	if (!HAS_FBC(dev_priv))
		return;

	mutex_lock(&fbc->lock);
	__intel_fbc_cleanup_cfb(dev_priv);
	mutex_unlock(&fbc->lock);
}

static bool stride_is_valid(struct drm_i915_private *dev_priv,
			    u64 modifier, unsigned int stride)
{
	/* This should have been caught earlier. */
	if (drm_WARN_ON_ONCE(&dev_priv->drm, (stride & (64 - 1)) != 0))
		return false;

	/* Below are the additional FBC restrictions. */
	if (stride < 512)
		return false;

	if (IS_GEN(dev_priv, 2) || IS_GEN(dev_priv, 3))
		return stride == 4096 || stride == 8192;

	if (IS_GEN(dev_priv, 4) && !IS_G4X(dev_priv) && stride < 2048)
		return false;

	/* Display WA #1105: skl,bxt,kbl,cfl,glk */
	if (IS_GEN(dev_priv, 9) &&
	    modifier == DRM_FORMAT_MOD_LINEAR && stride & 511)
		return false;

	if (stride > 16384)
		return false;

	return true;
}

static bool pixel_format_is_valid(struct drm_i915_private *dev_priv,
				  u32 pixel_format)
{
	switch (pixel_format) {
	case DRM_FORMAT_XRGB8888:
	case DRM_FORMAT_XBGR8888:
		return true;
	case DRM_FORMAT_XRGB1555:
	case DRM_FORMAT_RGB565:
		/* 16bpp not supported on gen2 */
		if (IS_GEN(dev_priv, 2))
			return false;
		/* WaFbcOnly1to1Ratio:ctg */
		if (IS_G4X(dev_priv))
			return false;
		return true;
	default:
		return false;
	}
}

static bool rotation_is_valid(struct drm_i915_private *dev_priv,
			      u32 pixel_format, unsigned int rotation)
{
	if (INTEL_GEN(dev_priv) >= 9 && pixel_format == DRM_FORMAT_RGB565 &&
	    drm_rotation_90_or_270(rotation))
		return false;
	else if (INTEL_GEN(dev_priv) <= 4 && !IS_G4X(dev_priv) &&
		 rotation != DRM_MODE_ROTATE_0)
		return false;

	return true;
}

/*
 * For some reason, the hardware tracking starts looking at whatever we
 * programmed as the display plane base address register. It does not look at
 * the X and Y offset registers. That's why we include the src x/y offsets
 * instead of just looking at the plane size.
 */
static bool intel_fbc_hw_tracking_covers_screen(struct intel_crtc *crtc)
{
	struct drm_i915_private *dev_priv = to_i915(crtc->base.dev);
	struct intel_fbc *fbc = &dev_priv->fbc;
	unsigned int effective_w, effective_h, max_w, max_h;

	if (INTEL_GEN(dev_priv) >= 10 || IS_GEMINILAKE(dev_priv)) {
		max_w = 5120;
		max_h = 4096;
	} else if (INTEL_GEN(dev_priv) >= 8 || IS_HASWELL(dev_priv)) {
		max_w = 4096;
		max_h = 4096;
	} else if (IS_G4X(dev_priv) || INTEL_GEN(dev_priv) >= 5) {
		max_w = 4096;
		max_h = 2048;
	} else {
		max_w = 2048;
		max_h = 1536;
	}

	intel_fbc_get_plane_source_size(&fbc->state_cache, &effective_w,
					&effective_h);
	effective_w += fbc->state_cache.plane.adjusted_x;
	effective_h += fbc->state_cache.plane.adjusted_y;

	return effective_w <= max_w && effective_h <= max_h;
}

static bool tiling_is_valid(struct drm_i915_private *dev_priv,
			    uint64_t modifier)
{
	switch (modifier) {
	case DRM_FORMAT_MOD_LINEAR:
		if (INTEL_GEN(dev_priv) >= 9)
			return true;
		return false;
	case I915_FORMAT_MOD_X_TILED:
	case I915_FORMAT_MOD_Y_TILED:
		return true;
	default:
		return false;
	}
}

static void intel_fbc_update_state_cache(struct intel_crtc *crtc,
					 const struct intel_crtc_state *crtc_state,
					 const struct intel_plane_state *plane_state)
{
	struct drm_i915_private *dev_priv = to_i915(crtc->base.dev);
	struct intel_fbc *fbc = &dev_priv->fbc;
	struct intel_fbc_state_cache *cache = &fbc->state_cache;
	struct drm_framebuffer *fb = plane_state->hw.fb;

	cache->plane.visible = plane_state->uapi.visible;
	if (!cache->plane.visible)
		return;

	cache->crtc.mode_flags = crtc_state->hw.adjusted_mode.flags;
	if (IS_HASWELL(dev_priv) || IS_BROADWELL(dev_priv))
		cache->crtc.hsw_bdw_pixel_rate = crtc_state->pixel_rate;

	cache->plane.rotation = plane_state->hw.rotation;
	/*
	 * Src coordinates are already rotated by 270 degrees for
	 * the 90/270 degree plane rotation cases (to match the
	 * GTT mapping), hence no need to account for rotation here.
	 */
	cache->plane.src_w = drm_rect_width(&plane_state->uapi.src) >> 16;
	cache->plane.src_h = drm_rect_height(&plane_state->uapi.src) >> 16;
	cache->plane.adjusted_x = plane_state->color_plane[0].x;
	cache->plane.adjusted_y = plane_state->color_plane[0].y;

	cache->plane.pixel_blend_mode = plane_state->hw.pixel_blend_mode;

	cache->fb.format = fb->format;
	cache->fb.stride = fb->pitches[0];
	cache->fb.modifier = fb->modifier;
<<<<<<< HEAD
=======

	cache->fence_y_offset = intel_plane_fence_y_offset(plane_state);
>>>>>>> 84569f32

	drm_WARN_ON(&dev_priv->drm, plane_state->flags & PLANE_HAS_FENCE &&
		    !plane_state->vma->fence);

	if (plane_state->flags & PLANE_HAS_FENCE &&
	    plane_state->vma->fence)
		cache->fence_id = plane_state->vma->fence->id;
	else
		cache->fence_id = -1;
}

static bool intel_fbc_cfb_size_changed(struct drm_i915_private *dev_priv)
{
	struct intel_fbc *fbc = &dev_priv->fbc;

	return intel_fbc_calculate_cfb_size(dev_priv, &fbc->state_cache) >
		fbc->compressed_fb.size * fbc->threshold;
}

static u16 intel_fbc_gen9_wa_cfb_stride(struct drm_i915_private *dev_priv)
{
	struct intel_fbc *fbc = &dev_priv->fbc;
	struct intel_fbc_state_cache *cache = &fbc->state_cache;

	if ((IS_GEN9_BC(dev_priv) || IS_BROXTON(dev_priv)) &&
	    cache->fb.modifier != I915_FORMAT_MOD_X_TILED)
		return DIV_ROUND_UP(cache->plane.src_w, 32 * fbc->threshold) * 8;
	else
		return 0;
}

static bool intel_fbc_gen9_wa_cfb_stride_changed(struct drm_i915_private *dev_priv)
{
	struct intel_fbc *fbc = &dev_priv->fbc;

	return fbc->params.gen9_wa_cfb_stride != intel_fbc_gen9_wa_cfb_stride(dev_priv);
}

static bool intel_fbc_can_enable(struct drm_i915_private *dev_priv)
{
	struct intel_fbc *fbc = &dev_priv->fbc;

	if (intel_vgpu_active(dev_priv)) {
		fbc->no_fbc_reason = "VGPU is active";
		return false;
	}

	if (!i915_modparams.enable_fbc) {
		fbc->no_fbc_reason = "disabled per module param or by default";
		return false;
	}

	if (fbc->underrun_detected) {
		fbc->no_fbc_reason = "underrun detected";
		return false;
	}

	return true;
}

static bool intel_fbc_can_activate(struct intel_crtc *crtc)
{
	struct drm_i915_private *dev_priv = to_i915(crtc->base.dev);
	struct intel_fbc *fbc = &dev_priv->fbc;
	struct intel_fbc_state_cache *cache = &fbc->state_cache;

	if (!intel_fbc_can_enable(dev_priv))
		return false;

	if (!cache->plane.visible) {
		fbc->no_fbc_reason = "primary plane not visible";
		return false;
	}

	/* We don't need to use a state cache here since this information is
	 * global for all CRTC.
	 */
	if (fbc->underrun_detected) {
		fbc->no_fbc_reason = "underrun detected";
		return false;
	}

	if (cache->crtc.mode_flags & DRM_MODE_FLAG_INTERLACE) {
		fbc->no_fbc_reason = "incompatible mode";
		return false;
	}

	if (!intel_fbc_hw_tracking_covers_screen(crtc)) {
		fbc->no_fbc_reason = "mode too large for compression";
		return false;
	}

	/* The use of a CPU fence is one of two ways to detect writes by the
	 * CPU to the scanout and trigger updates to the FBC.
	 *
	 * The other method is by software tracking (see
	 * intel_fbc_invalidate/flush()), it will manually notify FBC and nuke
	 * the current compressed buffer and recompress it.
	 *
	 * Note that is possible for a tiled surface to be unmappable (and
	 * so have no fence associated with it) due to aperture constraints
	 * at the time of pinning.
	 *
	 * FIXME with 90/270 degree rotation we should use the fence on
	 * the normal GTT view (the rotated view doesn't even have a
	 * fence). Would need changes to the FBC fence Y offset as well.
	 * For now this will effectively disable FBC with 90/270 degree
	 * rotation.
	 */
	if (INTEL_GEN(dev_priv) < 9 && cache->fence_id < 0) {
		fbc->no_fbc_reason = "framebuffer not tiled or fenced";
		return false;
	}

	if (!rotation_is_valid(dev_priv, cache->fb.format->format,
			       cache->plane.rotation)) {
		fbc->no_fbc_reason = "rotation unsupported";
		return false;
	}

	if (!tiling_is_valid(dev_priv, cache->fb.modifier)) {
		fbc->no_fbc_reason = "tiling unsupported";
		return false;
	}

	if (!stride_is_valid(dev_priv, cache->fb.modifier, cache->fb.stride)) {
		fbc->no_fbc_reason = "framebuffer stride not supported";
		return false;
	}

	if (!pixel_format_is_valid(dev_priv, cache->fb.format->format)) {
		fbc->no_fbc_reason = "pixel format is invalid";
		return false;
	}

	if (cache->plane.pixel_blend_mode != DRM_MODE_BLEND_PIXEL_NONE &&
	    cache->fb.format->has_alpha) {
		fbc->no_fbc_reason = "per-pixel alpha blending is incompatible with FBC";
		return false;
	}

	/* WaFbcExceedCdClockThreshold:hsw,bdw */
	if ((IS_HASWELL(dev_priv) || IS_BROADWELL(dev_priv)) &&
	    cache->crtc.hsw_bdw_pixel_rate >= dev_priv->cdclk.hw.cdclk * 95 / 100) {
		fbc->no_fbc_reason = "pixel rate is too big";
		return false;
	}

	/* It is possible for the required CFB size change without a
	 * crtc->disable + crtc->enable since it is possible to change the
	 * stride without triggering a full modeset. Since we try to
	 * over-allocate the CFB, there's a chance we may keep FBC enabled even
	 * if this happens, but if we exceed the current CFB size we'll have to
	 * disable FBC. Notice that it would be possible to disable FBC, wait
	 * for a frame, free the stolen node, then try to reenable FBC in case
	 * we didn't get any invalidate/deactivate calls, but this would require
	 * a lot of tracking just for a specific case. If we conclude it's an
	 * important case, we can implement it later. */
	if (intel_fbc_cfb_size_changed(dev_priv)) {
		fbc->no_fbc_reason = "CFB requirements changed";
		return false;
	}

	/*
	 * Work around a problem on GEN9+ HW, where enabling FBC on a plane
	 * having a Y offset that isn't divisible by 4 causes FIFO underrun
	 * and screen flicker.
	 */
	if (INTEL_GEN(dev_priv) >= 9 &&
	    (fbc->state_cache.plane.adjusted_y & 3)) {
		fbc->no_fbc_reason = "plane Y offset is misaligned";
		return false;
	}

	return true;
}

static void intel_fbc_get_reg_params(struct intel_crtc *crtc,
				     struct intel_fbc_reg_params *params)
{
	struct drm_i915_private *dev_priv = to_i915(crtc->base.dev);
	struct intel_fbc *fbc = &dev_priv->fbc;
	struct intel_fbc_state_cache *cache = &fbc->state_cache;

	/* Since all our fields are integer types, use memset here so the
	 * comparison function can rely on memcmp because the padding will be
	 * zero. */
	memset(params, 0, sizeof(*params));

	params->fence_id = cache->fence_id;
	params->fence_y_offset = cache->fence_y_offset;

	params->crtc.pipe = crtc->pipe;
	params->crtc.i9xx_plane = to_intel_plane(crtc->base.primary)->i9xx_plane;

	params->fb.format = cache->fb.format;
	params->fb.modifier = cache->fb.modifier;
	params->fb.stride = cache->fb.stride;

	params->cfb_size = intel_fbc_calculate_cfb_size(dev_priv, cache);

	params->gen9_wa_cfb_stride = cache->gen9_wa_cfb_stride;

	params->plane_visible = cache->plane.visible;
}

static bool intel_fbc_can_flip_nuke(const struct intel_crtc_state *crtc_state)
{
	struct intel_crtc *crtc = to_intel_crtc(crtc_state->uapi.crtc);
	struct drm_i915_private *dev_priv = to_i915(crtc->base.dev);
	const struct intel_fbc *fbc = &dev_priv->fbc;
	const struct intel_fbc_state_cache *cache = &fbc->state_cache;
	const struct intel_fbc_reg_params *params = &fbc->params;

	if (drm_atomic_crtc_needs_modeset(&crtc_state->uapi))
		return false;

	if (!params->plane_visible)
		return false;

	if (!intel_fbc_can_activate(crtc))
		return false;

	if (params->fb.format != cache->fb.format)
		return false;

	if (params->fb.modifier != cache->fb.modifier)
		return false;

	if (params->fb.stride != cache->fb.stride)
		return false;

	if (params->cfb_size != intel_fbc_calculate_cfb_size(dev_priv, cache))
		return false;

	if (params->gen9_wa_cfb_stride != cache->gen9_wa_cfb_stride)
		return false;

	return true;
}

bool intel_fbc_pre_update(struct intel_atomic_state *state,
			  struct intel_crtc *crtc)
{
	struct intel_plane *plane = to_intel_plane(crtc->base.primary);
	const struct intel_crtc_state *crtc_state =
		intel_atomic_get_new_crtc_state(state, crtc);
	const struct intel_plane_state *plane_state =
		intel_atomic_get_new_plane_state(state, plane);
	struct drm_i915_private *dev_priv = to_i915(crtc->base.dev);
	struct intel_fbc *fbc = &dev_priv->fbc;
	const char *reason = "update pending";
	bool need_vblank_wait = false;

	if (!plane->has_fbc || !plane_state)
		return need_vblank_wait;

	mutex_lock(&fbc->lock);

	if (fbc->crtc != crtc)
		goto unlock;

	intel_fbc_update_state_cache(crtc, crtc_state, plane_state);
	fbc->flip_pending = true;

	if (!intel_fbc_can_flip_nuke(crtc_state)) {
		intel_fbc_deactivate(dev_priv, reason);

		/*
		 * Display WA #1198: glk+
		 * Need an extra vblank wait between FBC disable and most plane
		 * updates. Bspec says this is only needed for plane disable, but
		 * that is not true. Touching most plane registers will cause the
		 * corruption to appear. Also SKL/derivatives do not seem to be
		 * affected.
		 *
		 * TODO: could optimize this a bit by sampling the frame
		 * counter when we disable FBC (if it was already done earlier)
		 * and skipping the extra vblank wait before the plane update
		 * if at least one frame has already passed.
		 */
		if (fbc->activated &&
		    (INTEL_GEN(dev_priv) >= 10 || IS_GEMINILAKE(dev_priv)))
			need_vblank_wait = true;
		fbc->activated = false;
	}
unlock:
	mutex_unlock(&fbc->lock);

	return need_vblank_wait;
}

/**
 * __intel_fbc_disable - disable FBC
 * @dev_priv: i915 device instance
 *
 * This is the low level function that actually disables FBC. Callers should
 * grab the FBC lock.
 */
static void __intel_fbc_disable(struct drm_i915_private *dev_priv)
{
	struct intel_fbc *fbc = &dev_priv->fbc;
	struct intel_crtc *crtc = fbc->crtc;

	drm_WARN_ON(&dev_priv->drm, !mutex_is_locked(&fbc->lock));
	drm_WARN_ON(&dev_priv->drm, !fbc->crtc);
	drm_WARN_ON(&dev_priv->drm, fbc->active);

	drm_dbg_kms(&dev_priv->drm, "Disabling FBC on pipe %c\n",
		    pipe_name(crtc->pipe));

	__intel_fbc_cleanup_cfb(dev_priv);

	fbc->crtc = NULL;
}

static void __intel_fbc_post_update(struct intel_crtc *crtc)
{
	struct drm_i915_private *dev_priv = to_i915(crtc->base.dev);
	struct intel_fbc *fbc = &dev_priv->fbc;

	drm_WARN_ON(&dev_priv->drm, !mutex_is_locked(&fbc->lock));

	if (fbc->crtc != crtc)
		return;

	fbc->flip_pending = false;

	if (!i915_modparams.enable_fbc) {
		intel_fbc_deactivate(dev_priv, "disabled at runtime per module param");
		__intel_fbc_disable(dev_priv);

		return;
	}

	intel_fbc_get_reg_params(crtc, &fbc->params);

	if (!intel_fbc_can_activate(crtc))
		return;

	if (!fbc->busy_bits)
		intel_fbc_hw_activate(dev_priv);
	else
		intel_fbc_deactivate(dev_priv, "frontbuffer write");
}

void intel_fbc_post_update(struct intel_atomic_state *state,
			   struct intel_crtc *crtc)
{
	struct drm_i915_private *dev_priv = to_i915(crtc->base.dev);
	struct intel_plane *plane = to_intel_plane(crtc->base.primary);
	const struct intel_plane_state *plane_state =
		intel_atomic_get_new_plane_state(state, plane);
	struct intel_fbc *fbc = &dev_priv->fbc;

	if (!plane->has_fbc || !plane_state)
		return;

	mutex_lock(&fbc->lock);
	__intel_fbc_post_update(crtc);
	mutex_unlock(&fbc->lock);
}

static unsigned int intel_fbc_get_frontbuffer_bit(struct intel_fbc *fbc)
{
	if (fbc->crtc)
		return to_intel_plane(fbc->crtc->base.primary)->frontbuffer_bit;
	else
		return fbc->possible_framebuffer_bits;
}

void intel_fbc_invalidate(struct drm_i915_private *dev_priv,
			  unsigned int frontbuffer_bits,
			  enum fb_op_origin origin)
{
	struct intel_fbc *fbc = &dev_priv->fbc;

	if (!HAS_FBC(dev_priv))
		return;

	if (origin == ORIGIN_GTT || origin == ORIGIN_FLIP)
		return;

	mutex_lock(&fbc->lock);

	fbc->busy_bits |= intel_fbc_get_frontbuffer_bit(fbc) & frontbuffer_bits;

	if (fbc->crtc && fbc->busy_bits)
		intel_fbc_deactivate(dev_priv, "frontbuffer write");

	mutex_unlock(&fbc->lock);
}

void intel_fbc_flush(struct drm_i915_private *dev_priv,
		     unsigned int frontbuffer_bits, enum fb_op_origin origin)
{
	struct intel_fbc *fbc = &dev_priv->fbc;

	if (!HAS_FBC(dev_priv))
		return;

	mutex_lock(&fbc->lock);

	fbc->busy_bits &= ~frontbuffer_bits;

	if (origin == ORIGIN_GTT || origin == ORIGIN_FLIP)
		goto out;

	if (!fbc->busy_bits && fbc->crtc &&
	    (frontbuffer_bits & intel_fbc_get_frontbuffer_bit(fbc))) {
		if (fbc->active)
			intel_fbc_recompress(dev_priv);
		else if (!fbc->flip_pending)
			__intel_fbc_post_update(fbc->crtc);
	}

out:
	mutex_unlock(&fbc->lock);
}

/**
 * intel_fbc_choose_crtc - select a CRTC to enable FBC on
 * @dev_priv: i915 device instance
 * @state: the atomic state structure
 *
 * This function looks at the proposed state for CRTCs and planes, then chooses
 * which pipe is going to have FBC by setting intel_crtc_state->enable_fbc to
 * true.
 *
 * Later, intel_fbc_enable is going to look for state->enable_fbc and then maybe
 * enable FBC for the chosen CRTC. If it does, it will set dev_priv->fbc.crtc.
 */
void intel_fbc_choose_crtc(struct drm_i915_private *dev_priv,
			   struct intel_atomic_state *state)
{
	struct intel_fbc *fbc = &dev_priv->fbc;
	struct intel_plane *plane;
	struct intel_plane_state *plane_state;
	bool crtc_chosen = false;
	int i;

	mutex_lock(&fbc->lock);

	/* Does this atomic commit involve the CRTC currently tied to FBC? */
	if (fbc->crtc &&
	    !intel_atomic_get_new_crtc_state(state, fbc->crtc))
		goto out;

	if (!intel_fbc_can_enable(dev_priv))
		goto out;

	/* Simply choose the first CRTC that is compatible and has a visible
	 * plane. We could go for fancier schemes such as checking the plane
	 * size, but this would just affect the few platforms that don't tie FBC
	 * to pipe or plane A. */
	for_each_new_intel_plane_in_state(state, plane, plane_state, i) {
		struct intel_crtc_state *crtc_state;
		struct intel_crtc *crtc = to_intel_crtc(plane_state->hw.crtc);

		if (!plane->has_fbc)
			continue;

		if (!plane_state->uapi.visible)
			continue;

		crtc_state = intel_atomic_get_new_crtc_state(state, crtc);

		crtc_state->enable_fbc = true;
		crtc_chosen = true;
		break;
	}

	if (!crtc_chosen)
		fbc->no_fbc_reason = "no suitable CRTC for FBC";

out:
	mutex_unlock(&fbc->lock);
}

/**
 * intel_fbc_enable: tries to enable FBC on the CRTC
 * @crtc: the CRTC
 * @state: corresponding &drm_crtc_state for @crtc
 *
 * This function checks if the given CRTC was chosen for FBC, then enables it if
 * possible. Notice that it doesn't activate FBC. It is valid to call
 * intel_fbc_enable multiple times for the same pipe without an
 * intel_fbc_disable in the middle, as long as it is deactivated.
 */
void intel_fbc_enable(struct intel_atomic_state *state,
		      struct intel_crtc *crtc)
{
	struct drm_i915_private *dev_priv = to_i915(crtc->base.dev);
	struct intel_plane *plane = to_intel_plane(crtc->base.primary);
	const struct intel_crtc_state *crtc_state =
		intel_atomic_get_new_crtc_state(state, crtc);
	const struct intel_plane_state *plane_state =
		intel_atomic_get_new_plane_state(state, plane);
	struct intel_fbc *fbc = &dev_priv->fbc;
	struct intel_fbc_state_cache *cache = &fbc->state_cache;

	if (!plane->has_fbc || !plane_state)
		return;

	mutex_lock(&fbc->lock);

	if (fbc->crtc) {
		if (fbc->crtc != crtc ||
		    (!intel_fbc_cfb_size_changed(dev_priv) &&
		     !intel_fbc_gen9_wa_cfb_stride_changed(dev_priv)))
			goto out;

		__intel_fbc_disable(dev_priv);
	}

	drm_WARN_ON(&dev_priv->drm, fbc->active);

	intel_fbc_update_state_cache(crtc, crtc_state, plane_state);

	/* FIXME crtc_state->enable_fbc lies :( */
	if (!cache->plane.visible)
		goto out;

	if (intel_fbc_alloc_cfb(dev_priv,
				intel_fbc_calculate_cfb_size(dev_priv, cache),
				plane_state->hw.fb->format->cpp[0])) {
		cache->plane.visible = false;
		fbc->no_fbc_reason = "not enough stolen memory";
		goto out;
	}

	cache->gen9_wa_cfb_stride = intel_fbc_gen9_wa_cfb_stride(dev_priv);

	drm_dbg_kms(&dev_priv->drm, "Enabling FBC on pipe %c\n",
		    pipe_name(crtc->pipe));
	fbc->no_fbc_reason = "FBC enabled but not active yet\n";

	fbc->crtc = crtc;
out:
	mutex_unlock(&fbc->lock);
}

/**
 * intel_fbc_disable - disable FBC if it's associated with crtc
 * @crtc: the CRTC
 *
 * This function disables FBC if it's associated with the provided CRTC.
 */
void intel_fbc_disable(struct intel_crtc *crtc)
{
	struct drm_i915_private *dev_priv = to_i915(crtc->base.dev);
	struct intel_plane *plane = to_intel_plane(crtc->base.primary);
	struct intel_fbc *fbc = &dev_priv->fbc;

	if (!plane->has_fbc)
		return;

	mutex_lock(&fbc->lock);
	if (fbc->crtc == crtc)
		__intel_fbc_disable(dev_priv);
	mutex_unlock(&fbc->lock);
}

/**
 * intel_fbc_global_disable - globally disable FBC
 * @dev_priv: i915 device instance
 *
 * This function disables FBC regardless of which CRTC is associated with it.
 */
void intel_fbc_global_disable(struct drm_i915_private *dev_priv)
{
	struct intel_fbc *fbc = &dev_priv->fbc;

	if (!HAS_FBC(dev_priv))
		return;

	mutex_lock(&fbc->lock);
	if (fbc->crtc) {
		drm_WARN_ON(&dev_priv->drm, fbc->crtc->active);
		__intel_fbc_disable(dev_priv);
	}
	mutex_unlock(&fbc->lock);
}

static void intel_fbc_underrun_work_fn(struct work_struct *work)
{
	struct drm_i915_private *dev_priv =
		container_of(work, struct drm_i915_private, fbc.underrun_work);
	struct intel_fbc *fbc = &dev_priv->fbc;

	mutex_lock(&fbc->lock);

	/* Maybe we were scheduled twice. */
	if (fbc->underrun_detected || !fbc->crtc)
		goto out;

	drm_dbg_kms(&dev_priv->drm, "Disabling FBC due to FIFO underrun.\n");
	fbc->underrun_detected = true;

	intel_fbc_deactivate(dev_priv, "FIFO underrun");
out:
	mutex_unlock(&fbc->lock);
}

/*
 * intel_fbc_reset_underrun - reset FBC fifo underrun status.
 * @dev_priv: i915 device instance
 *
 * See intel_fbc_handle_fifo_underrun_irq(). For automated testing we
 * want to re-enable FBC after an underrun to increase test coverage.
 */
int intel_fbc_reset_underrun(struct drm_i915_private *dev_priv)
{
	int ret;

	cancel_work_sync(&dev_priv->fbc.underrun_work);

	ret = mutex_lock_interruptible(&dev_priv->fbc.lock);
	if (ret)
		return ret;

	if (dev_priv->fbc.underrun_detected) {
		drm_dbg_kms(&dev_priv->drm,
			    "Re-allowing FBC after fifo underrun\n");
		dev_priv->fbc.no_fbc_reason = "FIFO underrun cleared";
	}

	dev_priv->fbc.underrun_detected = false;
	mutex_unlock(&dev_priv->fbc.lock);

	return 0;
}

/**
 * intel_fbc_handle_fifo_underrun_irq - disable FBC when we get a FIFO underrun
 * @dev_priv: i915 device instance
 *
 * Without FBC, most underruns are harmless and don't really cause too many
 * problems, except for an annoying message on dmesg. With FBC, underruns can
 * become black screens or even worse, especially when paired with bad
 * watermarks. So in order for us to be on the safe side, completely disable FBC
 * in case we ever detect a FIFO underrun on any pipe. An underrun on any pipe
 * already suggests that watermarks may be bad, so try to be as safe as
 * possible.
 *
 * This function is called from the IRQ handler.
 */
void intel_fbc_handle_fifo_underrun_irq(struct drm_i915_private *dev_priv)
{
	struct intel_fbc *fbc = &dev_priv->fbc;

	if (!HAS_FBC(dev_priv))
		return;

	/* There's no guarantee that underrun_detected won't be set to true
	 * right after this check and before the work is scheduled, but that's
	 * not a problem since we'll check it again under the work function
	 * while FBC is locked. This check here is just to prevent us from
	 * unnecessarily scheduling the work, and it relies on the fact that we
	 * never switch underrun_detect back to false after it's true. */
	if (READ_ONCE(fbc->underrun_detected))
		return;

	schedule_work(&fbc->underrun_work);
}

/*
 * The DDX driver changes its behavior depending on the value it reads from
 * i915.enable_fbc, so sanitize it by translating the default value into either
 * 0 or 1 in order to allow it to know what's going on.
 *
 * Notice that this is done at driver initialization and we still allow user
 * space to change the value during runtime without sanitizing it again. IGT
 * relies on being able to change i915.enable_fbc at runtime.
 */
static int intel_sanitize_fbc_option(struct drm_i915_private *dev_priv)
{
	if (i915_modparams.enable_fbc >= 0)
		return !!i915_modparams.enable_fbc;

	if (!HAS_FBC(dev_priv))
		return 0;

	if (IS_BROADWELL(dev_priv) || INTEL_GEN(dev_priv) >= 9)
		return 1;

	return 0;
}

static bool need_fbc_vtd_wa(struct drm_i915_private *dev_priv)
{
	/* WaFbcTurnOffFbcWhenHyperVisorIsUsed:skl,bxt */
	if (intel_vtd_active() &&
	    (IS_SKYLAKE(dev_priv) || IS_BROXTON(dev_priv))) {
		drm_info(&dev_priv->drm,
			 "Disabling framebuffer compression (FBC) to prevent screen flicker with VT-d enabled\n");
		return true;
	}

	return false;
}

/**
 * intel_fbc_init - Initialize FBC
 * @dev_priv: the i915 device
 *
 * This function might be called during PM init process.
 */
void intel_fbc_init(struct drm_i915_private *dev_priv)
{
	struct intel_fbc *fbc = &dev_priv->fbc;

	INIT_WORK(&fbc->underrun_work, intel_fbc_underrun_work_fn);
	mutex_init(&fbc->lock);
	fbc->active = false;

	if (!drm_mm_initialized(&dev_priv->mm.stolen))
		mkwrite_device_info(dev_priv)->display.has_fbc = false;

	if (need_fbc_vtd_wa(dev_priv))
		mkwrite_device_info(dev_priv)->display.has_fbc = false;

	i915_modparams.enable_fbc = intel_sanitize_fbc_option(dev_priv);
	drm_dbg_kms(&dev_priv->drm, "Sanitized enable_fbc value: %d\n",
		    i915_modparams.enable_fbc);

	if (!HAS_FBC(dev_priv)) {
		fbc->no_fbc_reason = "unsupported by this chipset";
		return;
	}

	/* This value was pulled out of someone's hat */
	if (INTEL_GEN(dev_priv) <= 4 && !IS_GM45(dev_priv))
		intel_de_write(dev_priv, FBC_CONTROL,
		               500 << FBC_CTL_INTERVAL_SHIFT);

	/* We still don't have any sort of hardware state readout for FBC, so
	 * deactivate it in case the BIOS activated it to make sure software
	 * matches the hardware state. */
	if (intel_fbc_hw_is_active(dev_priv))
		intel_fbc_hw_deactivate(dev_priv);
}<|MERGE_RESOLUTION|>--- conflicted
+++ resolved
@@ -698,11 +698,8 @@
 	cache->fb.format = fb->format;
 	cache->fb.stride = fb->pitches[0];
 	cache->fb.modifier = fb->modifier;
-<<<<<<< HEAD
-=======
 
 	cache->fence_y_offset = intel_plane_fence_y_offset(plane_state);
->>>>>>> 84569f32
 
 	drm_WARN_ON(&dev_priv->drm, plane_state->flags & PLANE_HAS_FENCE &&
 		    !plane_state->vma->fence);
