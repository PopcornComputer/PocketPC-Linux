/*
 * Copyright 2010 Advanced Micro Devices, Inc.
 *
 * Permission is hereby granted, free of charge, to any person obtaining a
 * copy of this software and associated documentation files (the "Software"),
 * to deal in the Software without restriction, including without limitation
 * the rights to use, copy, modify, merge, publish, distribute, sublicense,
 * and/or sell copies of the Software, and to permit persons to whom the
 * Software is furnished to do so, subject to the following conditions:
 *
 * The above copyright notice and this permission notice shall be included in
 * all copies or substantial portions of the Software.
 *
 * THE SOFTWARE IS PROVIDED "AS IS", WITHOUT WARRANTY OF ANY KIND, EXPRESS OR
 * IMPLIED, INCLUDING BUT NOT LIMITED TO THE WARRANTIES OF MERCHANTABILITY,
 * FITNESS FOR A PARTICULAR PURPOSE AND NONINFRINGEMENT.  IN NO EVENT SHALL
 * THE COPYRIGHT HOLDER(S) OR AUTHOR(S) BE LIABLE FOR ANY CLAIM, DAMAGES OR
 * OTHER LIABILITY, WHETHER IN AN ACTION OF CONTRACT, TORT OR OTHERWISE,
 * ARISING FROM, OUT OF OR IN CONNECTION WITH THE SOFTWARE OR THE USE OR
 * OTHER DEALINGS IN THE SOFTWARE.
 *
 * Authors: Alex Deucher
 */
#include <linux/firmware.h>
#include <linux/platform_device.h>
#include <linux/slab.h>
#include "drmP.h"
#include "radeon.h"
#include "radeon_asic.h"
#include "radeon_drm.h"
#include "evergreend.h"
#include "atom.h"
#include "avivod.h"
#include "evergreen_reg.h"
#include "evergreen_blit_shaders.h"

#define EVERGREEN_PFP_UCODE_SIZE 1120
#define EVERGREEN_PM4_UCODE_SIZE 1376

static void evergreen_gpu_init(struct radeon_device *rdev);
void evergreen_fini(struct radeon_device *rdev);
void evergreen_pcie_gen2_enable(struct radeon_device *rdev);

void evergreen_fix_pci_max_read_req_size(struct radeon_device *rdev)
{
	u16 ctl, v;
	int cap, err;

	cap = pci_pcie_cap(rdev->pdev);
	if (!cap)
		return;

	err = pci_read_config_word(rdev->pdev, cap + PCI_EXP_DEVCTL, &ctl);
	if (err)
		return;

	v = (ctl & PCI_EXP_DEVCTL_READRQ) >> 12;

	/* if bios or OS sets MAX_READ_REQUEST_SIZE to an invalid value, fix it
	 * to avoid hangs or perfomance issues
	 */
	if ((v == 0) || (v == 6) || (v == 7)) {
		ctl &= ~PCI_EXP_DEVCTL_READRQ;
		ctl |= (2 << 12);
		pci_write_config_word(rdev->pdev, cap + PCI_EXP_DEVCTL, ctl);
	}
}

void evergreen_pre_page_flip(struct radeon_device *rdev, int crtc)
{
	/* enable the pflip int */
	radeon_irq_kms_pflip_irq_get(rdev, crtc);
}

void evergreen_post_page_flip(struct radeon_device *rdev, int crtc)
{
	/* disable the pflip int */
	radeon_irq_kms_pflip_irq_put(rdev, crtc);
}

u32 evergreen_page_flip(struct radeon_device *rdev, int crtc_id, u64 crtc_base)
{
	struct radeon_crtc *radeon_crtc = rdev->mode_info.crtcs[crtc_id];
	u32 tmp = RREG32(EVERGREEN_GRPH_UPDATE + radeon_crtc->crtc_offset);

	/* Lock the graphics update lock */
	tmp |= EVERGREEN_GRPH_UPDATE_LOCK;
	WREG32(EVERGREEN_GRPH_UPDATE + radeon_crtc->crtc_offset, tmp);

	/* update the scanout addresses */
	WREG32(EVERGREEN_GRPH_SECONDARY_SURFACE_ADDRESS_HIGH + radeon_crtc->crtc_offset,
	       upper_32_bits(crtc_base));
	WREG32(EVERGREEN_GRPH_SECONDARY_SURFACE_ADDRESS + radeon_crtc->crtc_offset,
	       (u32)crtc_base);

	WREG32(EVERGREEN_GRPH_PRIMARY_SURFACE_ADDRESS_HIGH + radeon_crtc->crtc_offset,
	       upper_32_bits(crtc_base));
	WREG32(EVERGREEN_GRPH_PRIMARY_SURFACE_ADDRESS + radeon_crtc->crtc_offset,
	       (u32)crtc_base);

	/* Wait for update_pending to go high. */
	while (!(RREG32(EVERGREEN_GRPH_UPDATE + radeon_crtc->crtc_offset) & EVERGREEN_GRPH_SURFACE_UPDATE_PENDING));
	DRM_DEBUG("Update pending now high. Unlocking vupdate_lock.\n");

	/* Unlock the lock, so double-buffering can take place inside vblank */
	tmp &= ~EVERGREEN_GRPH_UPDATE_LOCK;
	WREG32(EVERGREEN_GRPH_UPDATE + radeon_crtc->crtc_offset, tmp);

	/* Return current update_pending status: */
	return RREG32(EVERGREEN_GRPH_UPDATE + radeon_crtc->crtc_offset) & EVERGREEN_GRPH_SURFACE_UPDATE_PENDING;
}

/* get temperature in millidegrees */
int evergreen_get_temp(struct radeon_device *rdev)
{
	u32 temp, toffset;
	int actual_temp = 0;

	if (rdev->family == CHIP_JUNIPER) {
		toffset = (RREG32(CG_THERMAL_CTRL) & TOFFSET_MASK) >>
			TOFFSET_SHIFT;
		temp = (RREG32(CG_TS0_STATUS) & TS0_ADC_DOUT_MASK) >>
			TS0_ADC_DOUT_SHIFT;

		if (toffset & 0x100)
			actual_temp = temp / 2 - (0x200 - toffset);
		else
			actual_temp = temp / 2 + toffset;

		actual_temp = actual_temp * 1000;

	} else {
		temp = (RREG32(CG_MULT_THERMAL_STATUS) & ASIC_T_MASK) >>
			ASIC_T_SHIFT;

		if (temp & 0x400)
			actual_temp = -256;
		else if (temp & 0x200)
			actual_temp = 255;
		else if (temp & 0x100) {
			actual_temp = temp & 0x1ff;
			actual_temp |= ~0x1ff;
		} else
			actual_temp = temp & 0xff;

		actual_temp = (actual_temp * 1000) / 2;
	}

	return actual_temp;
}

int sumo_get_temp(struct radeon_device *rdev)
{
	u32 temp = RREG32(CG_THERMAL_STATUS) & 0xff;
	int actual_temp = temp - 49;

	return actual_temp * 1000;
}

void evergreen_pm_misc(struct radeon_device *rdev)
{
	int req_ps_idx = rdev->pm.requested_power_state_index;
	int req_cm_idx = rdev->pm.requested_clock_mode_index;
	struct radeon_power_state *ps = &rdev->pm.power_state[req_ps_idx];
	struct radeon_voltage *voltage = &ps->clock_info[req_cm_idx].voltage;

	if (voltage->type == VOLTAGE_SW) {
		/* 0xff01 is a flag rather then an actual voltage */
		if (voltage->voltage == 0xff01)
			return;
		if (voltage->voltage && (voltage->voltage != rdev->pm.current_vddc)) {
			radeon_atom_set_voltage(rdev, voltage->voltage, SET_VOLTAGE_TYPE_ASIC_VDDC);
			rdev->pm.current_vddc = voltage->voltage;
			DRM_DEBUG("Setting: vddc: %d\n", voltage->voltage);
		}
		/* 0xff01 is a flag rather then an actual voltage */
		if (voltage->vddci == 0xff01)
			return;
		if (voltage->vddci && (voltage->vddci != rdev->pm.current_vddci)) {
			radeon_atom_set_voltage(rdev, voltage->vddci, SET_VOLTAGE_TYPE_ASIC_VDDCI);
			rdev->pm.current_vddci = voltage->vddci;
			DRM_DEBUG("Setting: vddci: %d\n", voltage->vddci);
		}
	}
}

void evergreen_pm_prepare(struct radeon_device *rdev)
{
	struct drm_device *ddev = rdev->ddev;
	struct drm_crtc *crtc;
	struct radeon_crtc *radeon_crtc;
	u32 tmp;

	/* disable any active CRTCs */
	list_for_each_entry(crtc, &ddev->mode_config.crtc_list, head) {
		radeon_crtc = to_radeon_crtc(crtc);
		if (radeon_crtc->enabled) {
			tmp = RREG32(EVERGREEN_CRTC_CONTROL + radeon_crtc->crtc_offset);
			tmp |= EVERGREEN_CRTC_DISP_READ_REQUEST_DISABLE;
			WREG32(EVERGREEN_CRTC_CONTROL + radeon_crtc->crtc_offset, tmp);
		}
	}
}

void evergreen_pm_finish(struct radeon_device *rdev)
{
	struct drm_device *ddev = rdev->ddev;
	struct drm_crtc *crtc;
	struct radeon_crtc *radeon_crtc;
	u32 tmp;

	/* enable any active CRTCs */
	list_for_each_entry(crtc, &ddev->mode_config.crtc_list, head) {
		radeon_crtc = to_radeon_crtc(crtc);
		if (radeon_crtc->enabled) {
			tmp = RREG32(EVERGREEN_CRTC_CONTROL + radeon_crtc->crtc_offset);
			tmp &= ~EVERGREEN_CRTC_DISP_READ_REQUEST_DISABLE;
			WREG32(EVERGREEN_CRTC_CONTROL + radeon_crtc->crtc_offset, tmp);
		}
	}
}

bool evergreen_hpd_sense(struct radeon_device *rdev, enum radeon_hpd_id hpd)
{
	bool connected = false;

	switch (hpd) {
	case RADEON_HPD_1:
		if (RREG32(DC_HPD1_INT_STATUS) & DC_HPDx_SENSE)
			connected = true;
		break;
	case RADEON_HPD_2:
		if (RREG32(DC_HPD2_INT_STATUS) & DC_HPDx_SENSE)
			connected = true;
		break;
	case RADEON_HPD_3:
		if (RREG32(DC_HPD3_INT_STATUS) & DC_HPDx_SENSE)
			connected = true;
		break;
	case RADEON_HPD_4:
		if (RREG32(DC_HPD4_INT_STATUS) & DC_HPDx_SENSE)
			connected = true;
		break;
	case RADEON_HPD_5:
		if (RREG32(DC_HPD5_INT_STATUS) & DC_HPDx_SENSE)
			connected = true;
		break;
	case RADEON_HPD_6:
		if (RREG32(DC_HPD6_INT_STATUS) & DC_HPDx_SENSE)
			connected = true;
			break;
	default:
		break;
	}

	return connected;
}

void evergreen_hpd_set_polarity(struct radeon_device *rdev,
				enum radeon_hpd_id hpd)
{
	u32 tmp;
	bool connected = evergreen_hpd_sense(rdev, hpd);

	switch (hpd) {
	case RADEON_HPD_1:
		tmp = RREG32(DC_HPD1_INT_CONTROL);
		if (connected)
			tmp &= ~DC_HPDx_INT_POLARITY;
		else
			tmp |= DC_HPDx_INT_POLARITY;
		WREG32(DC_HPD1_INT_CONTROL, tmp);
		break;
	case RADEON_HPD_2:
		tmp = RREG32(DC_HPD2_INT_CONTROL);
		if (connected)
			tmp &= ~DC_HPDx_INT_POLARITY;
		else
			tmp |= DC_HPDx_INT_POLARITY;
		WREG32(DC_HPD2_INT_CONTROL, tmp);
		break;
	case RADEON_HPD_3:
		tmp = RREG32(DC_HPD3_INT_CONTROL);
		if (connected)
			tmp &= ~DC_HPDx_INT_POLARITY;
		else
			tmp |= DC_HPDx_INT_POLARITY;
		WREG32(DC_HPD3_INT_CONTROL, tmp);
		break;
	case RADEON_HPD_4:
		tmp = RREG32(DC_HPD4_INT_CONTROL);
		if (connected)
			tmp &= ~DC_HPDx_INT_POLARITY;
		else
			tmp |= DC_HPDx_INT_POLARITY;
		WREG32(DC_HPD4_INT_CONTROL, tmp);
		break;
	case RADEON_HPD_5:
		tmp = RREG32(DC_HPD5_INT_CONTROL);
		if (connected)
			tmp &= ~DC_HPDx_INT_POLARITY;
		else
			tmp |= DC_HPDx_INT_POLARITY;
		WREG32(DC_HPD5_INT_CONTROL, tmp);
			break;
	case RADEON_HPD_6:
		tmp = RREG32(DC_HPD6_INT_CONTROL);
		if (connected)
			tmp &= ~DC_HPDx_INT_POLARITY;
		else
			tmp |= DC_HPDx_INT_POLARITY;
		WREG32(DC_HPD6_INT_CONTROL, tmp);
		break;
	default:
		break;
	}
}

void evergreen_hpd_init(struct radeon_device *rdev)
{
	struct drm_device *dev = rdev->ddev;
	struct drm_connector *connector;
	u32 tmp = DC_HPDx_CONNECTION_TIMER(0x9c4) |
		DC_HPDx_RX_INT_TIMER(0xfa) | DC_HPDx_EN;

	list_for_each_entry(connector, &dev->mode_config.connector_list, head) {
		struct radeon_connector *radeon_connector = to_radeon_connector(connector);
		switch (radeon_connector->hpd.hpd) {
		case RADEON_HPD_1:
			WREG32(DC_HPD1_CONTROL, tmp);
			rdev->irq.hpd[0] = true;
			break;
		case RADEON_HPD_2:
			WREG32(DC_HPD2_CONTROL, tmp);
			rdev->irq.hpd[1] = true;
			break;
		case RADEON_HPD_3:
			WREG32(DC_HPD3_CONTROL, tmp);
			rdev->irq.hpd[2] = true;
			break;
		case RADEON_HPD_4:
			WREG32(DC_HPD4_CONTROL, tmp);
			rdev->irq.hpd[3] = true;
			break;
		case RADEON_HPD_5:
			WREG32(DC_HPD5_CONTROL, tmp);
			rdev->irq.hpd[4] = true;
			break;
		case RADEON_HPD_6:
			WREG32(DC_HPD6_CONTROL, tmp);
			rdev->irq.hpd[5] = true;
			break;
		default:
			break;
		}
	}
	if (rdev->irq.installed)
		evergreen_irq_set(rdev);
}

void evergreen_hpd_fini(struct radeon_device *rdev)
{
	struct drm_device *dev = rdev->ddev;
	struct drm_connector *connector;

	list_for_each_entry(connector, &dev->mode_config.connector_list, head) {
		struct radeon_connector *radeon_connector = to_radeon_connector(connector);
		switch (radeon_connector->hpd.hpd) {
		case RADEON_HPD_1:
			WREG32(DC_HPD1_CONTROL, 0);
			rdev->irq.hpd[0] = false;
			break;
		case RADEON_HPD_2:
			WREG32(DC_HPD2_CONTROL, 0);
			rdev->irq.hpd[1] = false;
			break;
		case RADEON_HPD_3:
			WREG32(DC_HPD3_CONTROL, 0);
			rdev->irq.hpd[2] = false;
			break;
		case RADEON_HPD_4:
			WREG32(DC_HPD4_CONTROL, 0);
			rdev->irq.hpd[3] = false;
			break;
		case RADEON_HPD_5:
			WREG32(DC_HPD5_CONTROL, 0);
			rdev->irq.hpd[4] = false;
			break;
		case RADEON_HPD_6:
			WREG32(DC_HPD6_CONTROL, 0);
			rdev->irq.hpd[5] = false;
			break;
		default:
			break;
		}
	}
}

/* watermark setup */

static u32 evergreen_line_buffer_adjust(struct radeon_device *rdev,
					struct radeon_crtc *radeon_crtc,
					struct drm_display_mode *mode,
					struct drm_display_mode *other_mode)
{
	u32 tmp;
	/*
	 * Line Buffer Setup
	 * There are 3 line buffers, each one shared by 2 display controllers.
	 * DC_LB_MEMORY_SPLIT controls how that line buffer is shared between
	 * the display controllers.  The paritioning is done via one of four
	 * preset allocations specified in bits 2:0:
	 * first display controller
	 *  0 - first half of lb (3840 * 2)
	 *  1 - first 3/4 of lb (5760 * 2)
	 *  2 - whole lb (7680 * 2), other crtc must be disabled
	 *  3 - first 1/4 of lb (1920 * 2)
	 * second display controller
	 *  4 - second half of lb (3840 * 2)
	 *  5 - second 3/4 of lb (5760 * 2)
	 *  6 - whole lb (7680 * 2), other crtc must be disabled
	 *  7 - last 1/4 of lb (1920 * 2)
	 */
	/* this can get tricky if we have two large displays on a paired group
	 * of crtcs.  Ideally for multiple large displays we'd assign them to
	 * non-linked crtcs for maximum line buffer allocation.
	 */
	if (radeon_crtc->base.enabled && mode) {
		if (other_mode)
			tmp = 0; /* 1/2 */
		else
			tmp = 2; /* whole */
	} else
		tmp = 0;

	/* second controller of the pair uses second half of the lb */
	if (radeon_crtc->crtc_id % 2)
		tmp += 4;
	WREG32(DC_LB_MEMORY_SPLIT + radeon_crtc->crtc_offset, tmp);

	if (radeon_crtc->base.enabled && mode) {
		switch (tmp) {
		case 0:
		case 4:
		default:
			if (ASIC_IS_DCE5(rdev))
				return 4096 * 2;
			else
				return 3840 * 2;
		case 1:
		case 5:
			if (ASIC_IS_DCE5(rdev))
				return 6144 * 2;
			else
				return 5760 * 2;
		case 2:
		case 6:
			if (ASIC_IS_DCE5(rdev))
				return 8192 * 2;
			else
				return 7680 * 2;
		case 3:
		case 7:
			if (ASIC_IS_DCE5(rdev))
				return 2048 * 2;
			else
				return 1920 * 2;
		}
	}

	/* controller not enabled, so no lb used */
	return 0;
}

static u32 evergreen_get_number_of_dram_channels(struct radeon_device *rdev)
{
	u32 tmp = RREG32(MC_SHARED_CHMAP);

	switch ((tmp & NOOFCHAN_MASK) >> NOOFCHAN_SHIFT) {
	case 0:
	default:
		return 1;
	case 1:
		return 2;
	case 2:
		return 4;
	case 3:
		return 8;
	}
}

struct evergreen_wm_params {
	u32 dram_channels; /* number of dram channels */
	u32 yclk;          /* bandwidth per dram data pin in kHz */
	u32 sclk;          /* engine clock in kHz */
	u32 disp_clk;      /* display clock in kHz */
	u32 src_width;     /* viewport width */
	u32 active_time;   /* active display time in ns */
	u32 blank_time;    /* blank time in ns */
	bool interlaced;    /* mode is interlaced */
	fixed20_12 vsc;    /* vertical scale ratio */
	u32 num_heads;     /* number of active crtcs */
	u32 bytes_per_pixel; /* bytes per pixel display + overlay */
	u32 lb_size;       /* line buffer allocated to pipe */
	u32 vtaps;         /* vertical scaler taps */
};

static u32 evergreen_dram_bandwidth(struct evergreen_wm_params *wm)
{
	/* Calculate DRAM Bandwidth and the part allocated to display. */
	fixed20_12 dram_efficiency; /* 0.7 */
	fixed20_12 yclk, dram_channels, bandwidth;
	fixed20_12 a;

	a.full = dfixed_const(1000);
	yclk.full = dfixed_const(wm->yclk);
	yclk.full = dfixed_div(yclk, a);
	dram_channels.full = dfixed_const(wm->dram_channels * 4);
	a.full = dfixed_const(10);
	dram_efficiency.full = dfixed_const(7);
	dram_efficiency.full = dfixed_div(dram_efficiency, a);
	bandwidth.full = dfixed_mul(dram_channels, yclk);
	bandwidth.full = dfixed_mul(bandwidth, dram_efficiency);

	return dfixed_trunc(bandwidth);
}

static u32 evergreen_dram_bandwidth_for_display(struct evergreen_wm_params *wm)
{
	/* Calculate DRAM Bandwidth and the part allocated to display. */
	fixed20_12 disp_dram_allocation; /* 0.3 to 0.7 */
	fixed20_12 yclk, dram_channels, bandwidth;
	fixed20_12 a;

	a.full = dfixed_const(1000);
	yclk.full = dfixed_const(wm->yclk);
	yclk.full = dfixed_div(yclk, a);
	dram_channels.full = dfixed_const(wm->dram_channels * 4);
	a.full = dfixed_const(10);
	disp_dram_allocation.full = dfixed_const(3); /* XXX worse case value 0.3 */
	disp_dram_allocation.full = dfixed_div(disp_dram_allocation, a);
	bandwidth.full = dfixed_mul(dram_channels, yclk);
	bandwidth.full = dfixed_mul(bandwidth, disp_dram_allocation);

	return dfixed_trunc(bandwidth);
}

static u32 evergreen_data_return_bandwidth(struct evergreen_wm_params *wm)
{
	/* Calculate the display Data return Bandwidth */
	fixed20_12 return_efficiency; /* 0.8 */
	fixed20_12 sclk, bandwidth;
	fixed20_12 a;

	a.full = dfixed_const(1000);
	sclk.full = dfixed_const(wm->sclk);
	sclk.full = dfixed_div(sclk, a);
	a.full = dfixed_const(10);
	return_efficiency.full = dfixed_const(8);
	return_efficiency.full = dfixed_div(return_efficiency, a);
	a.full = dfixed_const(32);
	bandwidth.full = dfixed_mul(a, sclk);
	bandwidth.full = dfixed_mul(bandwidth, return_efficiency);

	return dfixed_trunc(bandwidth);
}

static u32 evergreen_dmif_request_bandwidth(struct evergreen_wm_params *wm)
{
	/* Calculate the DMIF Request Bandwidth */
	fixed20_12 disp_clk_request_efficiency; /* 0.8 */
	fixed20_12 disp_clk, bandwidth;
	fixed20_12 a;

	a.full = dfixed_const(1000);
	disp_clk.full = dfixed_const(wm->disp_clk);
	disp_clk.full = dfixed_div(disp_clk, a);
	a.full = dfixed_const(10);
	disp_clk_request_efficiency.full = dfixed_const(8);
	disp_clk_request_efficiency.full = dfixed_div(disp_clk_request_efficiency, a);
	a.full = dfixed_const(32);
	bandwidth.full = dfixed_mul(a, disp_clk);
	bandwidth.full = dfixed_mul(bandwidth, disp_clk_request_efficiency);

	return dfixed_trunc(bandwidth);
}

static u32 evergreen_available_bandwidth(struct evergreen_wm_params *wm)
{
	/* Calculate the Available bandwidth. Display can use this temporarily but not in average. */
	u32 dram_bandwidth = evergreen_dram_bandwidth(wm);
	u32 data_return_bandwidth = evergreen_data_return_bandwidth(wm);
	u32 dmif_req_bandwidth = evergreen_dmif_request_bandwidth(wm);

	return min(dram_bandwidth, min(data_return_bandwidth, dmif_req_bandwidth));
}

static u32 evergreen_average_bandwidth(struct evergreen_wm_params *wm)
{
	/* Calculate the display mode Average Bandwidth
	 * DisplayMode should contain the source and destination dimensions,
	 * timing, etc.
	 */
	fixed20_12 bpp;
	fixed20_12 line_time;
	fixed20_12 src_width;
	fixed20_12 bandwidth;
	fixed20_12 a;

	a.full = dfixed_const(1000);
	line_time.full = dfixed_const(wm->active_time + wm->blank_time);
	line_time.full = dfixed_div(line_time, a);
	bpp.full = dfixed_const(wm->bytes_per_pixel);
	src_width.full = dfixed_const(wm->src_width);
	bandwidth.full = dfixed_mul(src_width, bpp);
	bandwidth.full = dfixed_mul(bandwidth, wm->vsc);
	bandwidth.full = dfixed_div(bandwidth, line_time);

	return dfixed_trunc(bandwidth);
}

static u32 evergreen_latency_watermark(struct evergreen_wm_params *wm)
{
	/* First calcualte the latency in ns */
	u32 mc_latency = 2000; /* 2000 ns. */
	u32 available_bandwidth = evergreen_available_bandwidth(wm);
	u32 worst_chunk_return_time = (512 * 8 * 1000) / available_bandwidth;
	u32 cursor_line_pair_return_time = (128 * 4 * 1000) / available_bandwidth;
	u32 dc_latency = 40000000 / wm->disp_clk; /* dc pipe latency */
	u32 other_heads_data_return_time = ((wm->num_heads + 1) * worst_chunk_return_time) +
		(wm->num_heads * cursor_line_pair_return_time);
	u32 latency = mc_latency + other_heads_data_return_time + dc_latency;
	u32 max_src_lines_per_dst_line, lb_fill_bw, line_fill_time;
	fixed20_12 a, b, c;

	if (wm->num_heads == 0)
		return 0;

	a.full = dfixed_const(2);
	b.full = dfixed_const(1);
	if ((wm->vsc.full > a.full) ||
	    ((wm->vsc.full > b.full) && (wm->vtaps >= 3)) ||
	    (wm->vtaps >= 5) ||
	    ((wm->vsc.full >= a.full) && wm->interlaced))
		max_src_lines_per_dst_line = 4;
	else
		max_src_lines_per_dst_line = 2;

	a.full = dfixed_const(available_bandwidth);
	b.full = dfixed_const(wm->num_heads);
	a.full = dfixed_div(a, b);

	b.full = dfixed_const(1000);
	c.full = dfixed_const(wm->disp_clk);
	b.full = dfixed_div(c, b);
	c.full = dfixed_const(wm->bytes_per_pixel);
	b.full = dfixed_mul(b, c);

	lb_fill_bw = min(dfixed_trunc(a), dfixed_trunc(b));

	a.full = dfixed_const(max_src_lines_per_dst_line * wm->src_width * wm->bytes_per_pixel);
	b.full = dfixed_const(1000);
	c.full = dfixed_const(lb_fill_bw);
	b.full = dfixed_div(c, b);
	a.full = dfixed_div(a, b);
	line_fill_time = dfixed_trunc(a);

	if (line_fill_time < wm->active_time)
		return latency;
	else
		return latency + (line_fill_time - wm->active_time);

}

static bool evergreen_average_bandwidth_vs_dram_bandwidth_for_display(struct evergreen_wm_params *wm)
{
	if (evergreen_average_bandwidth(wm) <=
	    (evergreen_dram_bandwidth_for_display(wm) / wm->num_heads))
		return true;
	else
		return false;
};

static bool evergreen_average_bandwidth_vs_available_bandwidth(struct evergreen_wm_params *wm)
{
	if (evergreen_average_bandwidth(wm) <=
	    (evergreen_available_bandwidth(wm) / wm->num_heads))
		return true;
	else
		return false;
};

static bool evergreen_check_latency_hiding(struct evergreen_wm_params *wm)
{
	u32 lb_partitions = wm->lb_size / wm->src_width;
	u32 line_time = wm->active_time + wm->blank_time;
	u32 latency_tolerant_lines;
	u32 latency_hiding;
	fixed20_12 a;

	a.full = dfixed_const(1);
	if (wm->vsc.full > a.full)
		latency_tolerant_lines = 1;
	else {
		if (lb_partitions <= (wm->vtaps + 1))
			latency_tolerant_lines = 1;
		else
			latency_tolerant_lines = 2;
	}

	latency_hiding = (latency_tolerant_lines * line_time + wm->blank_time);

	if (evergreen_latency_watermark(wm) <= latency_hiding)
		return true;
	else
		return false;
}

static void evergreen_program_watermarks(struct radeon_device *rdev,
					 struct radeon_crtc *radeon_crtc,
					 u32 lb_size, u32 num_heads)
{
	struct drm_display_mode *mode = &radeon_crtc->base.mode;
	struct evergreen_wm_params wm;
	u32 pixel_period;
	u32 line_time = 0;
	u32 latency_watermark_a = 0, latency_watermark_b = 0;
	u32 priority_a_mark = 0, priority_b_mark = 0;
	u32 priority_a_cnt = PRIORITY_OFF;
	u32 priority_b_cnt = PRIORITY_OFF;
	u32 pipe_offset = radeon_crtc->crtc_id * 16;
	u32 tmp, arb_control3;
	fixed20_12 a, b, c;

	if (radeon_crtc->base.enabled && num_heads && mode) {
		pixel_period = 1000000 / (u32)mode->clock;
		line_time = min((u32)mode->crtc_htotal * pixel_period, (u32)65535);
		priority_a_cnt = 0;
		priority_b_cnt = 0;

		wm.yclk = rdev->pm.current_mclk * 10;
		wm.sclk = rdev->pm.current_sclk * 10;
		wm.disp_clk = mode->clock;
		wm.src_width = mode->crtc_hdisplay;
		wm.active_time = mode->crtc_hdisplay * pixel_period;
		wm.blank_time = line_time - wm.active_time;
		wm.interlaced = false;
		if (mode->flags & DRM_MODE_FLAG_INTERLACE)
			wm.interlaced = true;
		wm.vsc = radeon_crtc->vsc;
		wm.vtaps = 1;
		if (radeon_crtc->rmx_type != RMX_OFF)
			wm.vtaps = 2;
		wm.bytes_per_pixel = 4; /* XXX: get this from fb config */
		wm.lb_size = lb_size;
		wm.dram_channels = evergreen_get_number_of_dram_channels(rdev);
		wm.num_heads = num_heads;

		/* set for high clocks */
		latency_watermark_a = min(evergreen_latency_watermark(&wm), (u32)65535);
		/* set for low clocks */
		/* wm.yclk = low clk; wm.sclk = low clk */
		latency_watermark_b = min(evergreen_latency_watermark(&wm), (u32)65535);

		/* possibly force display priority to high */
		/* should really do this at mode validation time... */
		if (!evergreen_average_bandwidth_vs_dram_bandwidth_for_display(&wm) ||
		    !evergreen_average_bandwidth_vs_available_bandwidth(&wm) ||
		    !evergreen_check_latency_hiding(&wm) ||
		    (rdev->disp_priority == 2)) {
			DRM_DEBUG_KMS("force priority to high\n");
			priority_a_cnt |= PRIORITY_ALWAYS_ON;
			priority_b_cnt |= PRIORITY_ALWAYS_ON;
		}

		a.full = dfixed_const(1000);
		b.full = dfixed_const(mode->clock);
		b.full = dfixed_div(b, a);
		c.full = dfixed_const(latency_watermark_a);
		c.full = dfixed_mul(c, b);
		c.full = dfixed_mul(c, radeon_crtc->hsc);
		c.full = dfixed_div(c, a);
		a.full = dfixed_const(16);
		c.full = dfixed_div(c, a);
		priority_a_mark = dfixed_trunc(c);
		priority_a_cnt |= priority_a_mark & PRIORITY_MARK_MASK;

		a.full = dfixed_const(1000);
		b.full = dfixed_const(mode->clock);
		b.full = dfixed_div(b, a);
		c.full = dfixed_const(latency_watermark_b);
		c.full = dfixed_mul(c, b);
		c.full = dfixed_mul(c, radeon_crtc->hsc);
		c.full = dfixed_div(c, a);
		a.full = dfixed_const(16);
		c.full = dfixed_div(c, a);
		priority_b_mark = dfixed_trunc(c);
		priority_b_cnt |= priority_b_mark & PRIORITY_MARK_MASK;
	}

	/* select wm A */
	arb_control3 = RREG32(PIPE0_ARBITRATION_CONTROL3 + pipe_offset);
	tmp = arb_control3;
	tmp &= ~LATENCY_WATERMARK_MASK(3);
	tmp |= LATENCY_WATERMARK_MASK(1);
	WREG32(PIPE0_ARBITRATION_CONTROL3 + pipe_offset, tmp);
	WREG32(PIPE0_LATENCY_CONTROL + pipe_offset,
	       (LATENCY_LOW_WATERMARK(latency_watermark_a) |
		LATENCY_HIGH_WATERMARK(line_time)));
	/* select wm B */
	tmp = RREG32(PIPE0_ARBITRATION_CONTROL3 + pipe_offset);
	tmp &= ~LATENCY_WATERMARK_MASK(3);
	tmp |= LATENCY_WATERMARK_MASK(2);
	WREG32(PIPE0_ARBITRATION_CONTROL3 + pipe_offset, tmp);
	WREG32(PIPE0_LATENCY_CONTROL + pipe_offset,
	       (LATENCY_LOW_WATERMARK(latency_watermark_b) |
		LATENCY_HIGH_WATERMARK(line_time)));
	/* restore original selection */
	WREG32(PIPE0_ARBITRATION_CONTROL3 + pipe_offset, arb_control3);

	/* write the priority marks */
	WREG32(PRIORITY_A_CNT + radeon_crtc->crtc_offset, priority_a_cnt);
	WREG32(PRIORITY_B_CNT + radeon_crtc->crtc_offset, priority_b_cnt);

}

void evergreen_bandwidth_update(struct radeon_device *rdev)
{
	struct drm_display_mode *mode0 = NULL;
	struct drm_display_mode *mode1 = NULL;
	u32 num_heads = 0, lb_size;
	int i;

	radeon_update_display_priority(rdev);

	for (i = 0; i < rdev->num_crtc; i++) {
		if (rdev->mode_info.crtcs[i]->base.enabled)
			num_heads++;
	}
	for (i = 0; i < rdev->num_crtc; i += 2) {
		mode0 = &rdev->mode_info.crtcs[i]->base.mode;
		mode1 = &rdev->mode_info.crtcs[i+1]->base.mode;
		lb_size = evergreen_line_buffer_adjust(rdev, rdev->mode_info.crtcs[i], mode0, mode1);
		evergreen_program_watermarks(rdev, rdev->mode_info.crtcs[i], lb_size, num_heads);
		lb_size = evergreen_line_buffer_adjust(rdev, rdev->mode_info.crtcs[i+1], mode1, mode0);
		evergreen_program_watermarks(rdev, rdev->mode_info.crtcs[i+1], lb_size, num_heads);
	}
}

int evergreen_mc_wait_for_idle(struct radeon_device *rdev)
{
	unsigned i;
	u32 tmp;

	for (i = 0; i < rdev->usec_timeout; i++) {
		/* read MC_STATUS */
		tmp = RREG32(SRBM_STATUS) & 0x1F00;
		if (!tmp)
			return 0;
		udelay(1);
	}
	return -1;
}

/*
 * GART
 */
void evergreen_pcie_gart_tlb_flush(struct radeon_device *rdev)
{
	unsigned i;
	u32 tmp;

	WREG32(HDP_MEM_COHERENCY_FLUSH_CNTL, 0x1);

	WREG32(VM_CONTEXT0_REQUEST_RESPONSE, REQUEST_TYPE(1));
	for (i = 0; i < rdev->usec_timeout; i++) {
		/* read MC_STATUS */
		tmp = RREG32(VM_CONTEXT0_REQUEST_RESPONSE);
		tmp = (tmp & RESPONSE_TYPE_MASK) >> RESPONSE_TYPE_SHIFT;
		if (tmp == 2) {
			printk(KERN_WARNING "[drm] r600 flush TLB failed\n");
			return;
		}
		if (tmp) {
			return;
		}
		udelay(1);
	}
}

int evergreen_pcie_gart_enable(struct radeon_device *rdev)
{
	u32 tmp;
	int r;

	if (rdev->gart.table.vram.robj == NULL) {
		dev_err(rdev->dev, "No VRAM object for PCIE GART.\n");
		return -EINVAL;
	}
	r = radeon_gart_table_vram_pin(rdev);
	if (r)
		return r;
	radeon_gart_restore(rdev);
	/* Setup L2 cache */
	WREG32(VM_L2_CNTL, ENABLE_L2_CACHE | ENABLE_L2_FRAGMENT_PROCESSING |
				ENABLE_L2_PTE_CACHE_LRU_UPDATE_BY_WRITE |
				EFFECTIVE_L2_QUEUE_SIZE(7));
	WREG32(VM_L2_CNTL2, 0);
	WREG32(VM_L2_CNTL3, BANK_SELECT(0) | CACHE_UPDATE_MODE(2));
	/* Setup TLB control */
	tmp = ENABLE_L1_TLB | ENABLE_L1_FRAGMENT_PROCESSING |
		SYSTEM_ACCESS_MODE_NOT_IN_SYS |
		SYSTEM_APERTURE_UNMAPPED_ACCESS_PASS_THRU |
		EFFECTIVE_L1_TLB_SIZE(5) | EFFECTIVE_L1_QUEUE_SIZE(5);
	if (rdev->flags & RADEON_IS_IGP) {
		WREG32(FUS_MC_VM_MD_L1_TLB0_CNTL, tmp);
		WREG32(FUS_MC_VM_MD_L1_TLB1_CNTL, tmp);
		WREG32(FUS_MC_VM_MD_L1_TLB2_CNTL, tmp);
	} else {
		WREG32(MC_VM_MD_L1_TLB0_CNTL, tmp);
		WREG32(MC_VM_MD_L1_TLB1_CNTL, tmp);
		WREG32(MC_VM_MD_L1_TLB2_CNTL, tmp);
	}
	WREG32(MC_VM_MB_L1_TLB0_CNTL, tmp);
	WREG32(MC_VM_MB_L1_TLB1_CNTL, tmp);
	WREG32(MC_VM_MB_L1_TLB2_CNTL, tmp);
	WREG32(MC_VM_MB_L1_TLB3_CNTL, tmp);
	WREG32(VM_CONTEXT0_PAGE_TABLE_START_ADDR, rdev->mc.gtt_start >> 12);
	WREG32(VM_CONTEXT0_PAGE_TABLE_END_ADDR, rdev->mc.gtt_end >> 12);
	WREG32(VM_CONTEXT0_PAGE_TABLE_BASE_ADDR, rdev->gart.table_addr >> 12);
	WREG32(VM_CONTEXT0_CNTL, ENABLE_CONTEXT | PAGE_TABLE_DEPTH(0) |
				RANGE_PROTECTION_FAULT_ENABLE_DEFAULT);
	WREG32(VM_CONTEXT0_PROTECTION_FAULT_DEFAULT_ADDR,
			(u32)(rdev->dummy_page.addr >> 12));
	WREG32(VM_CONTEXT1_CNTL, 0);

	evergreen_pcie_gart_tlb_flush(rdev);
	DRM_INFO("PCIE GART of %uM enabled (table at 0x%016llX).\n",
		 (unsigned)(rdev->mc.gtt_size >> 20),
		 (unsigned long long)rdev->gart.table_addr);
	rdev->gart.ready = true;
	return 0;
}

void evergreen_pcie_gart_disable(struct radeon_device *rdev)
{
	u32 tmp;
	int r;

	/* Disable all tables */
	WREG32(VM_CONTEXT0_CNTL, 0);
	WREG32(VM_CONTEXT1_CNTL, 0);

	/* Setup L2 cache */
	WREG32(VM_L2_CNTL, ENABLE_L2_FRAGMENT_PROCESSING |
				EFFECTIVE_L2_QUEUE_SIZE(7));
	WREG32(VM_L2_CNTL2, 0);
	WREG32(VM_L2_CNTL3, BANK_SELECT(0) | CACHE_UPDATE_MODE(2));
	/* Setup TLB control */
	tmp = EFFECTIVE_L1_TLB_SIZE(5) | EFFECTIVE_L1_QUEUE_SIZE(5);
	WREG32(MC_VM_MD_L1_TLB0_CNTL, tmp);
	WREG32(MC_VM_MD_L1_TLB1_CNTL, tmp);
	WREG32(MC_VM_MD_L1_TLB2_CNTL, tmp);
	WREG32(MC_VM_MB_L1_TLB0_CNTL, tmp);
	WREG32(MC_VM_MB_L1_TLB1_CNTL, tmp);
	WREG32(MC_VM_MB_L1_TLB2_CNTL, tmp);
	WREG32(MC_VM_MB_L1_TLB3_CNTL, tmp);
	if (rdev->gart.table.vram.robj) {
		r = radeon_bo_reserve(rdev->gart.table.vram.robj, false);
		if (likely(r == 0)) {
			radeon_bo_kunmap(rdev->gart.table.vram.robj);
			radeon_bo_unpin(rdev->gart.table.vram.robj);
			radeon_bo_unreserve(rdev->gart.table.vram.robj);
		}
	}
}

void evergreen_pcie_gart_fini(struct radeon_device *rdev)
{
	evergreen_pcie_gart_disable(rdev);
	radeon_gart_table_vram_free(rdev);
	radeon_gart_fini(rdev);
}


void evergreen_agp_enable(struct radeon_device *rdev)
{
	u32 tmp;

	/* Setup L2 cache */
	WREG32(VM_L2_CNTL, ENABLE_L2_CACHE | ENABLE_L2_FRAGMENT_PROCESSING |
				ENABLE_L2_PTE_CACHE_LRU_UPDATE_BY_WRITE |
				EFFECTIVE_L2_QUEUE_SIZE(7));
	WREG32(VM_L2_CNTL2, 0);
	WREG32(VM_L2_CNTL3, BANK_SELECT(0) | CACHE_UPDATE_MODE(2));
	/* Setup TLB control */
	tmp = ENABLE_L1_TLB | ENABLE_L1_FRAGMENT_PROCESSING |
		SYSTEM_ACCESS_MODE_NOT_IN_SYS |
		SYSTEM_APERTURE_UNMAPPED_ACCESS_PASS_THRU |
		EFFECTIVE_L1_TLB_SIZE(5) | EFFECTIVE_L1_QUEUE_SIZE(5);
	WREG32(MC_VM_MD_L1_TLB0_CNTL, tmp);
	WREG32(MC_VM_MD_L1_TLB1_CNTL, tmp);
	WREG32(MC_VM_MD_L1_TLB2_CNTL, tmp);
	WREG32(MC_VM_MB_L1_TLB0_CNTL, tmp);
	WREG32(MC_VM_MB_L1_TLB1_CNTL, tmp);
	WREG32(MC_VM_MB_L1_TLB2_CNTL, tmp);
	WREG32(MC_VM_MB_L1_TLB3_CNTL, tmp);
	WREG32(VM_CONTEXT0_CNTL, 0);
	WREG32(VM_CONTEXT1_CNTL, 0);
}

void evergreen_mc_stop(struct radeon_device *rdev, struct evergreen_mc_save *save)
{
	save->vga_control[0] = RREG32(D1VGA_CONTROL);
	save->vga_control[1] = RREG32(D2VGA_CONTROL);
	save->vga_render_control = RREG32(VGA_RENDER_CONTROL);
	save->vga_hdp_control = RREG32(VGA_HDP_CONTROL);
	save->crtc_control[0] = RREG32(EVERGREEN_CRTC_CONTROL + EVERGREEN_CRTC0_REGISTER_OFFSET);
	save->crtc_control[1] = RREG32(EVERGREEN_CRTC_CONTROL + EVERGREEN_CRTC1_REGISTER_OFFSET);
	if (rdev->num_crtc >= 4) {
		save->vga_control[2] = RREG32(EVERGREEN_D3VGA_CONTROL);
		save->vga_control[3] = RREG32(EVERGREEN_D4VGA_CONTROL);
		save->crtc_control[2] = RREG32(EVERGREEN_CRTC_CONTROL + EVERGREEN_CRTC2_REGISTER_OFFSET);
		save->crtc_control[3] = RREG32(EVERGREEN_CRTC_CONTROL + EVERGREEN_CRTC3_REGISTER_OFFSET);
	}
	if (rdev->num_crtc >= 6) {
		save->vga_control[4] = RREG32(EVERGREEN_D5VGA_CONTROL);
		save->vga_control[5] = RREG32(EVERGREEN_D6VGA_CONTROL);
		save->crtc_control[4] = RREG32(EVERGREEN_CRTC_CONTROL + EVERGREEN_CRTC4_REGISTER_OFFSET);
		save->crtc_control[5] = RREG32(EVERGREEN_CRTC_CONTROL + EVERGREEN_CRTC5_REGISTER_OFFSET);
	}

	/* Stop all video */
	WREG32(VGA_RENDER_CONTROL, 0);
	WREG32(EVERGREEN_CRTC_UPDATE_LOCK + EVERGREEN_CRTC0_REGISTER_OFFSET, 1);
	WREG32(EVERGREEN_CRTC_UPDATE_LOCK + EVERGREEN_CRTC1_REGISTER_OFFSET, 1);
	if (rdev->num_crtc >= 4) {
		WREG32(EVERGREEN_CRTC_UPDATE_LOCK + EVERGREEN_CRTC2_REGISTER_OFFSET, 1);
		WREG32(EVERGREEN_CRTC_UPDATE_LOCK + EVERGREEN_CRTC3_REGISTER_OFFSET, 1);
	}
	if (rdev->num_crtc >= 6) {
		WREG32(EVERGREEN_CRTC_UPDATE_LOCK + EVERGREEN_CRTC4_REGISTER_OFFSET, 1);
		WREG32(EVERGREEN_CRTC_UPDATE_LOCK + EVERGREEN_CRTC5_REGISTER_OFFSET, 1);
	}
	WREG32(EVERGREEN_CRTC_CONTROL + EVERGREEN_CRTC0_REGISTER_OFFSET, 0);
	WREG32(EVERGREEN_CRTC_CONTROL + EVERGREEN_CRTC1_REGISTER_OFFSET, 0);
	if (rdev->num_crtc >= 4) {
		WREG32(EVERGREEN_CRTC_CONTROL + EVERGREEN_CRTC2_REGISTER_OFFSET, 0);
		WREG32(EVERGREEN_CRTC_CONTROL + EVERGREEN_CRTC3_REGISTER_OFFSET, 0);
	}
	if (rdev->num_crtc >= 6) {
		WREG32(EVERGREEN_CRTC_CONTROL + EVERGREEN_CRTC4_REGISTER_OFFSET, 0);
		WREG32(EVERGREEN_CRTC_CONTROL + EVERGREEN_CRTC5_REGISTER_OFFSET, 0);
	}
	WREG32(EVERGREEN_CRTC_UPDATE_LOCK + EVERGREEN_CRTC0_REGISTER_OFFSET, 0);
	WREG32(EVERGREEN_CRTC_UPDATE_LOCK + EVERGREEN_CRTC1_REGISTER_OFFSET, 0);
	if (rdev->num_crtc >= 4) {
		WREG32(EVERGREEN_CRTC_UPDATE_LOCK + EVERGREEN_CRTC2_REGISTER_OFFSET, 0);
		WREG32(EVERGREEN_CRTC_UPDATE_LOCK + EVERGREEN_CRTC3_REGISTER_OFFSET, 0);
	}
	if (rdev->num_crtc >= 6) {
		WREG32(EVERGREEN_CRTC_UPDATE_LOCK + EVERGREEN_CRTC4_REGISTER_OFFSET, 0);
		WREG32(EVERGREEN_CRTC_UPDATE_LOCK + EVERGREEN_CRTC5_REGISTER_OFFSET, 0);
	}

	WREG32(D1VGA_CONTROL, 0);
	WREG32(D2VGA_CONTROL, 0);
	if (rdev->num_crtc >= 4) {
		WREG32(EVERGREEN_D3VGA_CONTROL, 0);
		WREG32(EVERGREEN_D4VGA_CONTROL, 0);
	}
	if (rdev->num_crtc >= 6) {
		WREG32(EVERGREEN_D5VGA_CONTROL, 0);
		WREG32(EVERGREEN_D6VGA_CONTROL, 0);
	}
}

void evergreen_mc_resume(struct radeon_device *rdev, struct evergreen_mc_save *save)
{
	WREG32(EVERGREEN_GRPH_PRIMARY_SURFACE_ADDRESS_HIGH + EVERGREEN_CRTC0_REGISTER_OFFSET,
	       upper_32_bits(rdev->mc.vram_start));
	WREG32(EVERGREEN_GRPH_SECONDARY_SURFACE_ADDRESS_HIGH + EVERGREEN_CRTC0_REGISTER_OFFSET,
	       upper_32_bits(rdev->mc.vram_start));
	WREG32(EVERGREEN_GRPH_PRIMARY_SURFACE_ADDRESS + EVERGREEN_CRTC0_REGISTER_OFFSET,
	       (u32)rdev->mc.vram_start);
	WREG32(EVERGREEN_GRPH_SECONDARY_SURFACE_ADDRESS + EVERGREEN_CRTC0_REGISTER_OFFSET,
	       (u32)rdev->mc.vram_start);

	WREG32(EVERGREEN_GRPH_PRIMARY_SURFACE_ADDRESS_HIGH + EVERGREEN_CRTC1_REGISTER_OFFSET,
	       upper_32_bits(rdev->mc.vram_start));
	WREG32(EVERGREEN_GRPH_SECONDARY_SURFACE_ADDRESS_HIGH + EVERGREEN_CRTC1_REGISTER_OFFSET,
	       upper_32_bits(rdev->mc.vram_start));
	WREG32(EVERGREEN_GRPH_PRIMARY_SURFACE_ADDRESS + EVERGREEN_CRTC1_REGISTER_OFFSET,
	       (u32)rdev->mc.vram_start);
	WREG32(EVERGREEN_GRPH_SECONDARY_SURFACE_ADDRESS + EVERGREEN_CRTC1_REGISTER_OFFSET,
	       (u32)rdev->mc.vram_start);

	if (rdev->num_crtc >= 4) {
		WREG32(EVERGREEN_GRPH_PRIMARY_SURFACE_ADDRESS_HIGH + EVERGREEN_CRTC2_REGISTER_OFFSET,
		       upper_32_bits(rdev->mc.vram_start));
		WREG32(EVERGREEN_GRPH_SECONDARY_SURFACE_ADDRESS_HIGH + EVERGREEN_CRTC2_REGISTER_OFFSET,
		       upper_32_bits(rdev->mc.vram_start));
		WREG32(EVERGREEN_GRPH_PRIMARY_SURFACE_ADDRESS + EVERGREEN_CRTC2_REGISTER_OFFSET,
		       (u32)rdev->mc.vram_start);
		WREG32(EVERGREEN_GRPH_SECONDARY_SURFACE_ADDRESS + EVERGREEN_CRTC2_REGISTER_OFFSET,
		       (u32)rdev->mc.vram_start);

		WREG32(EVERGREEN_GRPH_PRIMARY_SURFACE_ADDRESS_HIGH + EVERGREEN_CRTC3_REGISTER_OFFSET,
		       upper_32_bits(rdev->mc.vram_start));
		WREG32(EVERGREEN_GRPH_SECONDARY_SURFACE_ADDRESS_HIGH + EVERGREEN_CRTC3_REGISTER_OFFSET,
		       upper_32_bits(rdev->mc.vram_start));
		WREG32(EVERGREEN_GRPH_PRIMARY_SURFACE_ADDRESS + EVERGREEN_CRTC3_REGISTER_OFFSET,
		       (u32)rdev->mc.vram_start);
		WREG32(EVERGREEN_GRPH_SECONDARY_SURFACE_ADDRESS + EVERGREEN_CRTC3_REGISTER_OFFSET,
		       (u32)rdev->mc.vram_start);
	}
	if (rdev->num_crtc >= 6) {
		WREG32(EVERGREEN_GRPH_PRIMARY_SURFACE_ADDRESS_HIGH + EVERGREEN_CRTC4_REGISTER_OFFSET,
		       upper_32_bits(rdev->mc.vram_start));
		WREG32(EVERGREEN_GRPH_SECONDARY_SURFACE_ADDRESS_HIGH + EVERGREEN_CRTC4_REGISTER_OFFSET,
		       upper_32_bits(rdev->mc.vram_start));
		WREG32(EVERGREEN_GRPH_PRIMARY_SURFACE_ADDRESS + EVERGREEN_CRTC4_REGISTER_OFFSET,
		       (u32)rdev->mc.vram_start);
		WREG32(EVERGREEN_GRPH_SECONDARY_SURFACE_ADDRESS + EVERGREEN_CRTC4_REGISTER_OFFSET,
		       (u32)rdev->mc.vram_start);

		WREG32(EVERGREEN_GRPH_PRIMARY_SURFACE_ADDRESS_HIGH + EVERGREEN_CRTC5_REGISTER_OFFSET,
		       upper_32_bits(rdev->mc.vram_start));
		WREG32(EVERGREEN_GRPH_SECONDARY_SURFACE_ADDRESS_HIGH + EVERGREEN_CRTC5_REGISTER_OFFSET,
		       upper_32_bits(rdev->mc.vram_start));
		WREG32(EVERGREEN_GRPH_PRIMARY_SURFACE_ADDRESS + EVERGREEN_CRTC5_REGISTER_OFFSET,
		       (u32)rdev->mc.vram_start);
		WREG32(EVERGREEN_GRPH_SECONDARY_SURFACE_ADDRESS + EVERGREEN_CRTC5_REGISTER_OFFSET,
		       (u32)rdev->mc.vram_start);
	}

	WREG32(EVERGREEN_VGA_MEMORY_BASE_ADDRESS_HIGH, upper_32_bits(rdev->mc.vram_start));
	WREG32(EVERGREEN_VGA_MEMORY_BASE_ADDRESS, (u32)rdev->mc.vram_start);
	/* Unlock host access */
	WREG32(VGA_HDP_CONTROL, save->vga_hdp_control);
	mdelay(1);
	/* Restore video state */
	WREG32(D1VGA_CONTROL, save->vga_control[0]);
	WREG32(D2VGA_CONTROL, save->vga_control[1]);
	if (rdev->num_crtc >= 4) {
		WREG32(EVERGREEN_D3VGA_CONTROL, save->vga_control[2]);
		WREG32(EVERGREEN_D4VGA_CONTROL, save->vga_control[3]);
	}
	if (rdev->num_crtc >= 6) {
		WREG32(EVERGREEN_D5VGA_CONTROL, save->vga_control[4]);
		WREG32(EVERGREEN_D6VGA_CONTROL, save->vga_control[5]);
	}
	WREG32(EVERGREEN_CRTC_UPDATE_LOCK + EVERGREEN_CRTC0_REGISTER_OFFSET, 1);
	WREG32(EVERGREEN_CRTC_UPDATE_LOCK + EVERGREEN_CRTC1_REGISTER_OFFSET, 1);
	if (rdev->num_crtc >= 4) {
		WREG32(EVERGREEN_CRTC_UPDATE_LOCK + EVERGREEN_CRTC2_REGISTER_OFFSET, 1);
		WREG32(EVERGREEN_CRTC_UPDATE_LOCK + EVERGREEN_CRTC3_REGISTER_OFFSET, 1);
	}
	if (rdev->num_crtc >= 6) {
		WREG32(EVERGREEN_CRTC_UPDATE_LOCK + EVERGREEN_CRTC4_REGISTER_OFFSET, 1);
		WREG32(EVERGREEN_CRTC_UPDATE_LOCK + EVERGREEN_CRTC5_REGISTER_OFFSET, 1);
	}
	WREG32(EVERGREEN_CRTC_CONTROL + EVERGREEN_CRTC0_REGISTER_OFFSET, save->crtc_control[0]);
	WREG32(EVERGREEN_CRTC_CONTROL + EVERGREEN_CRTC1_REGISTER_OFFSET, save->crtc_control[1]);
	if (rdev->num_crtc >= 4) {
		WREG32(EVERGREEN_CRTC_CONTROL + EVERGREEN_CRTC2_REGISTER_OFFSET, save->crtc_control[2]);
		WREG32(EVERGREEN_CRTC_CONTROL + EVERGREEN_CRTC3_REGISTER_OFFSET, save->crtc_control[3]);
	}
	if (rdev->num_crtc >= 6) {
		WREG32(EVERGREEN_CRTC_CONTROL + EVERGREEN_CRTC4_REGISTER_OFFSET, save->crtc_control[4]);
		WREG32(EVERGREEN_CRTC_CONTROL + EVERGREEN_CRTC5_REGISTER_OFFSET, save->crtc_control[5]);
	}
	WREG32(EVERGREEN_CRTC_UPDATE_LOCK + EVERGREEN_CRTC0_REGISTER_OFFSET, 0);
	WREG32(EVERGREEN_CRTC_UPDATE_LOCK + EVERGREEN_CRTC1_REGISTER_OFFSET, 0);
	if (rdev->num_crtc >= 4) {
		WREG32(EVERGREEN_CRTC_UPDATE_LOCK + EVERGREEN_CRTC2_REGISTER_OFFSET, 0);
		WREG32(EVERGREEN_CRTC_UPDATE_LOCK + EVERGREEN_CRTC3_REGISTER_OFFSET, 0);
	}
	if (rdev->num_crtc >= 6) {
		WREG32(EVERGREEN_CRTC_UPDATE_LOCK + EVERGREEN_CRTC4_REGISTER_OFFSET, 0);
		WREG32(EVERGREEN_CRTC_UPDATE_LOCK + EVERGREEN_CRTC5_REGISTER_OFFSET, 0);
	}
	WREG32(VGA_RENDER_CONTROL, save->vga_render_control);
}

void evergreen_mc_program(struct radeon_device *rdev)
{
	struct evergreen_mc_save save;
	u32 tmp;
	int i, j;

	/* Initialize HDP */
	for (i = 0, j = 0; i < 32; i++, j += 0x18) {
		WREG32((0x2c14 + j), 0x00000000);
		WREG32((0x2c18 + j), 0x00000000);
		WREG32((0x2c1c + j), 0x00000000);
		WREG32((0x2c20 + j), 0x00000000);
		WREG32((0x2c24 + j), 0x00000000);
	}
	WREG32(HDP_REG_COHERENCY_FLUSH_CNTL, 0);

	evergreen_mc_stop(rdev, &save);
	if (evergreen_mc_wait_for_idle(rdev)) {
		dev_warn(rdev->dev, "Wait for MC idle timedout !\n");
	}
	/* Lockout access through VGA aperture*/
	WREG32(VGA_HDP_CONTROL, VGA_MEMORY_DISABLE);
	/* Update configuration */
	if (rdev->flags & RADEON_IS_AGP) {
		if (rdev->mc.vram_start < rdev->mc.gtt_start) {
			/* VRAM before AGP */
			WREG32(MC_VM_SYSTEM_APERTURE_LOW_ADDR,
				rdev->mc.vram_start >> 12);
			WREG32(MC_VM_SYSTEM_APERTURE_HIGH_ADDR,
				rdev->mc.gtt_end >> 12);
		} else {
			/* VRAM after AGP */
			WREG32(MC_VM_SYSTEM_APERTURE_LOW_ADDR,
				rdev->mc.gtt_start >> 12);
			WREG32(MC_VM_SYSTEM_APERTURE_HIGH_ADDR,
				rdev->mc.vram_end >> 12);
		}
	} else {
		WREG32(MC_VM_SYSTEM_APERTURE_LOW_ADDR,
			rdev->mc.vram_start >> 12);
		WREG32(MC_VM_SYSTEM_APERTURE_HIGH_ADDR,
			rdev->mc.vram_end >> 12);
	}
	WREG32(MC_VM_SYSTEM_APERTURE_DEFAULT_ADDR, 0);
	if (rdev->flags & RADEON_IS_IGP) {
		tmp = RREG32(MC_FUS_VM_FB_OFFSET) & 0x000FFFFF;
		tmp |= ((rdev->mc.vram_end >> 20) & 0xF) << 24;
		tmp |= ((rdev->mc.vram_start >> 20) & 0xF) << 20;
		WREG32(MC_FUS_VM_FB_OFFSET, tmp);
	}
	tmp = ((rdev->mc.vram_end >> 24) & 0xFFFF) << 16;
	tmp |= ((rdev->mc.vram_start >> 24) & 0xFFFF);
	WREG32(MC_VM_FB_LOCATION, tmp);
	WREG32(HDP_NONSURFACE_BASE, (rdev->mc.vram_start >> 8));
	WREG32(HDP_NONSURFACE_INFO, (2 << 7) | (1 << 30));
	WREG32(HDP_NONSURFACE_SIZE, 0x3FFFFFFF);
	if (rdev->flags & RADEON_IS_AGP) {
		WREG32(MC_VM_AGP_TOP, rdev->mc.gtt_end >> 16);
		WREG32(MC_VM_AGP_BOT, rdev->mc.gtt_start >> 16);
		WREG32(MC_VM_AGP_BASE, rdev->mc.agp_base >> 22);
	} else {
		WREG32(MC_VM_AGP_BASE, 0);
		WREG32(MC_VM_AGP_TOP, 0x0FFFFFFF);
		WREG32(MC_VM_AGP_BOT, 0x0FFFFFFF);
	}
	if (evergreen_mc_wait_for_idle(rdev)) {
		dev_warn(rdev->dev, "Wait for MC idle timedout !\n");
	}
	evergreen_mc_resume(rdev, &save);
	/* we need to own VRAM, so turn off the VGA renderer here
	 * to stop it overwriting our objects */
	rv515_vga_render_disable(rdev);
}

/*
 * CP.
 */
void evergreen_ring_ib_execute(struct radeon_device *rdev, struct radeon_ib *ib)
{
	/* set to DX10/11 mode */
	radeon_ring_write(rdev, PACKET3(PACKET3_MODE_CONTROL, 0));
	radeon_ring_write(rdev, 1);
	/* FIXME: implement */
	radeon_ring_write(rdev, PACKET3(PACKET3_INDIRECT_BUFFER, 2));
	radeon_ring_write(rdev,
#ifdef __BIG_ENDIAN
			  (2 << 0) |
#endif
			  (ib->gpu_addr & 0xFFFFFFFC));
	radeon_ring_write(rdev, upper_32_bits(ib->gpu_addr) & 0xFF);
	radeon_ring_write(rdev, ib->length_dw);
}


static int evergreen_cp_load_microcode(struct radeon_device *rdev)
{
	const __be32 *fw_data;
	int i;

	if (!rdev->me_fw || !rdev->pfp_fw)
		return -EINVAL;

	r700_cp_stop(rdev);
	WREG32(CP_RB_CNTL,
#ifdef __BIG_ENDIAN
	       BUF_SWAP_32BIT |
#endif
	       RB_NO_UPDATE | RB_BLKSZ(15) | RB_BUFSZ(3));

	fw_data = (const __be32 *)rdev->pfp_fw->data;
	WREG32(CP_PFP_UCODE_ADDR, 0);
	for (i = 0; i < EVERGREEN_PFP_UCODE_SIZE; i++)
		WREG32(CP_PFP_UCODE_DATA, be32_to_cpup(fw_data++));
	WREG32(CP_PFP_UCODE_ADDR, 0);

	fw_data = (const __be32 *)rdev->me_fw->data;
	WREG32(CP_ME_RAM_WADDR, 0);
	for (i = 0; i < EVERGREEN_PM4_UCODE_SIZE; i++)
		WREG32(CP_ME_RAM_DATA, be32_to_cpup(fw_data++));

	WREG32(CP_PFP_UCODE_ADDR, 0);
	WREG32(CP_ME_RAM_WADDR, 0);
	WREG32(CP_ME_RAM_RADDR, 0);
	return 0;
}

static int evergreen_cp_start(struct radeon_device *rdev)
{
	int r, i;
	uint32_t cp_me;

	r = radeon_ring_lock(rdev, 7);
	if (r) {
		DRM_ERROR("radeon: cp failed to lock ring (%d).\n", r);
		return r;
	}
	radeon_ring_write(rdev, PACKET3(PACKET3_ME_INITIALIZE, 5));
	radeon_ring_write(rdev, 0x1);
	radeon_ring_write(rdev, 0x0);
	radeon_ring_write(rdev, rdev->config.evergreen.max_hw_contexts - 1);
	radeon_ring_write(rdev, PACKET3_ME_INITIALIZE_DEVICE_ID(1));
	radeon_ring_write(rdev, 0);
	radeon_ring_write(rdev, 0);
	radeon_ring_unlock_commit(rdev);

	cp_me = 0xff;
	WREG32(CP_ME_CNTL, cp_me);

	r = radeon_ring_lock(rdev, evergreen_default_size + 19);
	if (r) {
		DRM_ERROR("radeon: cp failed to lock ring (%d).\n", r);
		return r;
	}

	/* setup clear context state */
	radeon_ring_write(rdev, PACKET3(PACKET3_PREAMBLE_CNTL, 0));
	radeon_ring_write(rdev, PACKET3_PREAMBLE_BEGIN_CLEAR_STATE);

	for (i = 0; i < evergreen_default_size; i++)
		radeon_ring_write(rdev, evergreen_default_state[i]);

	radeon_ring_write(rdev, PACKET3(PACKET3_PREAMBLE_CNTL, 0));
	radeon_ring_write(rdev, PACKET3_PREAMBLE_END_CLEAR_STATE);

	/* set clear context state */
	radeon_ring_write(rdev, PACKET3(PACKET3_CLEAR_STATE, 0));
	radeon_ring_write(rdev, 0);

	/* SQ_VTX_BASE_VTX_LOC */
	radeon_ring_write(rdev, 0xc0026f00);
	radeon_ring_write(rdev, 0x00000000);
	radeon_ring_write(rdev, 0x00000000);
	radeon_ring_write(rdev, 0x00000000);

	/* Clear consts */
	radeon_ring_write(rdev, 0xc0036f00);
	radeon_ring_write(rdev, 0x00000bc4);
	radeon_ring_write(rdev, 0xffffffff);
	radeon_ring_write(rdev, 0xffffffff);
	radeon_ring_write(rdev, 0xffffffff);

	radeon_ring_write(rdev, 0xc0026900);
	radeon_ring_write(rdev, 0x00000316);
	radeon_ring_write(rdev, 0x0000000e); /* VGT_VERTEX_REUSE_BLOCK_CNTL */
	radeon_ring_write(rdev, 0x00000010); /*  */

	radeon_ring_unlock_commit(rdev);

	return 0;
}

int evergreen_cp_resume(struct radeon_device *rdev)
{
	u32 tmp;
	u32 rb_bufsz;
	int r;

	/* Reset cp; if cp is reset, then PA, SH, VGT also need to be reset */
	WREG32(GRBM_SOFT_RESET, (SOFT_RESET_CP |
				 SOFT_RESET_PA |
				 SOFT_RESET_SH |
				 SOFT_RESET_VGT |
				 SOFT_RESET_SPI |
				 SOFT_RESET_SX));
	RREG32(GRBM_SOFT_RESET);
	mdelay(15);
	WREG32(GRBM_SOFT_RESET, 0);
	RREG32(GRBM_SOFT_RESET);

	/* Set ring buffer size */
	rb_bufsz = drm_order(rdev->cp.ring_size / 8);
	tmp = (drm_order(RADEON_GPU_PAGE_SIZE/8) << 8) | rb_bufsz;
#ifdef __BIG_ENDIAN
	tmp |= BUF_SWAP_32BIT;
#endif
	WREG32(CP_RB_CNTL, tmp);
	WREG32(CP_SEM_WAIT_TIMER, 0x4);

	/* Set the write pointer delay */
	WREG32(CP_RB_WPTR_DELAY, 0);

	/* Initialize the ring buffer's read and write pointers */
	WREG32(CP_RB_CNTL, tmp | RB_RPTR_WR_ENA);
	WREG32(CP_RB_RPTR_WR, 0);
	rdev->cp.wptr = 0;
	WREG32(CP_RB_WPTR, rdev->cp.wptr);

	/* set the wb address wether it's enabled or not */
	WREG32(CP_RB_RPTR_ADDR,
	       ((rdev->wb.gpu_addr + RADEON_WB_CP_RPTR_OFFSET) & 0xFFFFFFFC));
	WREG32(CP_RB_RPTR_ADDR_HI, upper_32_bits(rdev->wb.gpu_addr + RADEON_WB_CP_RPTR_OFFSET) & 0xFF);
	WREG32(SCRATCH_ADDR, ((rdev->wb.gpu_addr + RADEON_WB_SCRATCH_OFFSET) >> 8) & 0xFFFFFFFF);

	if (rdev->wb.enabled)
		WREG32(SCRATCH_UMSK, 0xff);
	else {
		tmp |= RB_NO_UPDATE;
		WREG32(SCRATCH_UMSK, 0);
	}

	mdelay(1);
	WREG32(CP_RB_CNTL, tmp);

	WREG32(CP_RB_BASE, rdev->cp.gpu_addr >> 8);
	WREG32(CP_DEBUG, (1 << 27) | (1 << 28));

	rdev->cp.rptr = RREG32(CP_RB_RPTR);

	evergreen_cp_start(rdev);
	rdev->cp.ready = true;
	r = radeon_ring_test(rdev);
	if (r) {
		rdev->cp.ready = false;
		return r;
	}
	return 0;
}

/*
 * Core functions
 */
static u32 evergreen_get_tile_pipe_to_backend_map(struct radeon_device *rdev,
						  u32 num_tile_pipes,
						  u32 num_backends,
						  u32 backend_disable_mask)
{
	u32 backend_map = 0;
	u32 enabled_backends_mask = 0;
	u32 enabled_backends_count = 0;
	u32 cur_pipe;
	u32 swizzle_pipe[EVERGREEN_MAX_PIPES];
	u32 cur_backend = 0;
	u32 i;
	bool force_no_swizzle;

	if (num_tile_pipes > EVERGREEN_MAX_PIPES)
		num_tile_pipes = EVERGREEN_MAX_PIPES;
	if (num_tile_pipes < 1)
		num_tile_pipes = 1;
	if (num_backends > EVERGREEN_MAX_BACKENDS)
		num_backends = EVERGREEN_MAX_BACKENDS;
	if (num_backends < 1)
		num_backends = 1;

	for (i = 0; i < EVERGREEN_MAX_BACKENDS; ++i) {
		if (((backend_disable_mask >> i) & 1) == 0) {
			enabled_backends_mask |= (1 << i);
			++enabled_backends_count;
		}
		if (enabled_backends_count == num_backends)
			break;
	}

	if (enabled_backends_count == 0) {
		enabled_backends_mask = 1;
		enabled_backends_count = 1;
	}

	if (enabled_backends_count != num_backends)
		num_backends = enabled_backends_count;

	memset((uint8_t *)&swizzle_pipe[0], 0, sizeof(u32) * EVERGREEN_MAX_PIPES);
	switch (rdev->family) {
	case CHIP_CEDAR:
	case CHIP_REDWOOD:
	case CHIP_PALM:
	case CHIP_SUMO:
	case CHIP_SUMO2:
	case CHIP_TURKS:
	case CHIP_CAICOS:
		force_no_swizzle = false;
		break;
	case CHIP_CYPRESS:
	case CHIP_HEMLOCK:
	case CHIP_JUNIPER:
	case CHIP_BARTS:
	default:
		force_no_swizzle = true;
		break;
	}
	if (force_no_swizzle) {
		bool last_backend_enabled = false;

		force_no_swizzle = false;
		for (i = 0; i < EVERGREEN_MAX_BACKENDS; ++i) {
			if (((enabled_backends_mask >> i) & 1) == 1) {
				if (last_backend_enabled)
					force_no_swizzle = true;
				last_backend_enabled = true;
			} else
				last_backend_enabled = false;
		}
	}

	switch (num_tile_pipes) {
	case 1:
	case 3:
	case 5:
	case 7:
		DRM_ERROR("odd number of pipes!\n");
		break;
	case 2:
		swizzle_pipe[0] = 0;
		swizzle_pipe[1] = 1;
		break;
	case 4:
		if (force_no_swizzle) {
			swizzle_pipe[0] = 0;
			swizzle_pipe[1] = 1;
			swizzle_pipe[2] = 2;
			swizzle_pipe[3] = 3;
		} else {
			swizzle_pipe[0] = 0;
			swizzle_pipe[1] = 2;
			swizzle_pipe[2] = 1;
			swizzle_pipe[3] = 3;
		}
		break;
	case 6:
		if (force_no_swizzle) {
			swizzle_pipe[0] = 0;
			swizzle_pipe[1] = 1;
			swizzle_pipe[2] = 2;
			swizzle_pipe[3] = 3;
			swizzle_pipe[4] = 4;
			swizzle_pipe[5] = 5;
		} else {
			swizzle_pipe[0] = 0;
			swizzle_pipe[1] = 2;
			swizzle_pipe[2] = 4;
			swizzle_pipe[3] = 1;
			swizzle_pipe[4] = 3;
			swizzle_pipe[5] = 5;
		}
		break;
	case 8:
		if (force_no_swizzle) {
			swizzle_pipe[0] = 0;
			swizzle_pipe[1] = 1;
			swizzle_pipe[2] = 2;
			swizzle_pipe[3] = 3;
			swizzle_pipe[4] = 4;
			swizzle_pipe[5] = 5;
			swizzle_pipe[6] = 6;
			swizzle_pipe[7] = 7;
		} else {
			swizzle_pipe[0] = 0;
			swizzle_pipe[1] = 2;
			swizzle_pipe[2] = 4;
			swizzle_pipe[3] = 6;
			swizzle_pipe[4] = 1;
			swizzle_pipe[5] = 3;
			swizzle_pipe[6] = 5;
			swizzle_pipe[7] = 7;
		}
		break;
	}

	for (cur_pipe = 0; cur_pipe < num_tile_pipes; ++cur_pipe) {
		while (((1 << cur_backend) & enabled_backends_mask) == 0)
			cur_backend = (cur_backend + 1) % EVERGREEN_MAX_BACKENDS;

		backend_map |= (((cur_backend & 0xf) << (swizzle_pipe[cur_pipe] * 4)));

		cur_backend = (cur_backend + 1) % EVERGREEN_MAX_BACKENDS;
	}

	return backend_map;
}

static void evergreen_gpu_init(struct radeon_device *rdev)
{
	u32 cc_rb_backend_disable = 0;
	u32 cc_gc_shader_pipe_config;
	u32 gb_addr_config = 0;
	u32 mc_shared_chmap, mc_arb_ramcfg;
	u32 gb_backend_map;
	u32 grbm_gfx_index;
	u32 sx_debug_1;
	u32 smx_dc_ctl0;
	u32 sq_config;
	u32 sq_lds_resource_mgmt;
	u32 sq_gpr_resource_mgmt_1;
	u32 sq_gpr_resource_mgmt_2;
	u32 sq_gpr_resource_mgmt_3;
	u32 sq_thread_resource_mgmt;
	u32 sq_thread_resource_mgmt_2;
	u32 sq_stack_resource_mgmt_1;
	u32 sq_stack_resource_mgmt_2;
	u32 sq_stack_resource_mgmt_3;
	u32 vgt_cache_invalidation;
	u32 hdp_host_path_cntl, tmp;
	int i, j, num_shader_engines, ps_thread_count;

	switch (rdev->family) {
	case CHIP_CYPRESS:
	case CHIP_HEMLOCK:
		rdev->config.evergreen.num_ses = 2;
		rdev->config.evergreen.max_pipes = 4;
		rdev->config.evergreen.max_tile_pipes = 8;
		rdev->config.evergreen.max_simds = 10;
		rdev->config.evergreen.max_backends = 4 * rdev->config.evergreen.num_ses;
		rdev->config.evergreen.max_gprs = 256;
		rdev->config.evergreen.max_threads = 248;
		rdev->config.evergreen.max_gs_threads = 32;
		rdev->config.evergreen.max_stack_entries = 512;
		rdev->config.evergreen.sx_num_of_sets = 4;
		rdev->config.evergreen.sx_max_export_size = 256;
		rdev->config.evergreen.sx_max_export_pos_size = 64;
		rdev->config.evergreen.sx_max_export_smx_size = 192;
		rdev->config.evergreen.max_hw_contexts = 8;
		rdev->config.evergreen.sq_num_cf_insts = 2;

		rdev->config.evergreen.sc_prim_fifo_size = 0x100;
		rdev->config.evergreen.sc_hiz_tile_fifo_size = 0x30;
		rdev->config.evergreen.sc_earlyz_tile_fifo_size = 0x130;
		break;
	case CHIP_JUNIPER:
		rdev->config.evergreen.num_ses = 1;
		rdev->config.evergreen.max_pipes = 4;
		rdev->config.evergreen.max_tile_pipes = 4;
		rdev->config.evergreen.max_simds = 10;
		rdev->config.evergreen.max_backends = 4 * rdev->config.evergreen.num_ses;
		rdev->config.evergreen.max_gprs = 256;
		rdev->config.evergreen.max_threads = 248;
		rdev->config.evergreen.max_gs_threads = 32;
		rdev->config.evergreen.max_stack_entries = 512;
		rdev->config.evergreen.sx_num_of_sets = 4;
		rdev->config.evergreen.sx_max_export_size = 256;
		rdev->config.evergreen.sx_max_export_pos_size = 64;
		rdev->config.evergreen.sx_max_export_smx_size = 192;
		rdev->config.evergreen.max_hw_contexts = 8;
		rdev->config.evergreen.sq_num_cf_insts = 2;

		rdev->config.evergreen.sc_prim_fifo_size = 0x100;
		rdev->config.evergreen.sc_hiz_tile_fifo_size = 0x30;
		rdev->config.evergreen.sc_earlyz_tile_fifo_size = 0x130;
		break;
	case CHIP_REDWOOD:
		rdev->config.evergreen.num_ses = 1;
		rdev->config.evergreen.max_pipes = 4;
		rdev->config.evergreen.max_tile_pipes = 4;
		rdev->config.evergreen.max_simds = 5;
		rdev->config.evergreen.max_backends = 2 * rdev->config.evergreen.num_ses;
		rdev->config.evergreen.max_gprs = 256;
		rdev->config.evergreen.max_threads = 248;
		rdev->config.evergreen.max_gs_threads = 32;
		rdev->config.evergreen.max_stack_entries = 256;
		rdev->config.evergreen.sx_num_of_sets = 4;
		rdev->config.evergreen.sx_max_export_size = 256;
		rdev->config.evergreen.sx_max_export_pos_size = 64;
		rdev->config.evergreen.sx_max_export_smx_size = 192;
		rdev->config.evergreen.max_hw_contexts = 8;
		rdev->config.evergreen.sq_num_cf_insts = 2;

		rdev->config.evergreen.sc_prim_fifo_size = 0x100;
		rdev->config.evergreen.sc_hiz_tile_fifo_size = 0x30;
		rdev->config.evergreen.sc_earlyz_tile_fifo_size = 0x130;
		break;
	case CHIP_CEDAR:
	default:
		rdev->config.evergreen.num_ses = 1;
		rdev->config.evergreen.max_pipes = 2;
		rdev->config.evergreen.max_tile_pipes = 2;
		rdev->config.evergreen.max_simds = 2;
		rdev->config.evergreen.max_backends = 1 * rdev->config.evergreen.num_ses;
		rdev->config.evergreen.max_gprs = 256;
		rdev->config.evergreen.max_threads = 192;
		rdev->config.evergreen.max_gs_threads = 16;
		rdev->config.evergreen.max_stack_entries = 256;
		rdev->config.evergreen.sx_num_of_sets = 4;
		rdev->config.evergreen.sx_max_export_size = 128;
		rdev->config.evergreen.sx_max_export_pos_size = 32;
		rdev->config.evergreen.sx_max_export_smx_size = 96;
		rdev->config.evergreen.max_hw_contexts = 4;
		rdev->config.evergreen.sq_num_cf_insts = 1;

		rdev->config.evergreen.sc_prim_fifo_size = 0x40;
		rdev->config.evergreen.sc_hiz_tile_fifo_size = 0x30;
		rdev->config.evergreen.sc_earlyz_tile_fifo_size = 0x130;
		break;
	case CHIP_PALM:
		rdev->config.evergreen.num_ses = 1;
		rdev->config.evergreen.max_pipes = 2;
		rdev->config.evergreen.max_tile_pipes = 2;
		rdev->config.evergreen.max_simds = 2;
		rdev->config.evergreen.max_backends = 1 * rdev->config.evergreen.num_ses;
		rdev->config.evergreen.max_gprs = 256;
		rdev->config.evergreen.max_threads = 192;
		rdev->config.evergreen.max_gs_threads = 16;
		rdev->config.evergreen.max_stack_entries = 256;
		rdev->config.evergreen.sx_num_of_sets = 4;
		rdev->config.evergreen.sx_max_export_size = 128;
		rdev->config.evergreen.sx_max_export_pos_size = 32;
		rdev->config.evergreen.sx_max_export_smx_size = 96;
		rdev->config.evergreen.max_hw_contexts = 4;
		rdev->config.evergreen.sq_num_cf_insts = 1;

		rdev->config.evergreen.sc_prim_fifo_size = 0x40;
		rdev->config.evergreen.sc_hiz_tile_fifo_size = 0x30;
		rdev->config.evergreen.sc_earlyz_tile_fifo_size = 0x130;
		break;
	case CHIP_SUMO:
		rdev->config.evergreen.num_ses = 1;
		rdev->config.evergreen.max_pipes = 4;
		rdev->config.evergreen.max_tile_pipes = 2;
		if (rdev->pdev->device == 0x9648)
			rdev->config.evergreen.max_simds = 3;
		else if ((rdev->pdev->device == 0x9647) ||
			 (rdev->pdev->device == 0x964a))
			rdev->config.evergreen.max_simds = 4;
		else
			rdev->config.evergreen.max_simds = 5;
		rdev->config.evergreen.max_backends = 2 * rdev->config.evergreen.num_ses;
		rdev->config.evergreen.max_gprs = 256;
		rdev->config.evergreen.max_threads = 248;
		rdev->config.evergreen.max_gs_threads = 32;
		rdev->config.evergreen.max_stack_entries = 256;
		rdev->config.evergreen.sx_num_of_sets = 4;
		rdev->config.evergreen.sx_max_export_size = 256;
		rdev->config.evergreen.sx_max_export_pos_size = 64;
		rdev->config.evergreen.sx_max_export_smx_size = 192;
		rdev->config.evergreen.max_hw_contexts = 8;
		rdev->config.evergreen.sq_num_cf_insts = 2;

		rdev->config.evergreen.sc_prim_fifo_size = 0x40;
		rdev->config.evergreen.sc_hiz_tile_fifo_size = 0x30;
		rdev->config.evergreen.sc_earlyz_tile_fifo_size = 0x130;
		break;
	case CHIP_SUMO2:
		rdev->config.evergreen.num_ses = 1;
		rdev->config.evergreen.max_pipes = 4;
		rdev->config.evergreen.max_tile_pipes = 4;
		rdev->config.evergreen.max_simds = 2;
		rdev->config.evergreen.max_backends = 1 * rdev->config.evergreen.num_ses;
		rdev->config.evergreen.max_gprs = 256;
		rdev->config.evergreen.max_threads = 248;
		rdev->config.evergreen.max_gs_threads = 32;
		rdev->config.evergreen.max_stack_entries = 512;
		rdev->config.evergreen.sx_num_of_sets = 4;
		rdev->config.evergreen.sx_max_export_size = 256;
		rdev->config.evergreen.sx_max_export_pos_size = 64;
		rdev->config.evergreen.sx_max_export_smx_size = 192;
		rdev->config.evergreen.max_hw_contexts = 8;
		rdev->config.evergreen.sq_num_cf_insts = 2;

		rdev->config.evergreen.sc_prim_fifo_size = 0x40;
		rdev->config.evergreen.sc_hiz_tile_fifo_size = 0x30;
		rdev->config.evergreen.sc_earlyz_tile_fifo_size = 0x130;
		break;
	case CHIP_BARTS:
		rdev->config.evergreen.num_ses = 2;
		rdev->config.evergreen.max_pipes = 4;
		rdev->config.evergreen.max_tile_pipes = 8;
		rdev->config.evergreen.max_simds = 7;
		rdev->config.evergreen.max_backends = 4 * rdev->config.evergreen.num_ses;
		rdev->config.evergreen.max_gprs = 256;
		rdev->config.evergreen.max_threads = 248;
		rdev->config.evergreen.max_gs_threads = 32;
		rdev->config.evergreen.max_stack_entries = 512;
		rdev->config.evergreen.sx_num_of_sets = 4;
		rdev->config.evergreen.sx_max_export_size = 256;
		rdev->config.evergreen.sx_max_export_pos_size = 64;
		rdev->config.evergreen.sx_max_export_smx_size = 192;
		rdev->config.evergreen.max_hw_contexts = 8;
		rdev->config.evergreen.sq_num_cf_insts = 2;

		rdev->config.evergreen.sc_prim_fifo_size = 0x100;
		rdev->config.evergreen.sc_hiz_tile_fifo_size = 0x30;
		rdev->config.evergreen.sc_earlyz_tile_fifo_size = 0x130;
		break;
	case CHIP_TURKS:
		rdev->config.evergreen.num_ses = 1;
		rdev->config.evergreen.max_pipes = 4;
		rdev->config.evergreen.max_tile_pipes = 4;
		rdev->config.evergreen.max_simds = 6;
		rdev->config.evergreen.max_backends = 2 * rdev->config.evergreen.num_ses;
		rdev->config.evergreen.max_gprs = 256;
		rdev->config.evergreen.max_threads = 248;
		rdev->config.evergreen.max_gs_threads = 32;
		rdev->config.evergreen.max_stack_entries = 256;
		rdev->config.evergreen.sx_num_of_sets = 4;
		rdev->config.evergreen.sx_max_export_size = 256;
		rdev->config.evergreen.sx_max_export_pos_size = 64;
		rdev->config.evergreen.sx_max_export_smx_size = 192;
		rdev->config.evergreen.max_hw_contexts = 8;
		rdev->config.evergreen.sq_num_cf_insts = 2;

		rdev->config.evergreen.sc_prim_fifo_size = 0x100;
		rdev->config.evergreen.sc_hiz_tile_fifo_size = 0x30;
		rdev->config.evergreen.sc_earlyz_tile_fifo_size = 0x130;
		break;
	case CHIP_CAICOS:
		rdev->config.evergreen.num_ses = 1;
		rdev->config.evergreen.max_pipes = 4;
		rdev->config.evergreen.max_tile_pipes = 2;
		rdev->config.evergreen.max_simds = 2;
		rdev->config.evergreen.max_backends = 1 * rdev->config.evergreen.num_ses;
		rdev->config.evergreen.max_gprs = 256;
		rdev->config.evergreen.max_threads = 192;
		rdev->config.evergreen.max_gs_threads = 16;
		rdev->config.evergreen.max_stack_entries = 256;
		rdev->config.evergreen.sx_num_of_sets = 4;
		rdev->config.evergreen.sx_max_export_size = 128;
		rdev->config.evergreen.sx_max_export_pos_size = 32;
		rdev->config.evergreen.sx_max_export_smx_size = 96;
		rdev->config.evergreen.max_hw_contexts = 4;
		rdev->config.evergreen.sq_num_cf_insts = 1;

		rdev->config.evergreen.sc_prim_fifo_size = 0x40;
		rdev->config.evergreen.sc_hiz_tile_fifo_size = 0x30;
		rdev->config.evergreen.sc_earlyz_tile_fifo_size = 0x130;
		break;
	}

	/* Initialize HDP */
	for (i = 0, j = 0; i < 32; i++, j += 0x18) {
		WREG32((0x2c14 + j), 0x00000000);
		WREG32((0x2c18 + j), 0x00000000);
		WREG32((0x2c1c + j), 0x00000000);
		WREG32((0x2c20 + j), 0x00000000);
		WREG32((0x2c24 + j), 0x00000000);
	}

	WREG32(GRBM_CNTL, GRBM_READ_TIMEOUT(0xff));

	evergreen_fix_pci_max_read_req_size(rdev);

	cc_gc_shader_pipe_config = RREG32(CC_GC_SHADER_PIPE_CONFIG) & ~2;

	cc_gc_shader_pipe_config |=
		INACTIVE_QD_PIPES((EVERGREEN_MAX_PIPES_MASK << rdev->config.evergreen.max_pipes)
				  & EVERGREEN_MAX_PIPES_MASK);
	cc_gc_shader_pipe_config |=
		INACTIVE_SIMDS((EVERGREEN_MAX_SIMDS_MASK << rdev->config.evergreen.max_simds)
			       & EVERGREEN_MAX_SIMDS_MASK);

	cc_rb_backend_disable =
		BACKEND_DISABLE((EVERGREEN_MAX_BACKENDS_MASK << rdev->config.evergreen.max_backends)
				& EVERGREEN_MAX_BACKENDS_MASK);


	mc_shared_chmap = RREG32(MC_SHARED_CHMAP);
	if (rdev->flags & RADEON_IS_IGP)
		mc_arb_ramcfg = RREG32(FUS_MC_ARB_RAMCFG);
	else
		mc_arb_ramcfg = RREG32(MC_ARB_RAMCFG);

	switch (rdev->config.evergreen.max_tile_pipes) {
	case 1:
	default:
		gb_addr_config |= NUM_PIPES(0);
		break;
	case 2:
		gb_addr_config |= NUM_PIPES(1);
		break;
	case 4:
		gb_addr_config |= NUM_PIPES(2);
		break;
	case 8:
		gb_addr_config |= NUM_PIPES(3);
		break;
	}

	gb_addr_config |= PIPE_INTERLEAVE_SIZE((mc_arb_ramcfg & BURSTLENGTH_MASK) >> BURSTLENGTH_SHIFT);
	gb_addr_config |= BANK_INTERLEAVE_SIZE(0);
	gb_addr_config |= NUM_SHADER_ENGINES(rdev->config.evergreen.num_ses - 1);
	gb_addr_config |= SHADER_ENGINE_TILE_SIZE(1);
	gb_addr_config |= NUM_GPUS(0); /* Hemlock? */
	gb_addr_config |= MULTI_GPU_TILE_SIZE(2);

	if (((mc_arb_ramcfg & NOOFCOLS_MASK) >> NOOFCOLS_SHIFT) > 2)
		gb_addr_config |= ROW_SIZE(2);
	else
		gb_addr_config |= ROW_SIZE((mc_arb_ramcfg & NOOFCOLS_MASK) >> NOOFCOLS_SHIFT);

	if (rdev->ddev->pdev->device == 0x689e) {
		u32 efuse_straps_4;
		u32 efuse_straps_3;
		u8 efuse_box_bit_131_124;

		WREG32(RCU_IND_INDEX, 0x204);
		efuse_straps_4 = RREG32(RCU_IND_DATA);
		WREG32(RCU_IND_INDEX, 0x203);
		efuse_straps_3 = RREG32(RCU_IND_DATA);
		efuse_box_bit_131_124 = (u8)(((efuse_straps_4 & 0xf) << 4) | ((efuse_straps_3 & 0xf0000000) >> 28));

		switch(efuse_box_bit_131_124) {
		case 0x00:
			gb_backend_map = 0x76543210;
			break;
		case 0x55:
			gb_backend_map = 0x77553311;
			break;
		case 0x56:
			gb_backend_map = 0x77553300;
			break;
		case 0x59:
			gb_backend_map = 0x77552211;
			break;
		case 0x66:
			gb_backend_map = 0x77443300;
			break;
		case 0x99:
			gb_backend_map = 0x66552211;
			break;
		case 0x5a:
			gb_backend_map = 0x77552200;
			break;
		case 0xaa:
			gb_backend_map = 0x66442200;
			break;
		case 0x95:
			gb_backend_map = 0x66553311;
			break;
		default:
			DRM_ERROR("bad backend map, using default\n");
			gb_backend_map =
				evergreen_get_tile_pipe_to_backend_map(rdev,
								       rdev->config.evergreen.max_tile_pipes,
								       rdev->config.evergreen.max_backends,
								       ((EVERGREEN_MAX_BACKENDS_MASK <<
								   rdev->config.evergreen.max_backends) &
									EVERGREEN_MAX_BACKENDS_MASK));
			break;
		}
	} else if (rdev->ddev->pdev->device == 0x68b9) {
		u32 efuse_straps_3;
		u8 efuse_box_bit_127_124;

		WREG32(RCU_IND_INDEX, 0x203);
		efuse_straps_3 = RREG32(RCU_IND_DATA);
		efuse_box_bit_127_124 = (u8)((efuse_straps_3 & 0xF0000000) >> 28);

		switch(efuse_box_bit_127_124) {
		case 0x0:
			gb_backend_map = 0x00003210;
			break;
		case 0x5:
		case 0x6:
		case 0x9:
		case 0xa:
			gb_backend_map = 0x00003311;
			break;
		default:
			DRM_ERROR("bad backend map, using default\n");
			gb_backend_map =
				evergreen_get_tile_pipe_to_backend_map(rdev,
								       rdev->config.evergreen.max_tile_pipes,
								       rdev->config.evergreen.max_backends,
								       ((EVERGREEN_MAX_BACKENDS_MASK <<
								   rdev->config.evergreen.max_backends) &
									EVERGREEN_MAX_BACKENDS_MASK));
			break;
		}
	} else {
		switch (rdev->family) {
		case CHIP_CYPRESS:
		case CHIP_HEMLOCK:
		case CHIP_BARTS:
			gb_backend_map = 0x66442200;
			break;
		case CHIP_JUNIPER:
			gb_backend_map = 0x00002200;
			break;
		default:
			gb_backend_map =
				evergreen_get_tile_pipe_to_backend_map(rdev,
								       rdev->config.evergreen.max_tile_pipes,
								       rdev->config.evergreen.max_backends,
								       ((EVERGREEN_MAX_BACKENDS_MASK <<
									 rdev->config.evergreen.max_backends) &
									EVERGREEN_MAX_BACKENDS_MASK));
		}
	}

	/* setup tiling info dword.  gb_addr_config is not adequate since it does
	 * not have bank info, so create a custom tiling dword.
	 * bits 3:0   num_pipes
	 * bits 7:4   num_banks
	 * bits 11:8  group_size
	 * bits 15:12 row_size
	 */
	rdev->config.evergreen.tile_config = 0;
	switch (rdev->config.evergreen.max_tile_pipes) {
	case 1:
	default:
		rdev->config.evergreen.tile_config |= (0 << 0);
		break;
	case 2:
		rdev->config.evergreen.tile_config |= (1 << 0);
		break;
	case 4:
		rdev->config.evergreen.tile_config |= (2 << 0);
		break;
	case 8:
		rdev->config.evergreen.tile_config |= (3 << 0);
		break;
	}
	/* num banks is 8 on all fusion asics. 0 = 4, 1 = 8, 2 = 16 */
	if (rdev->flags & RADEON_IS_IGP)
		rdev->config.evergreen.tile_config |= 1 << 4;
	else
		rdev->config.evergreen.tile_config |=
			((mc_arb_ramcfg & NOOFBANK_MASK) >> NOOFBANK_SHIFT) << 4;
	rdev->config.evergreen.tile_config |=
		((mc_arb_ramcfg & BURSTLENGTH_MASK) >> BURSTLENGTH_SHIFT) << 8;
	rdev->config.evergreen.tile_config |=
		((gb_addr_config & 0x30000000) >> 28) << 12;

	rdev->config.evergreen.backend_map = gb_backend_map;
	WREG32(GB_BACKEND_MAP, gb_backend_map);
	WREG32(GB_ADDR_CONFIG, gb_addr_config);
	WREG32(DMIF_ADDR_CONFIG, gb_addr_config);
	WREG32(HDP_ADDR_CONFIG, gb_addr_config);

	num_shader_engines = ((RREG32(GB_ADDR_CONFIG) & NUM_SHADER_ENGINES(3)) >> 12) + 1;
	grbm_gfx_index = INSTANCE_BROADCAST_WRITES;

	for (i = 0; i < rdev->config.evergreen.num_ses; i++) {
		u32 rb = cc_rb_backend_disable | (0xf0 << 16);
		u32 sp = cc_gc_shader_pipe_config;
		u32 gfx = grbm_gfx_index | SE_INDEX(i);

		if (i == num_shader_engines) {
			rb |= BACKEND_DISABLE(EVERGREEN_MAX_BACKENDS_MASK);
			sp |= INACTIVE_SIMDS(EVERGREEN_MAX_SIMDS_MASK);
		}

		WREG32(GRBM_GFX_INDEX, gfx);
		WREG32(RLC_GFX_INDEX, gfx);

		WREG32(CC_RB_BACKEND_DISABLE, rb);
		WREG32(CC_SYS_RB_BACKEND_DISABLE, rb);
		WREG32(GC_USER_RB_BACKEND_DISABLE, rb);
		WREG32(CC_GC_SHADER_PIPE_CONFIG, sp);
        }

	grbm_gfx_index |= SE_BROADCAST_WRITES;
	WREG32(GRBM_GFX_INDEX, grbm_gfx_index);
	WREG32(RLC_GFX_INDEX, grbm_gfx_index);

	WREG32(CGTS_SYS_TCC_DISABLE, 0);
	WREG32(CGTS_TCC_DISABLE, 0);
	WREG32(CGTS_USER_SYS_TCC_DISABLE, 0);
	WREG32(CGTS_USER_TCC_DISABLE, 0);

	/* set HW defaults for 3D engine */
	WREG32(CP_QUEUE_THRESHOLDS, (ROQ_IB1_START(0x16) |
				     ROQ_IB2_START(0x2b)));

	WREG32(CP_MEQ_THRESHOLDS, STQ_SPLIT(0x30));

	WREG32(TA_CNTL_AUX, (DISABLE_CUBE_ANISO |
			     SYNC_GRADIENT |
			     SYNC_WALKER |
			     SYNC_ALIGNER));

	sx_debug_1 = RREG32(SX_DEBUG_1);
	sx_debug_1 |= ENABLE_NEW_SMX_ADDRESS;
	WREG32(SX_DEBUG_1, sx_debug_1);


	smx_dc_ctl0 = RREG32(SMX_DC_CTL0);
	smx_dc_ctl0 &= ~NUMBER_OF_SETS(0x1ff);
	smx_dc_ctl0 |= NUMBER_OF_SETS(rdev->config.evergreen.sx_num_of_sets);
	WREG32(SMX_DC_CTL0, smx_dc_ctl0);

	WREG32(SX_EXPORT_BUFFER_SIZES, (COLOR_BUFFER_SIZE((rdev->config.evergreen.sx_max_export_size / 4) - 1) |
					POSITION_BUFFER_SIZE((rdev->config.evergreen.sx_max_export_pos_size / 4) - 1) |
					SMX_BUFFER_SIZE((rdev->config.evergreen.sx_max_export_smx_size / 4) - 1)));

	WREG32(PA_SC_FIFO_SIZE, (SC_PRIM_FIFO_SIZE(rdev->config.evergreen.sc_prim_fifo_size) |
				 SC_HIZ_TILE_FIFO_SIZE(rdev->config.evergreen.sc_hiz_tile_fifo_size) |
				 SC_EARLYZ_TILE_FIFO_SIZE(rdev->config.evergreen.sc_earlyz_tile_fifo_size)));

	WREG32(VGT_NUM_INSTANCES, 1);
	WREG32(SPI_CONFIG_CNTL, 0);
	WREG32(SPI_CONFIG_CNTL_1, VTX_DONE_DELAY(4));
	WREG32(CP_PERFMON_CNTL, 0);

	WREG32(SQ_MS_FIFO_SIZES, (CACHE_FIFO_SIZE(16 * rdev->config.evergreen.sq_num_cf_insts) |
				  FETCH_FIFO_HIWATER(0x4) |
				  DONE_FIFO_HIWATER(0xe0) |
				  ALU_UPDATE_FIFO_HIWATER(0x8)));

	sq_config = RREG32(SQ_CONFIG);
	sq_config &= ~(PS_PRIO(3) |
		       VS_PRIO(3) |
		       GS_PRIO(3) |
		       ES_PRIO(3));
	sq_config |= (VC_ENABLE |
		      EXPORT_SRC_C |
		      PS_PRIO(0) |
		      VS_PRIO(1) |
		      GS_PRIO(2) |
		      ES_PRIO(3));

	switch (rdev->family) {
	case CHIP_CEDAR:
	case CHIP_PALM:
	case CHIP_SUMO:
	case CHIP_SUMO2:
	case CHIP_CAICOS:
		/* no vertex cache */
		sq_config &= ~VC_ENABLE;
		break;
	default:
		break;
	}

	sq_lds_resource_mgmt = RREG32(SQ_LDS_RESOURCE_MGMT);

	sq_gpr_resource_mgmt_1 = NUM_PS_GPRS((rdev->config.evergreen.max_gprs - (4 * 2))* 12 / 32);
	sq_gpr_resource_mgmt_1 |= NUM_VS_GPRS((rdev->config.evergreen.max_gprs - (4 * 2)) * 6 / 32);
	sq_gpr_resource_mgmt_1 |= NUM_CLAUSE_TEMP_GPRS(4);
	sq_gpr_resource_mgmt_2 = NUM_GS_GPRS((rdev->config.evergreen.max_gprs - (4 * 2)) * 4 / 32);
	sq_gpr_resource_mgmt_2 |= NUM_ES_GPRS((rdev->config.evergreen.max_gprs - (4 * 2)) * 4 / 32);
	sq_gpr_resource_mgmt_3 = NUM_HS_GPRS((rdev->config.evergreen.max_gprs - (4 * 2)) * 3 / 32);
	sq_gpr_resource_mgmt_3 |= NUM_LS_GPRS((rdev->config.evergreen.max_gprs - (4 * 2)) * 3 / 32);

	switch (rdev->family) {
	case CHIP_CEDAR:
	case CHIP_PALM:
	case CHIP_SUMO:
	case CHIP_SUMO2:
		ps_thread_count = 96;
		break;
	default:
		ps_thread_count = 128;
		break;
	}

	sq_thread_resource_mgmt = NUM_PS_THREADS(ps_thread_count);
	sq_thread_resource_mgmt |= NUM_VS_THREADS((((rdev->config.evergreen.max_threads - ps_thread_count) / 6) / 8) * 8);
	sq_thread_resource_mgmt |= NUM_GS_THREADS((((rdev->config.evergreen.max_threads - ps_thread_count) / 6) / 8) * 8);
	sq_thread_resource_mgmt |= NUM_ES_THREADS((((rdev->config.evergreen.max_threads - ps_thread_count) / 6) / 8) * 8);
	sq_thread_resource_mgmt_2 = NUM_HS_THREADS((((rdev->config.evergreen.max_threads - ps_thread_count) / 6) / 8) * 8);
	sq_thread_resource_mgmt_2 |= NUM_LS_THREADS((((rdev->config.evergreen.max_threads - ps_thread_count) / 6) / 8) * 8);

	sq_stack_resource_mgmt_1 = NUM_PS_STACK_ENTRIES((rdev->config.evergreen.max_stack_entries * 1) / 6);
	sq_stack_resource_mgmt_1 |= NUM_VS_STACK_ENTRIES((rdev->config.evergreen.max_stack_entries * 1) / 6);
	sq_stack_resource_mgmt_2 = NUM_GS_STACK_ENTRIES((rdev->config.evergreen.max_stack_entries * 1) / 6);
	sq_stack_resource_mgmt_2 |= NUM_ES_STACK_ENTRIES((rdev->config.evergreen.max_stack_entries * 1) / 6);
	sq_stack_resource_mgmt_3 = NUM_HS_STACK_ENTRIES((rdev->config.evergreen.max_stack_entries * 1) / 6);
	sq_stack_resource_mgmt_3 |= NUM_LS_STACK_ENTRIES((rdev->config.evergreen.max_stack_entries * 1) / 6);

	WREG32(SQ_CONFIG, sq_config);
	WREG32(SQ_GPR_RESOURCE_MGMT_1, sq_gpr_resource_mgmt_1);
	WREG32(SQ_GPR_RESOURCE_MGMT_2, sq_gpr_resource_mgmt_2);
	WREG32(SQ_GPR_RESOURCE_MGMT_3, sq_gpr_resource_mgmt_3);
	WREG32(SQ_THREAD_RESOURCE_MGMT, sq_thread_resource_mgmt);
	WREG32(SQ_THREAD_RESOURCE_MGMT_2, sq_thread_resource_mgmt_2);
	WREG32(SQ_STACK_RESOURCE_MGMT_1, sq_stack_resource_mgmt_1);
	WREG32(SQ_STACK_RESOURCE_MGMT_2, sq_stack_resource_mgmt_2);
	WREG32(SQ_STACK_RESOURCE_MGMT_3, sq_stack_resource_mgmt_3);
	WREG32(SQ_DYN_GPR_CNTL_PS_FLUSH_REQ, 0);
	WREG32(SQ_LDS_RESOURCE_MGMT, sq_lds_resource_mgmt);

	WREG32(PA_SC_FORCE_EOV_MAX_CNTS, (FORCE_EOV_MAX_CLK_CNT(4095) |
					  FORCE_EOV_MAX_REZ_CNT(255)));

	switch (rdev->family) {
	case CHIP_CEDAR:
	case CHIP_PALM:
	case CHIP_SUMO:
	case CHIP_SUMO2:
	case CHIP_CAICOS:
		vgt_cache_invalidation = CACHE_INVALIDATION(TC_ONLY);
		break;
	default:
		vgt_cache_invalidation = CACHE_INVALIDATION(VC_AND_TC);
		break;
	}
	vgt_cache_invalidation |= AUTO_INVLD_EN(ES_AND_GS_AUTO);
	WREG32(VGT_CACHE_INVALIDATION, vgt_cache_invalidation);

	WREG32(VGT_GS_VERTEX_REUSE, 16);
	WREG32(PA_SU_LINE_STIPPLE_VALUE, 0);
	WREG32(PA_SC_LINE_STIPPLE_STATE, 0);

	WREG32(VGT_VERTEX_REUSE_BLOCK_CNTL, 14);
	WREG32(VGT_OUT_DEALLOC_CNTL, 16);

	WREG32(CB_PERF_CTR0_SEL_0, 0);
	WREG32(CB_PERF_CTR0_SEL_1, 0);
	WREG32(CB_PERF_CTR1_SEL_0, 0);
	WREG32(CB_PERF_CTR1_SEL_1, 0);
	WREG32(CB_PERF_CTR2_SEL_0, 0);
	WREG32(CB_PERF_CTR2_SEL_1, 0);
	WREG32(CB_PERF_CTR3_SEL_0, 0);
	WREG32(CB_PERF_CTR3_SEL_1, 0);

	/* clear render buffer base addresses */
	WREG32(CB_COLOR0_BASE, 0);
	WREG32(CB_COLOR1_BASE, 0);
	WREG32(CB_COLOR2_BASE, 0);
	WREG32(CB_COLOR3_BASE, 0);
	WREG32(CB_COLOR4_BASE, 0);
	WREG32(CB_COLOR5_BASE, 0);
	WREG32(CB_COLOR6_BASE, 0);
	WREG32(CB_COLOR7_BASE, 0);
	WREG32(CB_COLOR8_BASE, 0);
	WREG32(CB_COLOR9_BASE, 0);
	WREG32(CB_COLOR10_BASE, 0);
	WREG32(CB_COLOR11_BASE, 0);

	/* set the shader const cache sizes to 0 */
	for (i = SQ_ALU_CONST_BUFFER_SIZE_PS_0; i < 0x28200; i += 4)
		WREG32(i, 0);
	for (i = SQ_ALU_CONST_BUFFER_SIZE_HS_0; i < 0x29000; i += 4)
		WREG32(i, 0);

	tmp = RREG32(HDP_MISC_CNTL);
	tmp |= HDP_FLUSH_INVALIDATE_CACHE;
	WREG32(HDP_MISC_CNTL, tmp);

	hdp_host_path_cntl = RREG32(HDP_HOST_PATH_CNTL);
	WREG32(HDP_HOST_PATH_CNTL, hdp_host_path_cntl);

	WREG32(PA_CL_ENHANCE, CLIP_VTX_REORDER_ENA | NUM_CLIP_SEQ(3));

	udelay(50);

}

int evergreen_mc_init(struct radeon_device *rdev)
{
	u32 tmp;
	int chansize, numchan;

	/* Get VRAM informations */
	rdev->mc.vram_is_ddr = true;
	if (rdev->flags & RADEON_IS_IGP)
		tmp = RREG32(FUS_MC_ARB_RAMCFG);
	else
		tmp = RREG32(MC_ARB_RAMCFG);
	if (tmp & CHANSIZE_OVERRIDE) {
		chansize = 16;
	} else if (tmp & CHANSIZE_MASK) {
		chansize = 64;
	} else {
		chansize = 32;
	}
	tmp = RREG32(MC_SHARED_CHMAP);
	switch ((tmp & NOOFCHAN_MASK) >> NOOFCHAN_SHIFT) {
	case 0:
	default:
		numchan = 1;
		break;
	case 1:
		numchan = 2;
		break;
	case 2:
		numchan = 4;
		break;
	case 3:
		numchan = 8;
		break;
	}
	rdev->mc.vram_width = numchan * chansize;
	/* Could aper size report 0 ? */
	rdev->mc.aper_base = pci_resource_start(rdev->pdev, 0);
	rdev->mc.aper_size = pci_resource_len(rdev->pdev, 0);
	/* Setup GPU memory space */
	if (rdev->flags & RADEON_IS_IGP) {
		/* size in bytes on fusion */
		rdev->mc.mc_vram_size = RREG32(CONFIG_MEMSIZE);
		rdev->mc.real_vram_size = RREG32(CONFIG_MEMSIZE);
	} else {
		/* size in MB on evergreen */
		rdev->mc.mc_vram_size = RREG32(CONFIG_MEMSIZE) * 1024 * 1024;
		rdev->mc.real_vram_size = RREG32(CONFIG_MEMSIZE) * 1024 * 1024;
	}
	rdev->mc.visible_vram_size = rdev->mc.aper_size;
	r700_vram_gtt_location(rdev, &rdev->mc);
	radeon_update_bandwidth_info(rdev);

	return 0;
}

bool evergreen_gpu_is_lockup(struct radeon_device *rdev)
{
	u32 srbm_status;
	u32 grbm_status;
	u32 grbm_status_se0, grbm_status_se1;
	struct r100_gpu_lockup *lockup = &rdev->config.evergreen.lockup;
	int r;

	srbm_status = RREG32(SRBM_STATUS);
	grbm_status = RREG32(GRBM_STATUS);
	grbm_status_se0 = RREG32(GRBM_STATUS_SE0);
	grbm_status_se1 = RREG32(GRBM_STATUS_SE1);
	if (!(grbm_status & GUI_ACTIVE)) {
		r100_gpu_lockup_update(lockup, &rdev->cp);
		return false;
	}
	/* force CP activities */
	r = radeon_ring_lock(rdev, 2);
	if (!r) {
		/* PACKET2 NOP */
		radeon_ring_write(rdev, 0x80000000);
		radeon_ring_write(rdev, 0x80000000);
		radeon_ring_unlock_commit(rdev);
	}
	rdev->cp.rptr = RREG32(CP_RB_RPTR);
	return r100_gpu_cp_is_lockup(rdev, lockup, &rdev->cp);
}

static int evergreen_gpu_soft_reset(struct radeon_device *rdev)
{
	struct evergreen_mc_save save;
	u32 grbm_reset = 0;

	if (!(RREG32(GRBM_STATUS) & GUI_ACTIVE))
		return 0;

	dev_info(rdev->dev, "GPU softreset \n");
	dev_info(rdev->dev, "  GRBM_STATUS=0x%08X\n",
		RREG32(GRBM_STATUS));
	dev_info(rdev->dev, "  GRBM_STATUS_SE0=0x%08X\n",
		RREG32(GRBM_STATUS_SE0));
	dev_info(rdev->dev, "  GRBM_STATUS_SE1=0x%08X\n",
		RREG32(GRBM_STATUS_SE1));
	dev_info(rdev->dev, "  SRBM_STATUS=0x%08X\n",
		RREG32(SRBM_STATUS));
	evergreen_mc_stop(rdev, &save);
	if (evergreen_mc_wait_for_idle(rdev)) {
		dev_warn(rdev->dev, "Wait for MC idle timedout !\n");
	}
	/* Disable CP parsing/prefetching */
	WREG32(CP_ME_CNTL, CP_ME_HALT | CP_PFP_HALT);

	/* reset all the gfx blocks */
	grbm_reset = (SOFT_RESET_CP |
		      SOFT_RESET_CB |
		      SOFT_RESET_DB |
		      SOFT_RESET_PA |
		      SOFT_RESET_SC |
		      SOFT_RESET_SPI |
		      SOFT_RESET_SH |
		      SOFT_RESET_SX |
		      SOFT_RESET_TC |
		      SOFT_RESET_TA |
		      SOFT_RESET_VC |
		      SOFT_RESET_VGT);

	dev_info(rdev->dev, "  GRBM_SOFT_RESET=0x%08X\n", grbm_reset);
	WREG32(GRBM_SOFT_RESET, grbm_reset);
	(void)RREG32(GRBM_SOFT_RESET);
	udelay(50);
	WREG32(GRBM_SOFT_RESET, 0);
	(void)RREG32(GRBM_SOFT_RESET);
	/* Wait a little for things to settle down */
	udelay(50);
	dev_info(rdev->dev, "  GRBM_STATUS=0x%08X\n",
		RREG32(GRBM_STATUS));
	dev_info(rdev->dev, "  GRBM_STATUS_SE0=0x%08X\n",
		RREG32(GRBM_STATUS_SE0));
	dev_info(rdev->dev, "  GRBM_STATUS_SE1=0x%08X\n",
		RREG32(GRBM_STATUS_SE1));
	dev_info(rdev->dev, "  SRBM_STATUS=0x%08X\n",
		RREG32(SRBM_STATUS));
	evergreen_mc_resume(rdev, &save);
	return 0;
}

int evergreen_asic_reset(struct radeon_device *rdev)
{
	return evergreen_gpu_soft_reset(rdev);
}

/* Interrupts */

u32 evergreen_get_vblank_counter(struct radeon_device *rdev, int crtc)
{
	switch (crtc) {
	case 0:
		return RREG32(CRTC_STATUS_FRAME_COUNT + EVERGREEN_CRTC0_REGISTER_OFFSET);
	case 1:
		return RREG32(CRTC_STATUS_FRAME_COUNT + EVERGREEN_CRTC1_REGISTER_OFFSET);
	case 2:
		return RREG32(CRTC_STATUS_FRAME_COUNT + EVERGREEN_CRTC2_REGISTER_OFFSET);
	case 3:
		return RREG32(CRTC_STATUS_FRAME_COUNT + EVERGREEN_CRTC3_REGISTER_OFFSET);
	case 4:
		return RREG32(CRTC_STATUS_FRAME_COUNT + EVERGREEN_CRTC4_REGISTER_OFFSET);
	case 5:
		return RREG32(CRTC_STATUS_FRAME_COUNT + EVERGREEN_CRTC5_REGISTER_OFFSET);
	default:
		return 0;
	}
}

void evergreen_disable_interrupt_state(struct radeon_device *rdev)
{
	u32 tmp;

	WREG32(CP_INT_CNTL, CNTX_BUSY_INT_ENABLE | CNTX_EMPTY_INT_ENABLE);
	WREG32(GRBM_INT_CNTL, 0);
	WREG32(INT_MASK + EVERGREEN_CRTC0_REGISTER_OFFSET, 0);
	WREG32(INT_MASK + EVERGREEN_CRTC1_REGISTER_OFFSET, 0);
	if (rdev->num_crtc >= 4) {
		WREG32(INT_MASK + EVERGREEN_CRTC2_REGISTER_OFFSET, 0);
		WREG32(INT_MASK + EVERGREEN_CRTC3_REGISTER_OFFSET, 0);
	}
	if (rdev->num_crtc >= 6) {
		WREG32(INT_MASK + EVERGREEN_CRTC4_REGISTER_OFFSET, 0);
		WREG32(INT_MASK + EVERGREEN_CRTC5_REGISTER_OFFSET, 0);
	}

	WREG32(GRPH_INT_CONTROL + EVERGREEN_CRTC0_REGISTER_OFFSET, 0);
	WREG32(GRPH_INT_CONTROL + EVERGREEN_CRTC1_REGISTER_OFFSET, 0);
	if (rdev->num_crtc >= 4) {
		WREG32(GRPH_INT_CONTROL + EVERGREEN_CRTC2_REGISTER_OFFSET, 0);
		WREG32(GRPH_INT_CONTROL + EVERGREEN_CRTC3_REGISTER_OFFSET, 0);
	}
	if (rdev->num_crtc >= 6) {
		WREG32(GRPH_INT_CONTROL + EVERGREEN_CRTC4_REGISTER_OFFSET, 0);
		WREG32(GRPH_INT_CONTROL + EVERGREEN_CRTC5_REGISTER_OFFSET, 0);
	}

	WREG32(DACA_AUTODETECT_INT_CONTROL, 0);
	WREG32(DACB_AUTODETECT_INT_CONTROL, 0);

	tmp = RREG32(DC_HPD1_INT_CONTROL) & DC_HPDx_INT_POLARITY;
	WREG32(DC_HPD1_INT_CONTROL, tmp);
	tmp = RREG32(DC_HPD2_INT_CONTROL) & DC_HPDx_INT_POLARITY;
	WREG32(DC_HPD2_INT_CONTROL, tmp);
	tmp = RREG32(DC_HPD3_INT_CONTROL) & DC_HPDx_INT_POLARITY;
	WREG32(DC_HPD3_INT_CONTROL, tmp);
	tmp = RREG32(DC_HPD4_INT_CONTROL) & DC_HPDx_INT_POLARITY;
	WREG32(DC_HPD4_INT_CONTROL, tmp);
	tmp = RREG32(DC_HPD5_INT_CONTROL) & DC_HPDx_INT_POLARITY;
	WREG32(DC_HPD5_INT_CONTROL, tmp);
	tmp = RREG32(DC_HPD6_INT_CONTROL) & DC_HPDx_INT_POLARITY;
	WREG32(DC_HPD6_INT_CONTROL, tmp);

}

int evergreen_irq_set(struct radeon_device *rdev)
{
	u32 cp_int_cntl = CNTX_BUSY_INT_ENABLE | CNTX_EMPTY_INT_ENABLE;
	u32 crtc1 = 0, crtc2 = 0, crtc3 = 0, crtc4 = 0, crtc5 = 0, crtc6 = 0;
	u32 hpd1, hpd2, hpd3, hpd4, hpd5, hpd6;
	u32 grbm_int_cntl = 0;
	u32 grph1 = 0, grph2 = 0, grph3 = 0, grph4 = 0, grph5 = 0, grph6 = 0;

	if (!rdev->irq.installed) {
		WARN(1, "Can't enable IRQ/MSI because no handler is installed\n");
		return -EINVAL;
	}
	/* don't enable anything if the ih is disabled */
	if (!rdev->ih.enabled) {
		r600_disable_interrupts(rdev);
		/* force the active interrupt state to all disabled */
		evergreen_disable_interrupt_state(rdev);
		return 0;
	}

	hpd1 = RREG32(DC_HPD1_INT_CONTROL) & ~DC_HPDx_INT_EN;
	hpd2 = RREG32(DC_HPD2_INT_CONTROL) & ~DC_HPDx_INT_EN;
	hpd3 = RREG32(DC_HPD3_INT_CONTROL) & ~DC_HPDx_INT_EN;
	hpd4 = RREG32(DC_HPD4_INT_CONTROL) & ~DC_HPDx_INT_EN;
	hpd5 = RREG32(DC_HPD5_INT_CONTROL) & ~DC_HPDx_INT_EN;
	hpd6 = RREG32(DC_HPD6_INT_CONTROL) & ~DC_HPDx_INT_EN;

	if (rdev->irq.sw_int) {
		DRM_DEBUG("evergreen_irq_set: sw int\n");
		cp_int_cntl |= RB_INT_ENABLE;
		cp_int_cntl |= TIME_STAMP_INT_ENABLE;
	}
	if (rdev->irq.crtc_vblank_int[0] ||
	    rdev->irq.pflip[0]) {
		DRM_DEBUG("evergreen_irq_set: vblank 0\n");
		crtc1 |= VBLANK_INT_MASK;
	}
	if (rdev->irq.crtc_vblank_int[1] ||
	    rdev->irq.pflip[1]) {
		DRM_DEBUG("evergreen_irq_set: vblank 1\n");
		crtc2 |= VBLANK_INT_MASK;
	}
	if (rdev->irq.crtc_vblank_int[2] ||
	    rdev->irq.pflip[2]) {
		DRM_DEBUG("evergreen_irq_set: vblank 2\n");
		crtc3 |= VBLANK_INT_MASK;
	}
	if (rdev->irq.crtc_vblank_int[3] ||
	    rdev->irq.pflip[3]) {
		DRM_DEBUG("evergreen_irq_set: vblank 3\n");
		crtc4 |= VBLANK_INT_MASK;
	}
	if (rdev->irq.crtc_vblank_int[4] ||
	    rdev->irq.pflip[4]) {
		DRM_DEBUG("evergreen_irq_set: vblank 4\n");
		crtc5 |= VBLANK_INT_MASK;
	}
	if (rdev->irq.crtc_vblank_int[5] ||
	    rdev->irq.pflip[5]) {
		DRM_DEBUG("evergreen_irq_set: vblank 5\n");
		crtc6 |= VBLANK_INT_MASK;
	}
	if (rdev->irq.hpd[0]) {
		DRM_DEBUG("evergreen_irq_set: hpd 1\n");
		hpd1 |= DC_HPDx_INT_EN;
	}
	if (rdev->irq.hpd[1]) {
		DRM_DEBUG("evergreen_irq_set: hpd 2\n");
		hpd2 |= DC_HPDx_INT_EN;
	}
	if (rdev->irq.hpd[2]) {
		DRM_DEBUG("evergreen_irq_set: hpd 3\n");
		hpd3 |= DC_HPDx_INT_EN;
	}
	if (rdev->irq.hpd[3]) {
		DRM_DEBUG("evergreen_irq_set: hpd 4\n");
		hpd4 |= DC_HPDx_INT_EN;
	}
	if (rdev->irq.hpd[4]) {
		DRM_DEBUG("evergreen_irq_set: hpd 5\n");
		hpd5 |= DC_HPDx_INT_EN;
	}
	if (rdev->irq.hpd[5]) {
		DRM_DEBUG("evergreen_irq_set: hpd 6\n");
		hpd6 |= DC_HPDx_INT_EN;
	}
	if (rdev->irq.gui_idle) {
		DRM_DEBUG("gui idle\n");
		grbm_int_cntl |= GUI_IDLE_INT_ENABLE;
	}

	WREG32(CP_INT_CNTL, cp_int_cntl);
	WREG32(GRBM_INT_CNTL, grbm_int_cntl);

	WREG32(INT_MASK + EVERGREEN_CRTC0_REGISTER_OFFSET, crtc1);
	WREG32(INT_MASK + EVERGREEN_CRTC1_REGISTER_OFFSET, crtc2);
	if (rdev->num_crtc >= 4) {
		WREG32(INT_MASK + EVERGREEN_CRTC2_REGISTER_OFFSET, crtc3);
		WREG32(INT_MASK + EVERGREEN_CRTC3_REGISTER_OFFSET, crtc4);
	}
	if (rdev->num_crtc >= 6) {
		WREG32(INT_MASK + EVERGREEN_CRTC4_REGISTER_OFFSET, crtc5);
		WREG32(INT_MASK + EVERGREEN_CRTC5_REGISTER_OFFSET, crtc6);
	}

	WREG32(GRPH_INT_CONTROL + EVERGREEN_CRTC0_REGISTER_OFFSET, grph1);
	WREG32(GRPH_INT_CONTROL + EVERGREEN_CRTC1_REGISTER_OFFSET, grph2);
	if (rdev->num_crtc >= 4) {
		WREG32(GRPH_INT_CONTROL + EVERGREEN_CRTC2_REGISTER_OFFSET, grph3);
		WREG32(GRPH_INT_CONTROL + EVERGREEN_CRTC3_REGISTER_OFFSET, grph4);
	}
	if (rdev->num_crtc >= 6) {
		WREG32(GRPH_INT_CONTROL + EVERGREEN_CRTC4_REGISTER_OFFSET, grph5);
		WREG32(GRPH_INT_CONTROL + EVERGREEN_CRTC5_REGISTER_OFFSET, grph6);
	}

	WREG32(DC_HPD1_INT_CONTROL, hpd1);
	WREG32(DC_HPD2_INT_CONTROL, hpd2);
	WREG32(DC_HPD3_INT_CONTROL, hpd3);
	WREG32(DC_HPD4_INT_CONTROL, hpd4);
	WREG32(DC_HPD5_INT_CONTROL, hpd5);
	WREG32(DC_HPD6_INT_CONTROL, hpd6);

	return 0;
}

static void evergreen_irq_ack(struct radeon_device *rdev)
{
	u32 tmp;

	rdev->irq.stat_regs.evergreen.disp_int = RREG32(DISP_INTERRUPT_STATUS);
	rdev->irq.stat_regs.evergreen.disp_int_cont = RREG32(DISP_INTERRUPT_STATUS_CONTINUE);
	rdev->irq.stat_regs.evergreen.disp_int_cont2 = RREG32(DISP_INTERRUPT_STATUS_CONTINUE2);
	rdev->irq.stat_regs.evergreen.disp_int_cont3 = RREG32(DISP_INTERRUPT_STATUS_CONTINUE3);
	rdev->irq.stat_regs.evergreen.disp_int_cont4 = RREG32(DISP_INTERRUPT_STATUS_CONTINUE4);
	rdev->irq.stat_regs.evergreen.disp_int_cont5 = RREG32(DISP_INTERRUPT_STATUS_CONTINUE5);
	rdev->irq.stat_regs.evergreen.d1grph_int = RREG32(GRPH_INT_STATUS + EVERGREEN_CRTC0_REGISTER_OFFSET);
	rdev->irq.stat_regs.evergreen.d2grph_int = RREG32(GRPH_INT_STATUS + EVERGREEN_CRTC1_REGISTER_OFFSET);
	if (rdev->num_crtc >= 4) {
		rdev->irq.stat_regs.evergreen.d3grph_int = RREG32(GRPH_INT_STATUS + EVERGREEN_CRTC2_REGISTER_OFFSET);
		rdev->irq.stat_regs.evergreen.d4grph_int = RREG32(GRPH_INT_STATUS + EVERGREEN_CRTC3_REGISTER_OFFSET);
	}
	if (rdev->num_crtc >= 6) {
		rdev->irq.stat_regs.evergreen.d5grph_int = RREG32(GRPH_INT_STATUS + EVERGREEN_CRTC4_REGISTER_OFFSET);
		rdev->irq.stat_regs.evergreen.d6grph_int = RREG32(GRPH_INT_STATUS + EVERGREEN_CRTC5_REGISTER_OFFSET);
	}

	if (rdev->irq.stat_regs.evergreen.d1grph_int & GRPH_PFLIP_INT_OCCURRED)
		WREG32(GRPH_INT_STATUS + EVERGREEN_CRTC0_REGISTER_OFFSET, GRPH_PFLIP_INT_CLEAR);
	if (rdev->irq.stat_regs.evergreen.d2grph_int & GRPH_PFLIP_INT_OCCURRED)
		WREG32(GRPH_INT_STATUS + EVERGREEN_CRTC1_REGISTER_OFFSET, GRPH_PFLIP_INT_CLEAR);
	if (rdev->irq.stat_regs.evergreen.disp_int & LB_D1_VBLANK_INTERRUPT)
		WREG32(VBLANK_STATUS + EVERGREEN_CRTC0_REGISTER_OFFSET, VBLANK_ACK);
	if (rdev->irq.stat_regs.evergreen.disp_int & LB_D1_VLINE_INTERRUPT)
		WREG32(VLINE_STATUS + EVERGREEN_CRTC0_REGISTER_OFFSET, VLINE_ACK);
	if (rdev->irq.stat_regs.evergreen.disp_int_cont & LB_D2_VBLANK_INTERRUPT)
		WREG32(VBLANK_STATUS + EVERGREEN_CRTC1_REGISTER_OFFSET, VBLANK_ACK);
	if (rdev->irq.stat_regs.evergreen.disp_int_cont & LB_D2_VLINE_INTERRUPT)
		WREG32(VLINE_STATUS + EVERGREEN_CRTC1_REGISTER_OFFSET, VLINE_ACK);

	if (rdev->num_crtc >= 4) {
		if (rdev->irq.stat_regs.evergreen.d3grph_int & GRPH_PFLIP_INT_OCCURRED)
			WREG32(GRPH_INT_STATUS + EVERGREEN_CRTC2_REGISTER_OFFSET, GRPH_PFLIP_INT_CLEAR);
		if (rdev->irq.stat_regs.evergreen.d4grph_int & GRPH_PFLIP_INT_OCCURRED)
			WREG32(GRPH_INT_STATUS + EVERGREEN_CRTC3_REGISTER_OFFSET, GRPH_PFLIP_INT_CLEAR);
		if (rdev->irq.stat_regs.evergreen.disp_int_cont2 & LB_D3_VBLANK_INTERRUPT)
			WREG32(VBLANK_STATUS + EVERGREEN_CRTC2_REGISTER_OFFSET, VBLANK_ACK);
		if (rdev->irq.stat_regs.evergreen.disp_int_cont2 & LB_D3_VLINE_INTERRUPT)
			WREG32(VLINE_STATUS + EVERGREEN_CRTC2_REGISTER_OFFSET, VLINE_ACK);
		if (rdev->irq.stat_regs.evergreen.disp_int_cont3 & LB_D4_VBLANK_INTERRUPT)
			WREG32(VBLANK_STATUS + EVERGREEN_CRTC3_REGISTER_OFFSET, VBLANK_ACK);
		if (rdev->irq.stat_regs.evergreen.disp_int_cont3 & LB_D4_VLINE_INTERRUPT)
			WREG32(VLINE_STATUS + EVERGREEN_CRTC3_REGISTER_OFFSET, VLINE_ACK);
	}

	if (rdev->num_crtc >= 6) {
		if (rdev->irq.stat_regs.evergreen.d5grph_int & GRPH_PFLIP_INT_OCCURRED)
			WREG32(GRPH_INT_STATUS + EVERGREEN_CRTC4_REGISTER_OFFSET, GRPH_PFLIP_INT_CLEAR);
		if (rdev->irq.stat_regs.evergreen.d6grph_int & GRPH_PFLIP_INT_OCCURRED)
			WREG32(GRPH_INT_STATUS + EVERGREEN_CRTC5_REGISTER_OFFSET, GRPH_PFLIP_INT_CLEAR);
		if (rdev->irq.stat_regs.evergreen.disp_int_cont4 & LB_D5_VBLANK_INTERRUPT)
			WREG32(VBLANK_STATUS + EVERGREEN_CRTC4_REGISTER_OFFSET, VBLANK_ACK);
		if (rdev->irq.stat_regs.evergreen.disp_int_cont4 & LB_D5_VLINE_INTERRUPT)
			WREG32(VLINE_STATUS + EVERGREEN_CRTC4_REGISTER_OFFSET, VLINE_ACK);
		if (rdev->irq.stat_regs.evergreen.disp_int_cont5 & LB_D6_VBLANK_INTERRUPT)
			WREG32(VBLANK_STATUS + EVERGREEN_CRTC5_REGISTER_OFFSET, VBLANK_ACK);
		if (rdev->irq.stat_regs.evergreen.disp_int_cont5 & LB_D6_VLINE_INTERRUPT)
			WREG32(VLINE_STATUS + EVERGREEN_CRTC5_REGISTER_OFFSET, VLINE_ACK);
	}

	if (rdev->irq.stat_regs.evergreen.disp_int & DC_HPD1_INTERRUPT) {
		tmp = RREG32(DC_HPD1_INT_CONTROL);
		tmp |= DC_HPDx_INT_ACK;
		WREG32(DC_HPD1_INT_CONTROL, tmp);
	}
	if (rdev->irq.stat_regs.evergreen.disp_int_cont & DC_HPD2_INTERRUPT) {
		tmp = RREG32(DC_HPD2_INT_CONTROL);
		tmp |= DC_HPDx_INT_ACK;
		WREG32(DC_HPD2_INT_CONTROL, tmp);
	}
	if (rdev->irq.stat_regs.evergreen.disp_int_cont2 & DC_HPD3_INTERRUPT) {
		tmp = RREG32(DC_HPD3_INT_CONTROL);
		tmp |= DC_HPDx_INT_ACK;
		WREG32(DC_HPD3_INT_CONTROL, tmp);
	}
	if (rdev->irq.stat_regs.evergreen.disp_int_cont3 & DC_HPD4_INTERRUPT) {
		tmp = RREG32(DC_HPD4_INT_CONTROL);
		tmp |= DC_HPDx_INT_ACK;
		WREG32(DC_HPD4_INT_CONTROL, tmp);
	}
	if (rdev->irq.stat_regs.evergreen.disp_int_cont4 & DC_HPD5_INTERRUPT) {
		tmp = RREG32(DC_HPD5_INT_CONTROL);
		tmp |= DC_HPDx_INT_ACK;
		WREG32(DC_HPD5_INT_CONTROL, tmp);
	}
	if (rdev->irq.stat_regs.evergreen.disp_int_cont5 & DC_HPD6_INTERRUPT) {
		tmp = RREG32(DC_HPD5_INT_CONTROL);
		tmp |= DC_HPDx_INT_ACK;
		WREG32(DC_HPD6_INT_CONTROL, tmp);
	}
}

void evergreen_irq_disable(struct radeon_device *rdev)
{
	r600_disable_interrupts(rdev);
	/* Wait and acknowledge irq */
	mdelay(1);
	evergreen_irq_ack(rdev);
	evergreen_disable_interrupt_state(rdev);
}

void evergreen_irq_suspend(struct radeon_device *rdev)
{
	evergreen_irq_disable(rdev);
	r600_rlc_stop(rdev);
}

static u32 evergreen_get_ih_wptr(struct radeon_device *rdev)
{
	u32 wptr, tmp;

	if (rdev->wb.enabled)
		wptr = le32_to_cpu(rdev->wb.wb[R600_WB_IH_WPTR_OFFSET/4]);
	else
		wptr = RREG32(IH_RB_WPTR);

	if (wptr & RB_OVERFLOW) {
		/* When a ring buffer overflow happen start parsing interrupt
		 * from the last not overwritten vector (wptr + 16). Hopefully
		 * this should allow us to catchup.
		 */
		dev_warn(rdev->dev, "IH ring buffer overflow (0x%08X, %d, %d)\n",
			wptr, rdev->ih.rptr, (wptr + 16) + rdev->ih.ptr_mask);
		rdev->ih.rptr = (wptr + 16) & rdev->ih.ptr_mask;
		tmp = RREG32(IH_RB_CNTL);
		tmp |= IH_WPTR_OVERFLOW_CLEAR;
		WREG32(IH_RB_CNTL, tmp);
	}
	return (wptr & rdev->ih.ptr_mask);
}

int evergreen_irq_process(struct radeon_device *rdev)
{
	u32 wptr;
	u32 rptr;
	u32 src_id, src_data;
	u32 ring_index;
	unsigned long flags;
	bool queue_hotplug = false;

	if (!rdev->ih.enabled || rdev->shutdown)
		return IRQ_NONE;

	wptr = evergreen_get_ih_wptr(rdev);
	rptr = rdev->ih.rptr;
	DRM_DEBUG("r600_irq_process start: rptr %d, wptr %d\n", rptr, wptr);

	spin_lock_irqsave(&rdev->ih.lock, flags);
	if (rptr == wptr) {
		spin_unlock_irqrestore(&rdev->ih.lock, flags);
		return IRQ_NONE;
	}
restart_ih:
	/* Order reading of wptr vs. reading of IH ring data */
	rmb();

	/* display interrupts */
	evergreen_irq_ack(rdev);

	rdev->ih.wptr = wptr;
	while (rptr != wptr) {
		/* wptr/rptr are in bytes! */
		ring_index = rptr / 4;
		src_id =  le32_to_cpu(rdev->ih.ring[ring_index]) & 0xff;
		src_data = le32_to_cpu(rdev->ih.ring[ring_index + 1]) & 0xfffffff;

		switch (src_id) {
		case 1: /* D1 vblank/vline */
			switch (src_data) {
			case 0: /* D1 vblank */
				if (rdev->irq.stat_regs.evergreen.disp_int & LB_D1_VBLANK_INTERRUPT) {
					if (rdev->irq.crtc_vblank_int[0]) {
						drm_handle_vblank(rdev->ddev, 0);
						rdev->pm.vblank_sync = true;
						wake_up(&rdev->irq.vblank_queue);
					}
					if (rdev->irq.pflip[0])
						radeon_crtc_handle_flip(rdev, 0);
					rdev->irq.stat_regs.evergreen.disp_int &= ~LB_D1_VBLANK_INTERRUPT;
					DRM_DEBUG("IH: D1 vblank\n");
				}
				break;
			case 1: /* D1 vline */
				if (rdev->irq.stat_regs.evergreen.disp_int & LB_D1_VLINE_INTERRUPT) {
					rdev->irq.stat_regs.evergreen.disp_int &= ~LB_D1_VLINE_INTERRUPT;
					DRM_DEBUG("IH: D1 vline\n");
				}
				break;
			default:
				DRM_DEBUG("Unhandled interrupt: %d %d\n", src_id, src_data);
				break;
			}
			break;
		case 2: /* D2 vblank/vline */
			switch (src_data) {
			case 0: /* D2 vblank */
				if (rdev->irq.stat_regs.evergreen.disp_int_cont & LB_D2_VBLANK_INTERRUPT) {
					if (rdev->irq.crtc_vblank_int[1]) {
						drm_handle_vblank(rdev->ddev, 1);
						rdev->pm.vblank_sync = true;
						wake_up(&rdev->irq.vblank_queue);
					}
					if (rdev->irq.pflip[1])
						radeon_crtc_handle_flip(rdev, 1);
					rdev->irq.stat_regs.evergreen.disp_int_cont &= ~LB_D2_VBLANK_INTERRUPT;
					DRM_DEBUG("IH: D2 vblank\n");
				}
				break;
			case 1: /* D2 vline */
				if (rdev->irq.stat_regs.evergreen.disp_int_cont & LB_D2_VLINE_INTERRUPT) {
					rdev->irq.stat_regs.evergreen.disp_int_cont &= ~LB_D2_VLINE_INTERRUPT;
					DRM_DEBUG("IH: D2 vline\n");
				}
				break;
			default:
				DRM_DEBUG("Unhandled interrupt: %d %d\n", src_id, src_data);
				break;
			}
			break;
		case 3: /* D3 vblank/vline */
			switch (src_data) {
			case 0: /* D3 vblank */
				if (rdev->irq.stat_regs.evergreen.disp_int_cont2 & LB_D3_VBLANK_INTERRUPT) {
					if (rdev->irq.crtc_vblank_int[2]) {
						drm_handle_vblank(rdev->ddev, 2);
						rdev->pm.vblank_sync = true;
						wake_up(&rdev->irq.vblank_queue);
					}
					if (rdev->irq.pflip[2])
						radeon_crtc_handle_flip(rdev, 2);
					rdev->irq.stat_regs.evergreen.disp_int_cont2 &= ~LB_D3_VBLANK_INTERRUPT;
					DRM_DEBUG("IH: D3 vblank\n");
				}
				break;
			case 1: /* D3 vline */
				if (rdev->irq.stat_regs.evergreen.disp_int_cont2 & LB_D3_VLINE_INTERRUPT) {
					rdev->irq.stat_regs.evergreen.disp_int_cont2 &= ~LB_D3_VLINE_INTERRUPT;
					DRM_DEBUG("IH: D3 vline\n");
				}
				break;
			default:
				DRM_DEBUG("Unhandled interrupt: %d %d\n", src_id, src_data);
				break;
			}
			break;
		case 4: /* D4 vblank/vline */
			switch (src_data) {
			case 0: /* D4 vblank */
				if (rdev->irq.stat_regs.evergreen.disp_int_cont3 & LB_D4_VBLANK_INTERRUPT) {
					if (rdev->irq.crtc_vblank_int[3]) {
						drm_handle_vblank(rdev->ddev, 3);
						rdev->pm.vblank_sync = true;
						wake_up(&rdev->irq.vblank_queue);
					}
					if (rdev->irq.pflip[3])
						radeon_crtc_handle_flip(rdev, 3);
					rdev->irq.stat_regs.evergreen.disp_int_cont3 &= ~LB_D4_VBLANK_INTERRUPT;
					DRM_DEBUG("IH: D4 vblank\n");
				}
				break;
			case 1: /* D4 vline */
				if (rdev->irq.stat_regs.evergreen.disp_int_cont3 & LB_D4_VLINE_INTERRUPT) {
					rdev->irq.stat_regs.evergreen.disp_int_cont3 &= ~LB_D4_VLINE_INTERRUPT;
					DRM_DEBUG("IH: D4 vline\n");
				}
				break;
			default:
				DRM_DEBUG("Unhandled interrupt: %d %d\n", src_id, src_data);
				break;
			}
			break;
		case 5: /* D5 vblank/vline */
			switch (src_data) {
			case 0: /* D5 vblank */
				if (rdev->irq.stat_regs.evergreen.disp_int_cont4 & LB_D5_VBLANK_INTERRUPT) {
					if (rdev->irq.crtc_vblank_int[4]) {
						drm_handle_vblank(rdev->ddev, 4);
						rdev->pm.vblank_sync = true;
						wake_up(&rdev->irq.vblank_queue);
					}
					if (rdev->irq.pflip[4])
						radeon_crtc_handle_flip(rdev, 4);
					rdev->irq.stat_regs.evergreen.disp_int_cont4 &= ~LB_D5_VBLANK_INTERRUPT;
					DRM_DEBUG("IH: D5 vblank\n");
				}
				break;
			case 1: /* D5 vline */
				if (rdev->irq.stat_regs.evergreen.disp_int_cont4 & LB_D5_VLINE_INTERRUPT) {
					rdev->irq.stat_regs.evergreen.disp_int_cont4 &= ~LB_D5_VLINE_INTERRUPT;
					DRM_DEBUG("IH: D5 vline\n");
				}
				break;
			default:
				DRM_DEBUG("Unhandled interrupt: %d %d\n", src_id, src_data);
				break;
			}
			break;
		case 6: /* D6 vblank/vline */
			switch (src_data) {
			case 0: /* D6 vblank */
				if (rdev->irq.stat_regs.evergreen.disp_int_cont5 & LB_D6_VBLANK_INTERRUPT) {
					if (rdev->irq.crtc_vblank_int[5]) {
						drm_handle_vblank(rdev->ddev, 5);
						rdev->pm.vblank_sync = true;
						wake_up(&rdev->irq.vblank_queue);
					}
					if (rdev->irq.pflip[5])
						radeon_crtc_handle_flip(rdev, 5);
					rdev->irq.stat_regs.evergreen.disp_int_cont5 &= ~LB_D6_VBLANK_INTERRUPT;
					DRM_DEBUG("IH: D6 vblank\n");
				}
				break;
			case 1: /* D6 vline */
				if (rdev->irq.stat_regs.evergreen.disp_int_cont5 & LB_D6_VLINE_INTERRUPT) {
					rdev->irq.stat_regs.evergreen.disp_int_cont5 &= ~LB_D6_VLINE_INTERRUPT;
					DRM_DEBUG("IH: D6 vline\n");
				}
				break;
			default:
				DRM_DEBUG("Unhandled interrupt: %d %d\n", src_id, src_data);
				break;
			}
			break;
		case 42: /* HPD hotplug */
			switch (src_data) {
			case 0:
				if (rdev->irq.stat_regs.evergreen.disp_int & DC_HPD1_INTERRUPT) {
					rdev->irq.stat_regs.evergreen.disp_int &= ~DC_HPD1_INTERRUPT;
					queue_hotplug = true;
					DRM_DEBUG("IH: HPD1\n");
				}
				break;
			case 1:
				if (rdev->irq.stat_regs.evergreen.disp_int_cont & DC_HPD2_INTERRUPT) {
					rdev->irq.stat_regs.evergreen.disp_int_cont &= ~DC_HPD2_INTERRUPT;
					queue_hotplug = true;
					DRM_DEBUG("IH: HPD2\n");
				}
				break;
			case 2:
				if (rdev->irq.stat_regs.evergreen.disp_int_cont2 & DC_HPD3_INTERRUPT) {
					rdev->irq.stat_regs.evergreen.disp_int_cont2 &= ~DC_HPD3_INTERRUPT;
					queue_hotplug = true;
					DRM_DEBUG("IH: HPD3\n");
				}
				break;
			case 3:
				if (rdev->irq.stat_regs.evergreen.disp_int_cont3 & DC_HPD4_INTERRUPT) {
					rdev->irq.stat_regs.evergreen.disp_int_cont3 &= ~DC_HPD4_INTERRUPT;
					queue_hotplug = true;
					DRM_DEBUG("IH: HPD4\n");
				}
				break;
			case 4:
				if (rdev->irq.stat_regs.evergreen.disp_int_cont4 & DC_HPD5_INTERRUPT) {
					rdev->irq.stat_regs.evergreen.disp_int_cont4 &= ~DC_HPD5_INTERRUPT;
					queue_hotplug = true;
					DRM_DEBUG("IH: HPD5\n");
				}
				break;
			case 5:
				if (rdev->irq.stat_regs.evergreen.disp_int_cont5 & DC_HPD6_INTERRUPT) {
					rdev->irq.stat_regs.evergreen.disp_int_cont5 &= ~DC_HPD6_INTERRUPT;
					queue_hotplug = true;
					DRM_DEBUG("IH: HPD6\n");
				}
				break;
			default:
				DRM_DEBUG("Unhandled interrupt: %d %d\n", src_id, src_data);
				break;
			}
			break;
		case 176: /* CP_INT in ring buffer */
		case 177: /* CP_INT in IB1 */
		case 178: /* CP_INT in IB2 */
			DRM_DEBUG("IH: CP int: 0x%08x\n", src_data);
			radeon_fence_process(rdev);
			break;
		case 181: /* CP EOP event */
			DRM_DEBUG("IH: CP EOP\n");
			radeon_fence_process(rdev);
			break;
		case 233: /* GUI IDLE */
			DRM_DEBUG("IH: GUI idle\n");
			rdev->pm.gui_idle = true;
			wake_up(&rdev->irq.idle_queue);
			break;
		default:
			DRM_DEBUG("Unhandled interrupt: %d %d\n", src_id, src_data);
			break;
		}

		/* wptr/rptr are in bytes! */
		rptr += 16;
		rptr &= rdev->ih.ptr_mask;
	}
	/* make sure wptr hasn't changed while processing */
	wptr = evergreen_get_ih_wptr(rdev);
	if (wptr != rdev->ih.wptr)
		goto restart_ih;
	if (queue_hotplug)
		schedule_work(&rdev->hotplug_work);
	rdev->ih.rptr = rptr;
	WREG32(IH_RB_RPTR, rdev->ih.rptr);
	spin_unlock_irqrestore(&rdev->ih.lock, flags);
	return IRQ_HANDLED;
}

static int evergreen_startup(struct radeon_device *rdev)
{
	int r;

	/* enable pcie gen2 link */
	evergreen_pcie_gen2_enable(rdev);

	if (ASIC_IS_DCE5(rdev)) {
		if (!rdev->me_fw || !rdev->pfp_fw || !rdev->rlc_fw || !rdev->mc_fw) {
			r = ni_init_microcode(rdev);
			if (r) {
				DRM_ERROR("Failed to load firmware!\n");
				return r;
			}
		}
		r = ni_mc_load_microcode(rdev);
		if (r) {
			DRM_ERROR("Failed to load MC firmware!\n");
			return r;
		}
	} else {
		if (!rdev->me_fw || !rdev->pfp_fw || !rdev->rlc_fw) {
			r = r600_init_microcode(rdev);
			if (r) {
				DRM_ERROR("Failed to load firmware!\n");
				return r;
			}
		}
	}

	evergreen_mc_program(rdev);
	if (rdev->flags & RADEON_IS_AGP) {
		evergreen_agp_enable(rdev);
	} else {
		r = evergreen_pcie_gart_enable(rdev);
		if (r)
			return r;
	}
	evergreen_gpu_init(rdev);

	r = evergreen_blit_init(rdev);
	if (r) {
		r600_blit_fini(rdev);
		rdev->asic->copy = NULL;
		dev_warn(rdev->dev, "failed blitter (%d) falling back to memcpy\n", r);
	}

	/* allocate wb buffer */
	r = radeon_wb_init(rdev);
	if (r)
		return r;

	/* Enable IRQ */
	r = r600_irq_init(rdev);
	if (r) {
		DRM_ERROR("radeon: IH init failed (%d).\n", r);
		radeon_irq_kms_fini(rdev);
		return r;
	}
	evergreen_irq_set(rdev);

	r = radeon_ring_init(rdev, rdev->cp.ring_size);
	if (r)
		return r;
	r = evergreen_cp_load_microcode(rdev);
	if (r)
		return r;
	r = evergreen_cp_resume(rdev);
	if (r)
		return r;

	return 0;
}

int evergreen_resume(struct radeon_device *rdev)
{
	int r;

	/* reset the asic, the gfx blocks are often in a bad state
	 * after the driver is unloaded or after a resume
	 */
	if (radeon_asic_reset(rdev))
		dev_warn(rdev->dev, "GPU reset failed !\n");
	/* Do not reset GPU before posting, on rv770 hw unlike on r500 hw,
	 * posting will perform necessary task to bring back GPU into good
	 * shape.
	 */
	/* post card */
	atom_asic_init(rdev->mode_info.atom_context);

	r = evergreen_startup(rdev);
	if (r) {
		DRM_ERROR("evergreen startup failed on resume\n");
		return r;
	}

	r = r600_ib_test(rdev);
	if (r) {
		DRM_ERROR("radeon: failed testing IB (%d).\n", r);
		return r;
	}

	return r;

}

int evergreen_suspend(struct radeon_device *rdev)
{
	/* FIXME: we should wait for ring to be empty */
	r700_cp_stop(rdev);
	rdev->cp.ready = false;
	evergreen_irq_suspend(rdev);
	radeon_wb_disable(rdev);
	evergreen_pcie_gart_disable(rdev);
	r600_blit_suspend(rdev);

<<<<<<< HEAD
=======
	/* unpin shaders bo */
	r = radeon_bo_reserve(rdev->r600_blit.shader_obj, false);
	if (likely(r == 0)) {
		radeon_bo_unpin(rdev->r600_blit.shader_obj);
		radeon_bo_unreserve(rdev->r600_blit.shader_obj);
	}

	return 0;
}

int evergreen_copy_blit(struct radeon_device *rdev,
			uint64_t src_offset,
			uint64_t dst_offset,
			unsigned num_gpu_pages,
			struct radeon_fence *fence)
{
	int r;

	mutex_lock(&rdev->r600_blit.mutex);
	rdev->r600_blit.vb_ib = NULL;
	r = evergreen_blit_prepare_copy(rdev, num_gpu_pages * RADEON_GPU_PAGE_SIZE);
	if (r) {
		if (rdev->r600_blit.vb_ib)
			radeon_ib_free(rdev, &rdev->r600_blit.vb_ib);
		mutex_unlock(&rdev->r600_blit.mutex);
		return r;
	}
	evergreen_kms_blit_copy(rdev, src_offset, dst_offset, num_gpu_pages * RADEON_GPU_PAGE_SIZE);
	evergreen_blit_done_copy(rdev, fence);
	mutex_unlock(&rdev->r600_blit.mutex);
>>>>>>> 899e3ee4
	return 0;
}

/* Plan is to move initialization in that function and use
 * helper function so that radeon_device_init pretty much
 * do nothing more than calling asic specific function. This
 * should also allow to remove a bunch of callback function
 * like vram_info.
 */
int evergreen_init(struct radeon_device *rdev)
{
	int r;

	/* This don't do much */
	r = radeon_gem_init(rdev);
	if (r)
		return r;
	/* Read BIOS */
	if (!radeon_get_bios(rdev)) {
		if (ASIC_IS_AVIVO(rdev))
			return -EINVAL;
	}
	/* Must be an ATOMBIOS */
	if (!rdev->is_atom_bios) {
		dev_err(rdev->dev, "Expecting atombios for evergreen GPU\n");
		return -EINVAL;
	}
	r = radeon_atombios_init(rdev);
	if (r)
		return r;
	/* reset the asic, the gfx blocks are often in a bad state
	 * after the driver is unloaded or after a resume
	 */
	if (radeon_asic_reset(rdev))
		dev_warn(rdev->dev, "GPU reset failed !\n");
	/* Post card if necessary */
	if (!radeon_card_posted(rdev)) {
		if (!rdev->bios) {
			dev_err(rdev->dev, "Card not posted and no BIOS - ignoring\n");
			return -EINVAL;
		}
		DRM_INFO("GPU not posted. posting now...\n");
		atom_asic_init(rdev->mode_info.atom_context);
	}
	/* Initialize scratch registers */
	r600_scratch_init(rdev);
	/* Initialize surface registers */
	radeon_surface_init(rdev);
	/* Initialize clocks */
	radeon_get_clock_info(rdev->ddev);
	/* Fence driver */
	r = radeon_fence_driver_init(rdev);
	if (r)
		return r;
	/* initialize AGP */
	if (rdev->flags & RADEON_IS_AGP) {
		r = radeon_agp_init(rdev);
		if (r)
			radeon_agp_disable(rdev);
	}
	/* initialize memory controller */
	r = evergreen_mc_init(rdev);
	if (r)
		return r;
	/* Memory manager */
	r = radeon_bo_init(rdev);
	if (r)
		return r;

	r = radeon_irq_kms_init(rdev);
	if (r)
		return r;

	rdev->cp.ring_obj = NULL;
	r600_ring_init(rdev, 1024 * 1024);

	rdev->ih.ring_obj = NULL;
	r600_ih_ring_init(rdev, 64 * 1024);

	r = r600_pcie_gart_init(rdev);
	if (r)
		return r;

	rdev->accel_working = true;
	r = evergreen_startup(rdev);
	if (r) {
		dev_err(rdev->dev, "disabling GPU acceleration\n");
		r700_cp_fini(rdev);
		r600_irq_fini(rdev);
		radeon_wb_fini(rdev);
		radeon_irq_kms_fini(rdev);
		evergreen_pcie_gart_fini(rdev);
		rdev->accel_working = false;
	}
	if (rdev->accel_working) {
		r = radeon_ib_pool_init(rdev);
		if (r) {
			DRM_ERROR("radeon: failed initializing IB pool (%d).\n", r);
			rdev->accel_working = false;
		}
		r = r600_ib_test(rdev);
		if (r) {
			DRM_ERROR("radeon: failed testing IB (%d).\n", r);
			rdev->accel_working = false;
		}
	}
	return 0;
}

void evergreen_fini(struct radeon_device *rdev)
{
	r600_blit_fini(rdev);
	r700_cp_fini(rdev);
	r600_irq_fini(rdev);
	radeon_wb_fini(rdev);
	radeon_ib_pool_fini(rdev);
	radeon_irq_kms_fini(rdev);
	evergreen_pcie_gart_fini(rdev);
	radeon_gem_fini(rdev);
	radeon_fence_driver_fini(rdev);
	radeon_agp_fini(rdev);
	radeon_bo_fini(rdev);
	radeon_atombios_fini(rdev);
	kfree(rdev->bios);
	rdev->bios = NULL;
}

void evergreen_pcie_gen2_enable(struct radeon_device *rdev)
{
	u32 link_width_cntl, speed_cntl;

	if (radeon_pcie_gen2 == 0)
		return;

	if (rdev->flags & RADEON_IS_IGP)
		return;

	if (!(rdev->flags & RADEON_IS_PCIE))
		return;

	/* x2 cards have a special sequence */
	if (ASIC_IS_X2(rdev))
		return;

	speed_cntl = RREG32_PCIE_P(PCIE_LC_SPEED_CNTL);
	if ((speed_cntl & LC_OTHER_SIDE_EVER_SENT_GEN2) ||
	    (speed_cntl & LC_OTHER_SIDE_SUPPORTS_GEN2)) {

		link_width_cntl = RREG32_PCIE_P(PCIE_LC_LINK_WIDTH_CNTL);
		link_width_cntl &= ~LC_UPCONFIGURE_DIS;
		WREG32_PCIE_P(PCIE_LC_LINK_WIDTH_CNTL, link_width_cntl);

		speed_cntl = RREG32_PCIE_P(PCIE_LC_SPEED_CNTL);
		speed_cntl &= ~LC_TARGET_LINK_SPEED_OVERRIDE_EN;
		WREG32_PCIE_P(PCIE_LC_SPEED_CNTL, speed_cntl);

		speed_cntl = RREG32_PCIE_P(PCIE_LC_SPEED_CNTL);
		speed_cntl |= LC_CLR_FAILED_SPD_CHANGE_CNT;
		WREG32_PCIE_P(PCIE_LC_SPEED_CNTL, speed_cntl);

		speed_cntl = RREG32_PCIE_P(PCIE_LC_SPEED_CNTL);
		speed_cntl &= ~LC_CLR_FAILED_SPD_CHANGE_CNT;
		WREG32_PCIE_P(PCIE_LC_SPEED_CNTL, speed_cntl);

		speed_cntl = RREG32_PCIE_P(PCIE_LC_SPEED_CNTL);
		speed_cntl |= LC_GEN2_EN_STRAP;
		WREG32_PCIE_P(PCIE_LC_SPEED_CNTL, speed_cntl);

	} else {
		link_width_cntl = RREG32_PCIE_P(PCIE_LC_LINK_WIDTH_CNTL);
		/* XXX: only disable it if gen1 bridge vendor == 0x111d or 0x1106 */
		if (1)
			link_width_cntl |= LC_UPCONFIGURE_DIS;
		else
			link_width_cntl &= ~LC_UPCONFIGURE_DIS;
		WREG32_PCIE_P(PCIE_LC_LINK_WIDTH_CNTL, link_width_cntl);
	}
}<|MERGE_RESOLUTION|>--- conflicted
+++ resolved
@@ -3117,39 +3117,6 @@
 	evergreen_pcie_gart_disable(rdev);
 	r600_blit_suspend(rdev);
 
-<<<<<<< HEAD
-=======
-	/* unpin shaders bo */
-	r = radeon_bo_reserve(rdev->r600_blit.shader_obj, false);
-	if (likely(r == 0)) {
-		radeon_bo_unpin(rdev->r600_blit.shader_obj);
-		radeon_bo_unreserve(rdev->r600_blit.shader_obj);
-	}
-
-	return 0;
-}
-
-int evergreen_copy_blit(struct radeon_device *rdev,
-			uint64_t src_offset,
-			uint64_t dst_offset,
-			unsigned num_gpu_pages,
-			struct radeon_fence *fence)
-{
-	int r;
-
-	mutex_lock(&rdev->r600_blit.mutex);
-	rdev->r600_blit.vb_ib = NULL;
-	r = evergreen_blit_prepare_copy(rdev, num_gpu_pages * RADEON_GPU_PAGE_SIZE);
-	if (r) {
-		if (rdev->r600_blit.vb_ib)
-			radeon_ib_free(rdev, &rdev->r600_blit.vb_ib);
-		mutex_unlock(&rdev->r600_blit.mutex);
-		return r;
-	}
-	evergreen_kms_blit_copy(rdev, src_offset, dst_offset, num_gpu_pages * RADEON_GPU_PAGE_SIZE);
-	evergreen_blit_done_copy(rdev, fence);
-	mutex_unlock(&rdev->r600_blit.mutex);
->>>>>>> 899e3ee4
 	return 0;
 }
 
