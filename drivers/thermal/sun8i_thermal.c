--- conflicted
+++ resolved
@@ -355,12 +355,6 @@
 			return PTR_ERR(tmdev->reset);
 		}
 
-<<<<<<< HEAD
-		tmdev->bus_clk = devm_clk_get(&pdev->dev, "bus");
-		if (IS_ERR(tmdev->bus_clk)) {
-			dev_err(dev, "Failed to get bus clock (%pe)\n",
-				tmdev->bus_clk);
-=======
 		ret = reset_control_deassert(tmdev->reset);
 		if (ret)
 			return ret;
@@ -372,23 +366,13 @@
 
 		tmdev->bus_clk = devm_clk_get_enabled(&pdev->dev, "bus");
 		if (IS_ERR(tmdev->bus_clk))
->>>>>>> 62813c2d
 			return PTR_ERR(tmdev->bus_clk);
-		}
 	}
 
 	if (tmdev->chip->has_mod_clk) {
-<<<<<<< HEAD
-		tmdev->mod_clk = devm_clk_get(&pdev->dev, "mod");
-		if (IS_ERR(tmdev->mod_clk)) {
-			dev_err(dev, "Failed to get mod clock (%pe)\n",
-				tmdev->mod_clk);
-=======
 		tmdev->mod_clk = devm_clk_get_enabled(&pdev->dev, "mod");
 		if (IS_ERR(tmdev->mod_clk))
->>>>>>> 62813c2d
 			return PTR_ERR(tmdev->mod_clk);
-		}
 	}
 
 	ret = clk_set_rate(tmdev->mod_clk, 24000000);
