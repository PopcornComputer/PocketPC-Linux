--- conflicted
+++ resolved
@@ -333,12 +333,7 @@
 	    IS_ENABLED(CONFIG_VFIO_PCI_IGD)) {
 		ret = vfio_pci_igd_init(vdev);
 		if (ret) {
-<<<<<<< HEAD
-			dev_warn(&vdev->pdev->dev,
-				 "Failed to setup Intel IGD regions\n");
-=======
 			pci_warn(pdev, "Failed to setup Intel IGD regions\n");
->>>>>>> 0ecfebd2
 			goto disable_exit;
 		}
 	}
@@ -347,12 +342,7 @@
 	    IS_ENABLED(CONFIG_VFIO_PCI_NVLINK2)) {
 		ret = vfio_pci_nvdia_v100_nvlink2_init(vdev);
 		if (ret && ret != -ENODEV) {
-<<<<<<< HEAD
-			dev_warn(&vdev->pdev->dev,
-				 "Failed to setup NVIDIA NV2 RAM region\n");
-=======
 			pci_warn(pdev, "Failed to setup NVIDIA NV2 RAM region\n");
->>>>>>> 0ecfebd2
 			goto disable_exit;
 		}
 	}
@@ -361,12 +351,7 @@
 	    IS_ENABLED(CONFIG_VFIO_PCI_NVLINK2)) {
 		ret = vfio_pci_ibm_npu2_init(vdev);
 		if (ret && ret != -ENODEV) {
-<<<<<<< HEAD
-			dev_warn(&vdev->pdev->dev,
-					"Failed to setup NVIDIA NV2 ATSD region\n");
-=======
 			pci_warn(pdev, "Failed to setup NVIDIA NV2 ATSD region\n");
->>>>>>> 0ecfebd2
 			goto disable_exit;
 		}
 	}
