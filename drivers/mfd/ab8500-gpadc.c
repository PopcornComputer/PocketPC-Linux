/*
 * Copyright (C) ST-Ericsson SA 2010
 *
 * License Terms: GNU General Public License v2
 * Author: Arun R Murthy <arun.murthy@stericsson.com>
 * Author: Daniel Willerud <daniel.willerud@stericsson.com>
 * Author: Johan Palsson <johan.palsson@stericsson.com>
 */
#include <linux/init.h>
#include <linux/module.h>
#include <linux/device.h>
#include <linux/interrupt.h>
#include <linux/spinlock.h>
#include <linux/delay.h>
#include <linux/pm_runtime.h>
#include <linux/platform_device.h>
#include <linux/completion.h>
#include <linux/regulator/consumer.h>
#include <linux/err.h>
#include <linux/slab.h>
#include <linux/list.h>
#include <linux/mfd/abx500.h>
#include <linux/mfd/abx500/ab8500.h>
#include <linux/mfd/abx500/ab8500-gpadc.h>

/*
 * GPADC register offsets
 * Bank : 0x0A
 */
#define AB8500_GPADC_CTRL1_REG		0x00
#define AB8500_GPADC_CTRL2_REG		0x01
#define AB8500_GPADC_CTRL3_REG		0x02
#define AB8500_GPADC_AUTO_TIMER_REG	0x03
#define AB8500_GPADC_STAT_REG		0x04
#define AB8500_GPADC_MANDATAL_REG	0x05
#define AB8500_GPADC_MANDATAH_REG	0x06
#define AB8500_GPADC_AUTODATAL_REG	0x07
#define AB8500_GPADC_AUTODATAH_REG	0x08
#define AB8500_GPADC_MUX_CTRL_REG	0x09
#define AB8540_GPADC_MANDATA2L_REG	0x09
#define AB8540_GPADC_MANDATA2H_REG	0x0A
#define AB8540_GPADC_APEAAX_REG		0x10
#define AB8540_GPADC_APEAAT_REG		0x11
#define AB8540_GPADC_APEAAM_REG		0x12
#define AB8540_GPADC_APEAAH_REG		0x13
#define AB8540_GPADC_APEAAL_REG		0x14

/*
 * OTP register offsets
 * Bank : 0x15
 */
#define AB8500_GPADC_CAL_1		0x0F
#define AB8500_GPADC_CAL_2		0x10
#define AB8500_GPADC_CAL_3		0x11
#define AB8500_GPADC_CAL_4		0x12
#define AB8500_GPADC_CAL_5		0x13
#define AB8500_GPADC_CAL_6		0x14
#define AB8500_GPADC_CAL_7		0x15
/* New calibration for 8540 */
#define AB8540_GPADC_OTP4_REG_7	0x38
#define AB8540_GPADC_OTP4_REG_6	0x39
#define AB8540_GPADC_OTP4_REG_5	0x3A

/* gpadc constants */
#define EN_VINTCORE12			0x04
#define EN_VTVOUT			0x02
#define EN_GPADC			0x01
#define DIS_GPADC			0x00
#define AVG_1				0x00
#define AVG_4				0x20
#define AVG_8				0x40
#define AVG_16				0x60
#define ADC_SW_CONV			0x04
#define EN_ICHAR			0x80
#define BTEMP_PULL_UP			0x08
#define EN_BUF				0x40
#define DIS_ZERO			0x00
#define GPADC_BUSY			0x01
#define EN_FALLING			0x10
#define EN_TRIG_EDGE			0x02
#define EN_VBIAS_XTAL_TEMP		0x02

/* GPADC constants from AB8500 spec, UM0836 */
#define ADC_RESOLUTION			1024
#define ADC_CH_BTEMP_MIN		0
#define ADC_CH_BTEMP_MAX		1350
#define ADC_CH_DIETEMP_MIN		0
#define ADC_CH_DIETEMP_MAX		1350
#define ADC_CH_CHG_V_MIN		0
#define ADC_CH_CHG_V_MAX		20030
#define ADC_CH_ACCDET2_MIN		0
#define ADC_CH_ACCDET2_MAX		2500
#define ADC_CH_VBAT_MIN			2300
#define ADC_CH_VBAT_MAX			4800
#define ADC_CH_CHG_I_MIN		0
#define ADC_CH_CHG_I_MAX		1500
#define ADC_CH_BKBAT_MIN		0
#define ADC_CH_BKBAT_MAX		3200

/* GPADC constants from AB8540 spec */
#define ADC_CH_IBAT_MIN			(-6000) /* mA range measured by ADC for ibat*/
#define ADC_CH_IBAT_MAX			6000
#define ADC_CH_IBAT_MIN_V		(-60)	/* mV range measured by ADC for ibat*/
#define ADC_CH_IBAT_MAX_V		60
#define IBAT_VDROP_L			(-56)  /* mV */
#define IBAT_VDROP_H			56

/* This is used to not lose precision when dividing to get gain and offset */
#define CALIB_SCALE		1000
/*
 * Number of bits shift used to not lose precision
 * when dividing to get ibat gain.
 */
#define CALIB_SHIFT_IBAT	20

/* Time in ms before disabling regulator */
#define GPADC_AUDOSUSPEND_DELAY		1

#define CONVERSION_TIME			500 /* ms */

enum cal_channels {
	ADC_INPUT_VMAIN = 0,
	ADC_INPUT_BTEMP,
	ADC_INPUT_VBAT,
	ADC_INPUT_IBAT,
	NBR_CAL_INPUTS,
};

/**
 * struct adc_cal_data - Table for storing gain and offset for the calibrated
 * ADC channels
 * @gain:		Gain of the ADC channel
 * @offset:		Offset of the ADC channel
 */
struct adc_cal_data {
	s64 gain;
	s64 offset;
	u16 otp_calib_hi;
	u16 otp_calib_lo;
};

/**
 * struct ab8500_gpadc - AB8500 GPADC device information
 * @dev:			pointer to the struct device
 * @node:			a list of AB8500 GPADCs, hence prepared for
				reentrance
 * @parent:			pointer to the struct ab8500
 * @ab8500_gpadc_complete:	pointer to the struct completion, to indicate
 *				the completion of gpadc conversion
 * @ab8500_gpadc_lock:		structure of type mutex
 * @regu:			pointer to the struct regulator
 * @irq_sw:			interrupt number that is used by gpadc for Sw
 *				conversion
 * @irq_hw:			interrupt number that is used by gpadc for Hw
 *				conversion
 * @cal_data			array of ADC calibration data structs
 */
struct ab8500_gpadc {
	struct device *dev;
	struct list_head node;
	struct ab8500 *parent;
	struct completion ab8500_gpadc_complete;
	struct mutex ab8500_gpadc_lock;
	struct regulator *regu;
	int irq_sw;
	int irq_hw;
	struct adc_cal_data cal_data[NBR_CAL_INPUTS];
};

static LIST_HEAD(ab8500_gpadc_list);

/**
 * ab8500_gpadc_get() - returns a reference to the primary AB8500 GPADC
 * (i.e. the first GPADC in the instance list)
 */
struct ab8500_gpadc *ab8500_gpadc_get(char *name)
{
	struct ab8500_gpadc *gpadc;

	list_for_each_entry(gpadc, &ab8500_gpadc_list, node) {
		if (!strcmp(name, dev_name(gpadc->dev)))
		    return gpadc;
	}

	return ERR_PTR(-ENOENT);
}
EXPORT_SYMBOL(ab8500_gpadc_get);

/**
 * ab8500_gpadc_ad_to_voltage() - Convert a raw ADC value to a voltage
 */
int ab8500_gpadc_ad_to_voltage(struct ab8500_gpadc *gpadc, u8 channel,
	int ad_value)
{
	int res;

	switch (channel) {
	case MAIN_CHARGER_V:
		/* For some reason we don't have calibrated data */
		if (!gpadc->cal_data[ADC_INPUT_VMAIN].gain) {
			res = ADC_CH_CHG_V_MIN + (ADC_CH_CHG_V_MAX -
				ADC_CH_CHG_V_MIN) * ad_value /
				ADC_RESOLUTION;
			break;
		}
		/* Here we can use the calibrated data */
		res = (int) (ad_value * gpadc->cal_data[ADC_INPUT_VMAIN].gain +
			gpadc->cal_data[ADC_INPUT_VMAIN].offset) / CALIB_SCALE;
		break;

	case XTAL_TEMP:
	case BAT_CTRL:
	case BTEMP_BALL:
	case ACC_DETECT1:
	case ADC_AUX1:
	case ADC_AUX2:
		/* For some reason we don't have calibrated data */
		if (!gpadc->cal_data[ADC_INPUT_BTEMP].gain) {
			res = ADC_CH_BTEMP_MIN + (ADC_CH_BTEMP_MAX -
				ADC_CH_BTEMP_MIN) * ad_value /
				ADC_RESOLUTION;
			break;
		}
		/* Here we can use the calibrated data */
		res = (int) (ad_value * gpadc->cal_data[ADC_INPUT_BTEMP].gain +
			gpadc->cal_data[ADC_INPUT_BTEMP].offset) / CALIB_SCALE;
		break;

	case MAIN_BAT_V:
	case VBAT_TRUE_MEAS:
		/* For some reason we don't have calibrated data */
		if (!gpadc->cal_data[ADC_INPUT_VBAT].gain) {
			res = ADC_CH_VBAT_MIN + (ADC_CH_VBAT_MAX -
				ADC_CH_VBAT_MIN) * ad_value /
				ADC_RESOLUTION;
			break;
		}
		/* Here we can use the calibrated data */
		res = (int) (ad_value * gpadc->cal_data[ADC_INPUT_VBAT].gain +
			gpadc->cal_data[ADC_INPUT_VBAT].offset) / CALIB_SCALE;
		break;

	case DIE_TEMP:
		res = ADC_CH_DIETEMP_MIN +
			(ADC_CH_DIETEMP_MAX - ADC_CH_DIETEMP_MIN) * ad_value /
			ADC_RESOLUTION;
		break;

	case ACC_DETECT2:
		res = ADC_CH_ACCDET2_MIN +
			(ADC_CH_ACCDET2_MAX - ADC_CH_ACCDET2_MIN) * ad_value /
			ADC_RESOLUTION;
		break;

	case VBUS_V:
		res = ADC_CH_CHG_V_MIN +
			(ADC_CH_CHG_V_MAX - ADC_CH_CHG_V_MIN) * ad_value /
			ADC_RESOLUTION;
		break;

	case MAIN_CHARGER_C:
	case USB_CHARGER_C:
		res = ADC_CH_CHG_I_MIN +
			(ADC_CH_CHG_I_MAX - ADC_CH_CHG_I_MIN) * ad_value /
			ADC_RESOLUTION;
		break;

	case BK_BAT_V:
		res = ADC_CH_BKBAT_MIN +
			(ADC_CH_BKBAT_MAX - ADC_CH_BKBAT_MIN) * ad_value /
			ADC_RESOLUTION;
		break;

	case IBAT_VIRTUAL_CHANNEL:
		/* For some reason we don't have calibrated data */
		if (!gpadc->cal_data[ADC_INPUT_IBAT].gain) {
			res = ADC_CH_IBAT_MIN + (ADC_CH_IBAT_MAX -
				ADC_CH_IBAT_MIN) * ad_value /
				ADC_RESOLUTION;
			break;
		}
		/* Here we can use the calibrated data */
		res = (int) (ad_value * gpadc->cal_data[ADC_INPUT_IBAT].gain +
				gpadc->cal_data[ADC_INPUT_IBAT].offset)
				>> CALIB_SHIFT_IBAT;
		break;

	default:
		dev_err(gpadc->dev,
			"unknown channel, not possible to convert\n");
		res = -EINVAL;
		break;

	}
	return res;
}
EXPORT_SYMBOL(ab8500_gpadc_ad_to_voltage);

/**
 * ab8500_gpadc_sw_hw_convert() - gpadc conversion
 * @channel:	analog channel to be converted to digital data
 * @avg_sample:  number of ADC sample to average
 * @trig_egde:  selected ADC trig edge
 * @trig_timer: selected ADC trigger delay timer
 * @conv_type: selected conversion type (HW or SW conversion)
 *
 * This function converts the selected analog i/p to digital
 * data.
 */
int ab8500_gpadc_sw_hw_convert(struct ab8500_gpadc *gpadc, u8 channel,
		u8 avg_sample, u8 trig_edge, u8 trig_timer, u8 conv_type)
{
	int ad_value;
	int voltage;

	ad_value = ab8500_gpadc_read_raw(gpadc, channel, avg_sample,
			trig_edge, trig_timer, conv_type);
/* On failure retry a second time */
	if (ad_value < 0)
		ad_value = ab8500_gpadc_read_raw(gpadc, channel, avg_sample,
			trig_edge, trig_timer, conv_type);
if (ad_value < 0) {
		dev_err(gpadc->dev, "GPADC raw value failed ch: %d\n",
				channel);
		return ad_value;
	}

	voltage = ab8500_gpadc_ad_to_voltage(gpadc, channel, ad_value);
	if (voltage < 0)
		dev_err(gpadc->dev, "GPADC to voltage conversion failed ch:"
			" %d AD: 0x%x\n", channel, ad_value);

	return voltage;
}
EXPORT_SYMBOL(ab8500_gpadc_convert);

/**
 * ab8500_gpadc_read_raw() - gpadc read
 * @channel:	analog channel to be read
 * @avg_sample:  number of ADC sample to average
 * @trig_edge:  selected trig edge
 * @trig_timer: selected ADC trigger delay timer
 * @conv_type: selected conversion type (HW or SW conversion)
 *
 * This function obtains the raw ADC value for an hardware conversion,
 * this then needs to be converted by calling ab8500_gpadc_ad_to_voltage()
 */
int ab8500_gpadc_read_raw(struct ab8500_gpadc *gpadc, u8 channel,
		u8 avg_sample, u8 trig_edge, u8 trig_timer, u8 conv_type)
{
	int raw_data;
	raw_data = ab8500_gpadc_double_read_raw(gpadc, channel,
			avg_sample, trig_edge, trig_timer, conv_type, NULL);
	return raw_data;
}

int ab8500_gpadc_double_read_raw(struct ab8500_gpadc *gpadc, u8 channel,
		u8 avg_sample, u8 trig_edge, u8 trig_timer, u8 conv_type,
		int *ibat)
{
	int ret;
	int looplimit = 0;
	unsigned long completion_timeout;
	u8 val, low_data, high_data, low_data2, high_data2;
	u8 val_reg1 = 0;
	unsigned int delay_min = 0;
	unsigned int delay_max = 0;
	u8 data_low_addr, data_high_addr;

	if (!gpadc)
		return -ENODEV;

	/* check if convertion is supported */
	if ((gpadc->irq_sw < 0) && (conv_type == ADC_SW))
		return -ENOTSUPP;
	if ((gpadc->irq_hw < 0) && (conv_type == ADC_HW))
		return -ENOTSUPP;

	mutex_lock(&gpadc->ab8500_gpadc_lock);
	/* Enable VTVout LDO this is required for GPADC */
	pm_runtime_get_sync(gpadc->dev);

	/* Check if ADC is not busy, lock and proceed */
	do {
		ret = abx500_get_register_interruptible(gpadc->dev,
			AB8500_GPADC, AB8500_GPADC_STAT_REG, &val);
		if (ret < 0)
			goto out;
		if (!(val & GPADC_BUSY))
			break;
		msleep(10);
	} while (++looplimit < 10);
	if (looplimit >= 10 && (val & GPADC_BUSY)) {
		dev_err(gpadc->dev, "gpadc_conversion: GPADC busy");
		ret = -EINVAL;
		goto out;
	}

	/* Enable GPADC */
	val_reg1 |= EN_GPADC;

	/* Select the channel source and set average samples */
	switch (avg_sample) {
	case SAMPLE_1:
		val = channel | AVG_1;
		break;
	case SAMPLE_4:
		val = channel | AVG_4;
		break;
	case SAMPLE_8:
		val = channel | AVG_8;
		break;
	default:
		val = channel | AVG_16;
		break;
	}

	if (conv_type == ADC_HW) {
		ret = abx500_set_register_interruptible(gpadc->dev,
				AB8500_GPADC, AB8500_GPADC_CTRL3_REG, val);
		val_reg1 |= EN_TRIG_EDGE;
		if (trig_edge)
			val_reg1 |= EN_FALLING;
	}
	else
		ret = abx500_set_register_interruptible(gpadc->dev,
				AB8500_GPADC, AB8500_GPADC_CTRL2_REG, val);
	if (ret < 0) {
		dev_err(gpadc->dev,
			"gpadc_conversion: set avg samples failed\n");
		goto out;
	}

	/*
	 * Enable ADC, buffering, select rising edge and enable ADC path
	 * charging current sense if it needed, ABB 3.0 needs some special
	 * treatment too.
	 */
	switch (channel) {
	case MAIN_CHARGER_C:
	case USB_CHARGER_C:
		val_reg1 |= EN_BUF | EN_ICHAR;
		break;
	case BTEMP_BALL:
		if (!is_ab8500_2p0_or_earlier(gpadc->parent)) {
			val_reg1 |= EN_BUF | BTEMP_PULL_UP;
			/*
			* Delay might be needed for ABB8500 cut 3.0, if not,
			* remove when hardware will be availible
			*/
			delay_min = 1000; /* Delay in micro seconds */
			delay_max = 10000; /* large range to optimise sleep mode */
			break;
		}
		/* Intentional fallthrough */
	default:
		val_reg1 |= EN_BUF;
		break;
	}

	/* Write configuration to register */
	ret = abx500_set_register_interruptible(gpadc->dev,
		AB8500_GPADC, AB8500_GPADC_CTRL1_REG, val_reg1);
	if (ret < 0) {
		dev_err(gpadc->dev,
			"gpadc_conversion: set Control register failed\n");
		goto out;
	}

	if (delay_min != 0)
		usleep_range(delay_min, delay_max);

	if (conv_type == ADC_HW) {
		/* Set trigger delay timer */
		ret = abx500_set_register_interruptible(gpadc->dev,
			AB8500_GPADC, AB8500_GPADC_AUTO_TIMER_REG, trig_timer);
		if (ret < 0) {
			dev_err(gpadc->dev,
				"gpadc_conversion: trig timer failed\n");
			goto out;
		}
		completion_timeout = 2 * HZ;
		data_low_addr = AB8500_GPADC_AUTODATAL_REG;
		data_high_addr = AB8500_GPADC_AUTODATAH_REG;
	} else {
		/* Start SW conversion */
		ret = abx500_mask_and_set_register_interruptible(gpadc->dev,
			AB8500_GPADC, AB8500_GPADC_CTRL1_REG,
			ADC_SW_CONV, ADC_SW_CONV);
		if (ret < 0) {
			dev_err(gpadc->dev,
				"gpadc_conversion: start s/w conv failed\n");
			goto out;
		}
		completion_timeout = msecs_to_jiffies(CONVERSION_TIME);
		data_low_addr = AB8500_GPADC_MANDATAL_REG;
		data_high_addr = AB8500_GPADC_MANDATAH_REG;
	}

	/* wait for completion of conversion */
	if (!wait_for_completion_timeout(&gpadc->ab8500_gpadc_complete,
			completion_timeout)) {
		dev_err(gpadc->dev,
			"timeout didn't receive GPADC conv interrupt\n");
		ret = -EINVAL;
		goto out;
	}

	/* Read the converted RAW data */
	ret = abx500_get_register_interruptible(gpadc->dev,
			AB8500_GPADC, data_low_addr, &low_data);
	if (ret < 0) {
		dev_err(gpadc->dev, "gpadc_conversion: read low data failed\n");
		goto out;
	}

	ret = abx500_get_register_interruptible(gpadc->dev,
		AB8500_GPADC, data_high_addr, &high_data);
	if (ret < 0) {
		dev_err(gpadc->dev, "gpadc_conversion: read high data failed\n");
		goto out;
	}

	/* Check if double convertion is required */
	if ((channel == BAT_CTRL_AND_IBAT) ||
			(channel == VBAT_MEAS_AND_IBAT) ||
			(channel == VBAT_TRUE_MEAS_AND_IBAT) ||
			(channel == BAT_TEMP_AND_IBAT)) {

		if (conv_type == ADC_HW) {
			/* not supported */
			ret = -ENOTSUPP;
			dev_err(gpadc->dev,
				"gpadc_conversion: only SW double conversion supported\n");
			goto out;
		} else {
			/* Read the converted RAW data 2 */
			ret = abx500_get_register_interruptible(gpadc->dev,
				AB8500_GPADC, AB8540_GPADC_MANDATA2L_REG,
				&low_data2);
			if (ret < 0) {
				dev_err(gpadc->dev,
					"gpadc_conversion: read sw low data 2 failed\n");
				goto out;
			}

			ret = abx500_get_register_interruptible(gpadc->dev,
				AB8500_GPADC, AB8540_GPADC_MANDATA2H_REG,
				&high_data2);
			if (ret < 0) {
				dev_err(gpadc->dev,
					"gpadc_conversion: read sw high data 2 failed\n");
				goto out;
			}
			if (ibat != NULL) {
				*ibat = (high_data2 << 8) | low_data2;
			} else {
				dev_warn(gpadc->dev,
					"gpadc_conversion: ibat not stored\n");
			}

		}
	}

	/* Disable GPADC */
	ret = abx500_set_register_interruptible(gpadc->dev, AB8500_GPADC,
		AB8500_GPADC_CTRL1_REG, DIS_GPADC);
	if (ret < 0) {
		dev_err(gpadc->dev, "gpadc_conversion: disable gpadc failed\n");
		goto out;
	}

	/* Disable VTVout LDO this is required for GPADC */
	pm_runtime_mark_last_busy(gpadc->dev);
	pm_runtime_put_autosuspend(gpadc->dev);

	mutex_unlock(&gpadc->ab8500_gpadc_lock);

	return (high_data << 8) | low_data;

out:
	/*
	 * It has shown to be needed to turn off the GPADC if an error occurs,
	 * otherwise we might have problem when waiting for the busy bit in the
	 * GPADC status register to go low. In V1.1 there wait_for_completion
	 * seems to timeout when waiting for an interrupt.. Not seen in V2.0
	 */
	(void) abx500_set_register_interruptible(gpadc->dev, AB8500_GPADC,
		AB8500_GPADC_CTRL1_REG, DIS_GPADC);
	pm_runtime_put(gpadc->dev);
	mutex_unlock(&gpadc->ab8500_gpadc_lock);
	dev_err(gpadc->dev,
		"gpadc_conversion: Failed to AD convert channel %d\n", channel);
	return ret;
}
EXPORT_SYMBOL(ab8500_gpadc_read_raw);

/**
 * ab8500_bm_gpadcconvend_handler() - isr for gpadc conversion completion
 * @irq:	irq number
 * @data:	pointer to the data passed during request irq
 *
 * This is a interrupt service routine for gpadc conversion completion.
 * Notifies the gpadc completion is completed and the converted raw value
 * can be read from the registers.
 * Returns IRQ status(IRQ_HANDLED)
 */
static irqreturn_t ab8500_bm_gpadcconvend_handler(int irq, void *_gpadc)
{
	struct ab8500_gpadc *gpadc = _gpadc;

	complete(&gpadc->ab8500_gpadc_complete);

	return IRQ_HANDLED;
}

static int otp_cal_regs[] = {
	AB8500_GPADC_CAL_1,
	AB8500_GPADC_CAL_2,
	AB8500_GPADC_CAL_3,
	AB8500_GPADC_CAL_4,
	AB8500_GPADC_CAL_5,
	AB8500_GPADC_CAL_6,
	AB8500_GPADC_CAL_7,
};

static int otp4_cal_regs[] = {
	AB8540_GPADC_OTP4_REG_7,
	AB8540_GPADC_OTP4_REG_6,
	AB8540_GPADC_OTP4_REG_5,
};

static void ab8500_gpadc_read_calibration_data(struct ab8500_gpadc *gpadc)
{
	int i;
	int ret[ARRAY_SIZE(otp_cal_regs)];
	u8 gpadc_cal[ARRAY_SIZE(otp_cal_regs)];
	int ret_otp4[ARRAY_SIZE(otp4_cal_regs)];
	u8 gpadc_otp4[ARRAY_SIZE(otp4_cal_regs)];
	int vmain_high, vmain_low;
	int btemp_high, btemp_low;
	int vbat_high, vbat_low;
	int ibat_high, ibat_low;
	s64 V_gain, V_offset, V2A_gain, V2A_offset;
	struct ab8500 *ab8500;

	ab8500 = gpadc->parent;

	/* First we read all OTP registers and store the error code */
	for (i = 0; i < ARRAY_SIZE(otp_cal_regs); i++) {
		ret[i] = abx500_get_register_interruptible(gpadc->dev,
			AB8500_OTP_EMUL, otp_cal_regs[i],  &gpadc_cal[i]);
		if (ret[i] < 0)
			dev_err(gpadc->dev, "%s: read otp reg 0x%02x failed\n",
				__func__, otp_cal_regs[i]);
	}

	/*
	 * The ADC calibration data is stored in OTP registers.
	 * The layout of the calibration data is outlined below and a more
	 * detailed description can be found in UM0836
	 *
	 * vm_h/l = vmain_high/low
	 * bt_h/l = btemp_high/low
	 * vb_h/l = vbat_high/low
	 *
	 * Data bits 8500/9540:
	 * | 7	   | 6	   | 5	   | 4	   | 3	   | 2	   | 1	   | 0
	 * |.......|.......|.......|.......|.......|.......|.......|.......
	 * |						   | vm_h9 | vm_h8
	 * |.......|.......|.......|.......|.......|.......|.......|.......
	 * |		   | vm_h7 | vm_h6 | vm_h5 | vm_h4 | vm_h3 | vm_h2
	 * |.......|.......|.......|.......|.......|.......|.......|.......
	 * | vm_h1 | vm_h0 | vm_l4 | vm_l3 | vm_l2 | vm_l1 | vm_l0 | bt_h9
	 * |.......|.......|.......|.......|.......|.......|.......|.......
	 * | bt_h8 | bt_h7 | bt_h6 | bt_h5 | bt_h4 | bt_h3 | bt_h2 | bt_h1
	 * |.......|.......|.......|.......|.......|.......|.......|.......
	 * | bt_h0 | bt_l4 | bt_l3 | bt_l2 | bt_l1 | bt_l0 | vb_h9 | vb_h8
	 * |.......|.......|.......|.......|.......|.......|.......|.......
	 * | vb_h7 | vb_h6 | vb_h5 | vb_h4 | vb_h3 | vb_h2 | vb_h1 | vb_h0
	 * |.......|.......|.......|.......|.......|.......|.......|.......
	 * | vb_l5 | vb_l4 | vb_l3 | vb_l2 | vb_l1 | vb_l0 |
	 * |.......|.......|.......|.......|.......|.......|.......|.......
	 *
	 * Data bits 8540:
	 * OTP2
	 * | 7	   | 6	   | 5	   | 4	   | 3	   | 2	   | 1	   | 0
	 * |.......|.......|.......|.......|.......|.......|.......|.......
	 * |
	 * |.......|.......|.......|.......|.......|.......|.......|.......
	 * | vm_h9 | vm_h8 | vm_h7 | vm_h6 | vm_h5 | vm_h4 | vm_h3 | vm_h2
	 * |.......|.......|.......|.......|.......|.......|.......|.......
	 * | vm_h1 | vm_h0 | vm_l4 | vm_l3 | vm_l2 | vm_l1 | vm_l0 | bt_h9
	 * |.......|.......|.......|.......|.......|.......|.......|.......
	 * | bt_h8 | bt_h7 | bt_h6 | bt_h5 | bt_h4 | bt_h3 | bt_h2 | bt_h1
	 * |.......|.......|.......|.......|.......|.......|.......|.......
	 * | bt_h0 | bt_l4 | bt_l3 | bt_l2 | bt_l1 | bt_l0 | vb_h9 | vb_h8
	 * |.......|.......|.......|.......|.......|.......|.......|.......
	 * | vb_h7 | vb_h6 | vb_h5 | vb_h4 | vb_h3 | vb_h2 | vb_h1 | vb_h0
	 * |.......|.......|.......|.......|.......|.......|.......|.......
	 * | vb_l5 | vb_l4 | vb_l3 | vb_l2 | vb_l1 | vb_l0 |
	 * |.......|.......|.......|.......|.......|.......|.......|.......
	 *
	 * Data bits 8540:
	 * OTP4
	 * | 7	   | 6	   | 5	   | 4	   | 3	   | 2	   | 1	   | 0
	 * |.......|.......|.......|.......|.......|.......|.......|.......
	 * |					   | ib_h9 | ib_h8 | ib_h7
	 * |.......|.......|.......|.......|.......|.......|.......|.......
	 * | ib_h6 | ib_h5 | ib_h4 | ib_h3 | ib_h2 | ib_h1 | ib_h0 | ib_l5
	 * |.......|.......|.......|.......|.......|.......|.......|.......
	 * | ib_l4 | ib_l3 | ib_l2 | ib_l1 | ib_l0 |
	 *
	 *
	 * Ideal output ADC codes corresponding to injected input voltages
	 * during manufacturing is:
	 *
	 * vmain_high: Vin = 19500mV / ADC ideal code = 997
	 * vmain_low:  Vin = 315mV   / ADC ideal code = 16
	 * btemp_high: Vin = 1300mV  / ADC ideal code = 985
	 * btemp_low:  Vin = 21mV    / ADC ideal code = 16
	 * vbat_high:  Vin = 4700mV  / ADC ideal code = 982
	 * vbat_low:   Vin = 2380mV  / ADC ideal code = 33
	 */

	if (is_ab8540(ab8500)) {
		/* Calculate gain and offset for VMAIN if all reads succeeded*/
		if (!(ret[1] < 0 || ret[2] < 0)) {
			vmain_high = (((gpadc_cal[1] & 0xFF) << 2) |
				((gpadc_cal[2] & 0xC0) >> 6));
			vmain_low = ((gpadc_cal[2] & 0x3E) >> 1);

			gpadc->cal_data[ADC_INPUT_VMAIN].otp_calib_hi =
				(u16)vmain_high;
			gpadc->cal_data[ADC_INPUT_VMAIN].otp_calib_lo =
				(u16)vmain_low;

			gpadc->cal_data[ADC_INPUT_VMAIN].gain = CALIB_SCALE *
				(19500 - 315) / (vmain_high - vmain_low);
			gpadc->cal_data[ADC_INPUT_VMAIN].offset = CALIB_SCALE *
				19500 - (CALIB_SCALE * (19500 - 315) /
				(vmain_high - vmain_low)) * vmain_high;
		} else {
		gpadc->cal_data[ADC_INPUT_VMAIN].gain = 0;
		}

		/* Read IBAT calibration Data */
		for (i = 0; i < ARRAY_SIZE(otp4_cal_regs); i++) {
			ret_otp4[i] = abx500_get_register_interruptible(
					gpadc->dev, AB8500_OTP_EMUL,
					otp4_cal_regs[i],  &gpadc_otp4[i]);
			if (ret_otp4[i] < 0)
				dev_err(gpadc->dev,
					"%s: read otp4 reg 0x%02x failed\n",
					__func__, otp4_cal_regs[i]);
		}

		/* Calculate gain and offset for IBAT if all reads succeeded */
		if (!(ret_otp4[0] < 0 || ret_otp4[1] < 0 || ret_otp4[2] < 0)) {
			ibat_high = (((gpadc_otp4[0] & 0x07) << 7) |
				((gpadc_otp4[1] & 0xFE) >> 1));
			ibat_low = (((gpadc_otp4[1] & 0x01) << 5) |
				((gpadc_otp4[2] & 0xF8) >> 3));

			gpadc->cal_data[ADC_INPUT_IBAT].otp_calib_hi =
				(u16)ibat_high;
			gpadc->cal_data[ADC_INPUT_IBAT].otp_calib_lo =
				(u16)ibat_low;

			V_gain = ((IBAT_VDROP_H - IBAT_VDROP_L)
				<< CALIB_SHIFT_IBAT) / (ibat_high - ibat_low);

			V_offset = (IBAT_VDROP_H << CALIB_SHIFT_IBAT) -
				(((IBAT_VDROP_H - IBAT_VDROP_L) <<
				CALIB_SHIFT_IBAT) / (ibat_high - ibat_low))
				* ibat_high;
			/*
			 * Result obtained is in mV (at a scale factor),
			 * we need to calculate gain and offset to get mA
			 */
			V2A_gain = (ADC_CH_IBAT_MAX - ADC_CH_IBAT_MIN)/
				(ADC_CH_IBAT_MAX_V - ADC_CH_IBAT_MIN_V);
			V2A_offset = ((ADC_CH_IBAT_MAX_V * ADC_CH_IBAT_MIN -
				ADC_CH_IBAT_MAX * ADC_CH_IBAT_MIN_V)
				<< CALIB_SHIFT_IBAT)
				/ (ADC_CH_IBAT_MAX_V - ADC_CH_IBAT_MIN_V);

			gpadc->cal_data[ADC_INPUT_IBAT].gain = V_gain * V2A_gain;
			gpadc->cal_data[ADC_INPUT_IBAT].offset = V_offset *
				V2A_gain + V2A_offset;
		} else {
			gpadc->cal_data[ADC_INPUT_IBAT].gain = 0;
		}

		dev_dbg(gpadc->dev, "IBAT gain %llu offset %llu\n",
			gpadc->cal_data[ADC_INPUT_IBAT].gain,
			gpadc->cal_data[ADC_INPUT_IBAT].offset);
	} else {
		/* Calculate gain and offset for VMAIN if all reads succeeded */
		if (!(ret[0] < 0 || ret[1] < 0 || ret[2] < 0)) {
			vmain_high = (((gpadc_cal[0] & 0x03) << 8) |
				((gpadc_cal[1] & 0x3F) << 2) |
				((gpadc_cal[2] & 0xC0) >> 6));
			vmain_low = ((gpadc_cal[2] & 0x3E) >> 1);

			gpadc->cal_data[ADC_INPUT_VMAIN].otp_calib_hi =
				(u16)vmain_high;
			gpadc->cal_data[ADC_INPUT_VMAIN].otp_calib_lo =
				(u16)vmain_low;

			gpadc->cal_data[ADC_INPUT_VMAIN].gain = CALIB_SCALE *
				(19500 - 315) / (vmain_high - vmain_low);

			gpadc->cal_data[ADC_INPUT_VMAIN].offset = CALIB_SCALE *
				19500 - (CALIB_SCALE * (19500 - 315) /
				(vmain_high - vmain_low)) * vmain_high;
		} else {
			gpadc->cal_data[ADC_INPUT_VMAIN].gain = 0;
		}
	}

	/* Calculate gain and offset for BTEMP if all reads succeeded */
	if (!(ret[2] < 0 || ret[3] < 0 || ret[4] < 0)) {
		btemp_high = (((gpadc_cal[2] & 0x01) << 9) |
			(gpadc_cal[3] << 1) | ((gpadc_cal[4] & 0x80) >> 7));
		btemp_low = ((gpadc_cal[4] & 0x7C) >> 2);

		gpadc->cal_data[ADC_INPUT_BTEMP].otp_calib_hi = (u16)btemp_high;
		gpadc->cal_data[ADC_INPUT_BTEMP].otp_calib_lo = (u16)btemp_low;

		gpadc->cal_data[ADC_INPUT_BTEMP].gain =
			CALIB_SCALE * (1300 - 21) / (btemp_high - btemp_low);
		gpadc->cal_data[ADC_INPUT_BTEMP].offset = CALIB_SCALE * 1300 -
			(CALIB_SCALE * (1300 - 21) / (btemp_high - btemp_low))
			* btemp_high;
	} else {
		gpadc->cal_data[ADC_INPUT_BTEMP].gain = 0;
	}

	/* Calculate gain and offset for VBAT if all reads succeeded */
	if (!(ret[4] < 0 || ret[5] < 0 || ret[6] < 0)) {
		vbat_high = (((gpadc_cal[4] & 0x03) << 8) | gpadc_cal[5]);
		vbat_low = ((gpadc_cal[6] & 0xFC) >> 2);

		gpadc->cal_data[ADC_INPUT_VBAT].otp_calib_hi = (u16)vbat_high;
		gpadc->cal_data[ADC_INPUT_VBAT].otp_calib_lo = (u16)vbat_low;

		gpadc->cal_data[ADC_INPUT_VBAT].gain = CALIB_SCALE *
			(4700 - 2380) /	(vbat_high - vbat_low);
		gpadc->cal_data[ADC_INPUT_VBAT].offset = CALIB_SCALE * 4700 -
			(CALIB_SCALE * (4700 - 2380) /
			(vbat_high - vbat_low)) * vbat_high;
	} else {
		gpadc->cal_data[ADC_INPUT_VBAT].gain = 0;
	}

	dev_dbg(gpadc->dev, "VMAIN gain %llu offset %llu\n",
		gpadc->cal_data[ADC_INPUT_VMAIN].gain,
		gpadc->cal_data[ADC_INPUT_VMAIN].offset);

	dev_dbg(gpadc->dev, "BTEMP gain %llu offset %llu\n",
		gpadc->cal_data[ADC_INPUT_BTEMP].gain,
		gpadc->cal_data[ADC_INPUT_BTEMP].offset);

	dev_dbg(gpadc->dev, "VBAT gain %llu offset %llu\n",
		gpadc->cal_data[ADC_INPUT_VBAT].gain,
		gpadc->cal_data[ADC_INPUT_VBAT].offset);
}

static int ab8500_gpadc_runtime_suspend(struct device *dev)
{
	struct ab8500_gpadc *gpadc = dev_get_drvdata(dev);

	regulator_disable(gpadc->regu);
	return 0;
}

static int ab8500_gpadc_runtime_resume(struct device *dev)
{
	struct ab8500_gpadc *gpadc = dev_get_drvdata(dev);
	int ret;

	ret = regulator_enable(gpadc->regu);
	if (ret)
		dev_err(dev, "Failed to enable vtvout LDO: %d\n", ret);
	return ret;
}

static int ab8500_gpadc_runtime_idle(struct device *dev)
{
	pm_runtime_suspend(dev);
	return 0;
}

static int ab8500_gpadc_suspend(struct device *dev)
{
	struct ab8500_gpadc *gpadc = dev_get_drvdata(dev);

	mutex_lock(&gpadc->ab8500_gpadc_lock);

	pm_runtime_get_sync(dev);

	regulator_disable(gpadc->regu);
	return 0;
}

static int ab8500_gpadc_resume(struct device *dev)
{
	struct ab8500_gpadc *gpadc = dev_get_drvdata(dev);

	regulator_enable(gpadc->regu);

	pm_runtime_mark_last_busy(gpadc->dev);
	pm_runtime_put_autosuspend(gpadc->dev);

	mutex_unlock(&gpadc->ab8500_gpadc_lock);
	return 0;
}

static int ab8500_gpadc_probe(struct platform_device *pdev)
{
	int ret = 0;
	struct ab8500_gpadc *gpadc;

	gpadc = kzalloc(sizeof(struct ab8500_gpadc), GFP_KERNEL);
	if (!gpadc) {
		dev_err(&pdev->dev, "Error: No memory\n");
		return -ENOMEM;
	}

	gpadc->irq_sw = platform_get_irq_byname(pdev, "SW_CONV_END");
	if (gpadc->irq_sw < 0)
		dev_err(gpadc->dev, "failed to get platform sw_conv_end irq\n");

	gpadc->irq_hw = platform_get_irq_byname(pdev, "HW_CONV_END");
	if (gpadc->irq_hw < 0)
		dev_err(gpadc->dev, "failed to get platform hw_conv_end irq\n");

	gpadc->dev = &pdev->dev;
	gpadc->parent = dev_get_drvdata(pdev->dev.parent);
	mutex_init(&gpadc->ab8500_gpadc_lock);

	/* Initialize completion used to notify completion of conversion */
	init_completion(&gpadc->ab8500_gpadc_complete);

	/* Register interrupts */
	if (gpadc->irq_sw >= 0) {
		ret = request_threaded_irq(gpadc->irq_sw, NULL,
			ab8500_bm_gpadcconvend_handler,
			IRQF_NO_SUSPEND | IRQF_SHARED, "ab8500-gpadc-sw",
			gpadc);
		if (ret < 0) {
			dev_err(gpadc->dev,
				"Failed to register interrupt irq: %d\n",
				gpadc->irq_sw);
			goto fail;
		}
	}

	if (gpadc->irq_hw >= 0) {
		ret = request_threaded_irq(gpadc->irq_hw, NULL,
			ab8500_bm_gpadcconvend_handler,
			IRQF_NO_SUSPEND | IRQF_SHARED, "ab8500-gpadc-hw",
			gpadc);
		if (ret < 0) {
			dev_err(gpadc->dev,
				"Failed to register interrupt irq: %d\n",
				gpadc->irq_hw);
			goto fail_irq;
		}
	}

	/* VTVout LDO used to power up ab8500-GPADC */
	gpadc->regu = devm_regulator_get(&pdev->dev, "vddadc");
	if (IS_ERR(gpadc->regu)) {
		ret = PTR_ERR(gpadc->regu);
		dev_err(gpadc->dev, "failed to get vtvout LDO\n");
		goto fail_irq;
	}

	platform_set_drvdata(pdev, gpadc);

	ret = regulator_enable(gpadc->regu);
	if (ret) {
		dev_err(gpadc->dev, "Failed to enable vtvout LDO: %d\n", ret);
		goto fail_enable;
	}

	pm_runtime_set_autosuspend_delay(gpadc->dev, GPADC_AUDOSUSPEND_DELAY);
	pm_runtime_use_autosuspend(gpadc->dev);
	pm_runtime_set_active(gpadc->dev);
	pm_runtime_enable(gpadc->dev);

	ab8500_gpadc_read_calibration_data(gpadc);
	list_add_tail(&gpadc->node, &ab8500_gpadc_list);
	dev_dbg(gpadc->dev, "probe success\n");

	return 0;

<<<<<<< HEAD
fail_enable:
=======
>>>>>>> b09f86db
fail_irq:
	free_irq(gpadc->irq_sw, gpadc);
	free_irq(gpadc->irq_hw, gpadc);
fail:
	kfree(gpadc);
	gpadc = NULL;
	return ret;
}

static int ab8500_gpadc_remove(struct platform_device *pdev)
{
	struct ab8500_gpadc *gpadc = platform_get_drvdata(pdev);

	/* remove this gpadc entry from the list */
	list_del(&gpadc->node);
	/* remove interrupt  - completion of Sw ADC conversion */
	if (gpadc->irq_sw >= 0)
		free_irq(gpadc->irq_sw, gpadc);
	if (gpadc->irq_hw >= 0)
		free_irq(gpadc->irq_hw, gpadc);

	pm_runtime_get_sync(gpadc->dev);
	pm_runtime_disable(gpadc->dev);

	regulator_disable(gpadc->regu);

	pm_runtime_set_suspended(gpadc->dev);

	pm_runtime_put_noidle(gpadc->dev);

	kfree(gpadc);
	gpadc = NULL;
	return 0;
}

static const struct dev_pm_ops ab8500_gpadc_pm_ops = {
	SET_RUNTIME_PM_OPS(ab8500_gpadc_runtime_suspend,
			   ab8500_gpadc_runtime_resume,
			   ab8500_gpadc_runtime_idle)
	SET_SYSTEM_SLEEP_PM_OPS(ab8500_gpadc_suspend,
				ab8500_gpadc_resume)

};

static struct platform_driver ab8500_gpadc_driver = {
	.probe = ab8500_gpadc_probe,
	.remove = ab8500_gpadc_remove,
	.driver = {
		.name = "ab8500-gpadc",
		.owner = THIS_MODULE,
		.pm = &ab8500_gpadc_pm_ops,
	},
};

static int __init ab8500_gpadc_init(void)
{
	return platform_driver_register(&ab8500_gpadc_driver);
}

static void __exit ab8500_gpadc_exit(void)
{
	platform_driver_unregister(&ab8500_gpadc_driver);
}

/**
 * ab8540_gpadc_get_otp() - returns OTP values
 *
 */
void ab8540_gpadc_get_otp(struct ab8500_gpadc *gpadc,
			u16 *vmain_l, u16 *vmain_h, u16 *btemp_l, u16 *btemp_h,
			u16 *vbat_l, u16 *vbat_h, u16 *ibat_l, u16 *ibat_h)
{
	*vmain_l = gpadc->cal_data[ADC_INPUT_VMAIN].otp_calib_lo;
	*vmain_h = gpadc->cal_data[ADC_INPUT_VMAIN].otp_calib_hi;
	*btemp_l = gpadc->cal_data[ADC_INPUT_BTEMP].otp_calib_lo;
	*btemp_h = gpadc->cal_data[ADC_INPUT_BTEMP].otp_calib_hi;
	*vbat_l = gpadc->cal_data[ADC_INPUT_VBAT].otp_calib_lo;
	*vbat_h = gpadc->cal_data[ADC_INPUT_VBAT].otp_calib_hi;
	*ibat_l = gpadc->cal_data[ADC_INPUT_IBAT].otp_calib_lo;
	*ibat_h = gpadc->cal_data[ADC_INPUT_IBAT].otp_calib_hi;
	return ;
}

subsys_initcall_sync(ab8500_gpadc_init);
module_exit(ab8500_gpadc_exit);

MODULE_LICENSE("GPL v2");
MODULE_AUTHOR("Arun R Murthy, Daniel Willerud, Johan Palsson,"
		"M'boumba Cedric Madianga");
MODULE_ALIAS("platform:ab8500_gpadc");
MODULE_DESCRIPTION("AB8500 GPADC driver");<|MERGE_RESOLUTION|>--- conflicted
+++ resolved
@@ -997,10 +997,7 @@
 
 	return 0;
 
-<<<<<<< HEAD
 fail_enable:
-=======
->>>>>>> b09f86db
 fail_irq:
 	free_irq(gpadc->irq_sw, gpadc);
 	free_irq(gpadc->irq_hw, gpadc);
