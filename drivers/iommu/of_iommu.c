--- conflicted
+++ resolved
@@ -224,11 +224,7 @@
 	 * If we have reason to believe the IOMMU driver missed the initial
 	 * probe for dev, replay it to get things in order.
 	 */
-<<<<<<< HEAD
-	if (dev->bus && !device_iommu_mapped(dev))
-=======
 	if (!err && dev->bus && !device_iommu_mapped(dev))
->>>>>>> f17b5f06
 		err = iommu_probe_device(dev);
 
 	/* Ignore all other errors apart from EPROBE_DEFER */
