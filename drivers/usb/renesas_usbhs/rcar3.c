// SPDX-License-Identifier: GPL-2.0
/*
 * Renesas USB driver R-Car Gen. 3 initialization and power control
 *
 * Copyright (C) 2016 Renesas Electronics Corporation
 */

#include <linux/delay.h>
#include <linux/io.h>
#include "common.h"
#include "rcar3.h"

#define LPSTS		0x102
#define UGCTRL		0x180	/* 32-bit register */
#define UGCTRL2		0x184	/* 32-bit register */
#define UGSTS		0x188	/* 32-bit register */

/* Low Power Status register (LPSTS) */
#define LPSTS_SUSPM	0x4000

/* R-Car D3 only: USB General control register (UGCTRL) */
#define UGCTRL_PLLRESET		0x00000001
#define UGCTRL_CONNECT		0x00000004

/*
 * USB General control register 2 (UGCTRL2)
 * Remarks: bit[31:11] and bit[9:6] should be 0
 */
#define UGCTRL2_RESERVED_3	0x00000001	/* bit[3:0] should be B'0001 */
<<<<<<< HEAD
=======
#define UGCTRL2_USB0SEL_EHCI	0x00000010
>>>>>>> 661e50bc
#define UGCTRL2_USB0SEL_HSUSB	0x00000020
#define UGCTRL2_USB0SEL_OTG	0x00000030
#define UGCTRL2_VBUSSEL		0x00000400

/* R-Car D3 only: USB General status register (UGSTS) */
#define UGSTS_LOCK		0x00000100

static void usbhs_write32(struct usbhs_priv *priv, u32 reg, u32 data)
{
	iowrite32(data, priv->base + reg);
}

static u32 usbhs_read32(struct usbhs_priv *priv, u32 reg)
{
	return ioread32(priv->base + reg);
}

<<<<<<< HEAD
=======
static void usbhs_rcar3_set_ugctrl2(struct usbhs_priv *priv, u32 val)
{
	usbhs_write32(priv, UGCTRL2, val | UGCTRL2_RESERVED_3);
}

static void usbhs_rcar3_set_usbsel(struct usbhs_priv *priv, bool ehci)
{
	if (ehci)
		usbhs_rcar3_set_ugctrl2(priv, UGCTRL2_USB0SEL_EHCI);
	else
		usbhs_rcar3_set_ugctrl2(priv, UGCTRL2_USB0SEL_HSUSB);
}

>>>>>>> 661e50bc
static int usbhs_rcar3_power_ctrl(struct platform_device *pdev,
				void __iomem *base, int enable)
{
	struct usbhs_priv *priv = usbhs_pdev_to_priv(pdev);

	usbhs_rcar3_set_ugctrl2(priv, UGCTRL2_USB0SEL_OTG | UGCTRL2_VBUSSEL);

	if (enable) {
		usbhs_bset(priv, LPSTS, LPSTS_SUSPM, LPSTS_SUSPM);
		/* The controller on R-Car Gen3 needs to wait up to 45 usec */
		udelay(45);
	} else {
		usbhs_bset(priv, LPSTS, LPSTS_SUSPM, 0);
	}

	return 0;
}

/* R-Car D3 needs to release UGCTRL.PLLRESET */
static int usbhs_rcar3_power_and_pll_ctrl(struct platform_device *pdev,
					  void __iomem *base, int enable)
{
	struct usbhs_priv *priv = usbhs_pdev_to_priv(pdev);
	u32 val;
	int timeout = 1000;
<<<<<<< HEAD

	if (enable) {
		usbhs_write32(priv, UGCTRL, 0);	/* release PLLRESET */
		usbhs_write32(priv, UGCTRL2, UGCTRL2_RESERVED_3 |
			      UGCTRL2_USB0SEL_HSUSB);
=======
	bool is_host = false;

	if (enable) {
		usbhs_write32(priv, UGCTRL, 0);	/* release PLLRESET */
		if (priv->edev)
			is_host = extcon_get_state(priv->edev, EXTCON_USB_HOST);

		usbhs_rcar3_set_usbsel(priv, is_host);
>>>>>>> 661e50bc

		usbhs_bset(priv, LPSTS, LPSTS_SUSPM, LPSTS_SUSPM);
		do {
			val = usbhs_read32(priv, UGSTS);
			udelay(1);
		} while (!(val & UGSTS_LOCK) && timeout--);
		usbhs_write32(priv, UGCTRL, UGCTRL_CONNECT);
	} else {
		usbhs_write32(priv, UGCTRL, 0);
		usbhs_bset(priv, LPSTS, LPSTS_SUSPM, 0);
		usbhs_write32(priv, UGCTRL, UGCTRL_PLLRESET);
	}

	return 0;
}

static int usbhs_rcar3_get_id(struct platform_device *pdev)
{
	return USBHS_GADGET;
}

static int usbhs_rcar3_notifier(struct notifier_block *nb, unsigned long event,
				void *data)
{
	struct usbhs_priv *priv = container_of(nb, struct usbhs_priv, nb);

	usbhs_rcar3_set_usbsel(priv, !!event);

	return NOTIFY_DONE;
}

const struct renesas_usbhs_platform_callback usbhs_rcar3_ops = {
	.power_ctrl = usbhs_rcar3_power_ctrl,
	.get_id = usbhs_rcar3_get_id,
};

const struct renesas_usbhs_platform_callback usbhs_rcar3_with_pll_ops = {
	.power_ctrl = usbhs_rcar3_power_and_pll_ctrl,
	.get_id = usbhs_rcar3_get_id,
<<<<<<< HEAD
=======
	.notifier = usbhs_rcar3_notifier,
>>>>>>> 661e50bc
};<|MERGE_RESOLUTION|>--- conflicted
+++ resolved
@@ -27,10 +27,7 @@
  * Remarks: bit[31:11] and bit[9:6] should be 0
  */
 #define UGCTRL2_RESERVED_3	0x00000001	/* bit[3:0] should be B'0001 */
-<<<<<<< HEAD
-=======
 #define UGCTRL2_USB0SEL_EHCI	0x00000010
->>>>>>> 661e50bc
 #define UGCTRL2_USB0SEL_HSUSB	0x00000020
 #define UGCTRL2_USB0SEL_OTG	0x00000030
 #define UGCTRL2_VBUSSEL		0x00000400
@@ -48,8 +45,6 @@
 	return ioread32(priv->base + reg);
 }
 
-<<<<<<< HEAD
-=======
 static void usbhs_rcar3_set_ugctrl2(struct usbhs_priv *priv, u32 val)
 {
 	usbhs_write32(priv, UGCTRL2, val | UGCTRL2_RESERVED_3);
@@ -63,7 +58,6 @@
 		usbhs_rcar3_set_ugctrl2(priv, UGCTRL2_USB0SEL_HSUSB);
 }
 
->>>>>>> 661e50bc
 static int usbhs_rcar3_power_ctrl(struct platform_device *pdev,
 				void __iomem *base, int enable)
 {
@@ -89,13 +83,6 @@
 	struct usbhs_priv *priv = usbhs_pdev_to_priv(pdev);
 	u32 val;
 	int timeout = 1000;
-<<<<<<< HEAD
-
-	if (enable) {
-		usbhs_write32(priv, UGCTRL, 0);	/* release PLLRESET */
-		usbhs_write32(priv, UGCTRL2, UGCTRL2_RESERVED_3 |
-			      UGCTRL2_USB0SEL_HSUSB);
-=======
 	bool is_host = false;
 
 	if (enable) {
@@ -104,7 +91,6 @@
 			is_host = extcon_get_state(priv->edev, EXTCON_USB_HOST);
 
 		usbhs_rcar3_set_usbsel(priv, is_host);
->>>>>>> 661e50bc
 
 		usbhs_bset(priv, LPSTS, LPSTS_SUSPM, LPSTS_SUSPM);
 		do {
@@ -144,8 +130,5 @@
 const struct renesas_usbhs_platform_callback usbhs_rcar3_with_pll_ops = {
 	.power_ctrl = usbhs_rcar3_power_and_pll_ctrl,
 	.get_id = usbhs_rcar3_get_id,
-<<<<<<< HEAD
-=======
 	.notifier = usbhs_rcar3_notifier,
->>>>>>> 661e50bc
 };