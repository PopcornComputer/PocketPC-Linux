/*
 * Copyright (c) 2005-2011 Atheros Communications Inc.
 * Copyright (c) 2011-2017 Qualcomm Atheros, Inc.
 *
 * Permission to use, copy, modify, and/or distribute this software for any
 * purpose with or without fee is hereby granted, provided that the above
 * copyright notice and this permission notice appear in all copies.
 *
 * THE SOFTWARE IS PROVIDED "AS IS" AND THE AUTHOR DISCLAIMS ALL WARRANTIES
 * WITH REGARD TO THIS SOFTWARE INCLUDING ALL IMPLIED WARRANTIES OF
 * MERCHANTABILITY AND FITNESS. IN NO EVENT SHALL THE AUTHOR BE LIABLE FOR
 * ANY SPECIAL, DIRECT, INDIRECT, OR CONSEQUENTIAL DAMAGES OR ANY DAMAGES
 * WHATSOEVER RESULTING FROM LOSS OF USE, DATA OR PROFITS, WHETHER IN AN
 * ACTION OF CONTRACT, NEGLIGENCE OR OTHER TORTIOUS ACTION, ARISING OUT OF
 * OR IN CONNECTION WITH THE USE OR PERFORMANCE OF THIS SOFTWARE.
 */

#ifndef _HW_H_
#define _HW_H_

#include "targaddrs.h"

#define ATH10K_FW_DIR			"ath10k"

#define QCA988X_2_0_DEVICE_ID_UBNT   (0x11ac)
#define QCA988X_2_0_DEVICE_ID   (0x003c)
#define QCA6164_2_1_DEVICE_ID   (0x0041)
#define QCA6174_2_1_DEVICE_ID   (0x003e)
#define QCA99X0_2_0_DEVICE_ID   (0x0040)
#define QCA9888_2_0_DEVICE_ID	(0x0056)
#define QCA9984_1_0_DEVICE_ID	(0x0046)
#define QCA9377_1_0_DEVICE_ID   (0x0042)
#define QCA9887_1_0_DEVICE_ID   (0x0050)

/* QCA988X 1.0 definitions (unsupported) */
#define QCA988X_HW_1_0_CHIP_ID_REV	0x0

/* QCA988X 2.0 definitions */
#define QCA988X_HW_2_0_VERSION		0x4100016c
#define QCA988X_HW_2_0_CHIP_ID_REV	0x2
#define QCA988X_HW_2_0_FW_DIR		ATH10K_FW_DIR "/QCA988X/hw2.0"
#define QCA988X_HW_2_0_BOARD_DATA_FILE	"board.bin"
#define QCA988X_HW_2_0_PATCH_LOAD_ADDR	0x1234

/* QCA9887 1.0 definitions */
#define QCA9887_HW_1_0_VERSION		0x4100016d
#define QCA9887_HW_1_0_CHIP_ID_REV	0
#define QCA9887_HW_1_0_FW_DIR		ATH10K_FW_DIR "/QCA9887/hw1.0"
#define QCA9887_HW_1_0_BOARD_DATA_FILE	"board.bin"
#define QCA9887_HW_1_0_PATCH_LOAD_ADDR	0x1234

/* QCA6174 target BMI version signatures */
#define QCA6174_HW_1_0_VERSION		0x05000000
#define QCA6174_HW_1_1_VERSION		0x05000001
#define QCA6174_HW_1_3_VERSION		0x05000003
#define QCA6174_HW_2_1_VERSION		0x05010000
#define QCA6174_HW_3_0_VERSION		0x05020000
#define QCA6174_HW_3_2_VERSION		0x05030000

/* QCA9377 target BMI version signatures */
#define QCA9377_HW_1_0_DEV_VERSION	0x05020000
#define QCA9377_HW_1_1_DEV_VERSION	0x05020001

enum qca6174_pci_rev {
	QCA6174_PCI_REV_1_1 = 0x11,
	QCA6174_PCI_REV_1_3 = 0x13,
	QCA6174_PCI_REV_2_0 = 0x20,
	QCA6174_PCI_REV_3_0 = 0x30,
};

enum qca6174_chip_id_rev {
	QCA6174_HW_1_0_CHIP_ID_REV = 0,
	QCA6174_HW_1_1_CHIP_ID_REV = 1,
	QCA6174_HW_1_3_CHIP_ID_REV = 2,
	QCA6174_HW_2_1_CHIP_ID_REV = 4,
	QCA6174_HW_2_2_CHIP_ID_REV = 5,
	QCA6174_HW_3_0_CHIP_ID_REV = 8,
	QCA6174_HW_3_1_CHIP_ID_REV = 9,
	QCA6174_HW_3_2_CHIP_ID_REV = 10,
};

enum qca9377_chip_id_rev {
	QCA9377_HW_1_0_CHIP_ID_REV = 0x0,
	QCA9377_HW_1_1_CHIP_ID_REV = 0x1,
};

#define QCA6174_HW_2_1_FW_DIR		"ath10k/QCA6174/hw2.1"
#define QCA6174_HW_2_1_BOARD_DATA_FILE	"board.bin"
#define QCA6174_HW_2_1_PATCH_LOAD_ADDR	0x1234

#define QCA6174_HW_3_0_FW_DIR		"ath10k/QCA6174/hw3.0"
#define QCA6174_HW_3_0_BOARD_DATA_FILE	"board.bin"
#define QCA6174_HW_3_0_PATCH_LOAD_ADDR	0x1234

/* QCA99X0 1.0 definitions (unsupported) */
#define QCA99X0_HW_1_0_CHIP_ID_REV     0x0

/* QCA99X0 2.0 definitions */
#define QCA99X0_HW_2_0_DEV_VERSION     0x01000000
#define QCA99X0_HW_2_0_CHIP_ID_REV     0x1
#define QCA99X0_HW_2_0_FW_DIR          ATH10K_FW_DIR "/QCA99X0/hw2.0"
#define QCA99X0_HW_2_0_BOARD_DATA_FILE "board.bin"
#define QCA99X0_HW_2_0_PATCH_LOAD_ADDR	0x1234

/* QCA9984 1.0 defines */
#define QCA9984_HW_1_0_DEV_VERSION	0x1000000
#define QCA9984_HW_DEV_TYPE		0xa
#define QCA9984_HW_1_0_CHIP_ID_REV	0x0
#define QCA9984_HW_1_0_FW_DIR		ATH10K_FW_DIR "/QCA9984/hw1.0"
#define QCA9984_HW_1_0_BOARD_DATA_FILE "board.bin"
#define QCA9984_HW_1_0_PATCH_LOAD_ADDR	0x1234

/* QCA9888 2.0 defines */
#define QCA9888_HW_2_0_DEV_VERSION	0x1000000
#define QCA9888_HW_DEV_TYPE		0xc
#define QCA9888_HW_2_0_CHIP_ID_REV	0x0
#define QCA9888_HW_2_0_FW_DIR		ATH10K_FW_DIR "/QCA9888/hw2.0"
#define QCA9888_HW_2_0_BOARD_DATA_FILE "board.bin"
#define QCA9888_HW_2_0_PATCH_LOAD_ADDR	0x1234

/* QCA9377 1.0 definitions */
#define QCA9377_HW_1_0_FW_DIR          ATH10K_FW_DIR "/QCA9377/hw1.0"
#define QCA9377_HW_1_0_BOARD_DATA_FILE "board.bin"
#define QCA9377_HW_1_0_PATCH_LOAD_ADDR	0x1234

/* QCA4019 1.0 definitions */
#define QCA4019_HW_1_0_DEV_VERSION     0x01000000
#define QCA4019_HW_1_0_FW_DIR          ATH10K_FW_DIR "/QCA4019/hw1.0"
#define QCA4019_HW_1_0_BOARD_DATA_FILE "board.bin"
#define QCA4019_HW_1_0_PATCH_LOAD_ADDR  0x1234

/* WCN3990 1.0 definitions */
#define WCN3990_HW_1_0_DEV_VERSION	ATH10K_HW_WCN3990
#define WCN3990_HW_1_0_FW_DIR		ATH10K_FW_DIR "/WCN3990/hw3.0"

#define ATH10K_FW_FILE_BASE		"firmware"
#define ATH10K_FW_API_MAX		6
#define ATH10K_FW_API_MIN		2

#define ATH10K_FW_API2_FILE		"firmware-2.bin"
#define ATH10K_FW_API3_FILE		"firmware-3.bin"

/* added support for ATH10K_FW_IE_WMI_OP_VERSION */
#define ATH10K_FW_API4_FILE		"firmware-4.bin"

/* HTT id conflict fix for management frames over HTT */
#define ATH10K_FW_API5_FILE		"firmware-5.bin"

/* the firmware-6.bin blob */
#define ATH10K_FW_API6_FILE		"firmware-6.bin"

#define ATH10K_FW_UTF_FILE		"utf.bin"
#define ATH10K_FW_UTF_API2_FILE		"utf-2.bin"

/* includes also the null byte */
#define ATH10K_FIRMWARE_MAGIC               "QCA-ATH10K"
#define ATH10K_BOARD_MAGIC                  "QCA-ATH10K-BOARD"

#define ATH10K_BOARD_API2_FILE         "board-2.bin"

#define REG_DUMP_COUNT_QCA988X 60

struct ath10k_fw_ie {
	__le32 id;
	__le32 len;
	u8 data[0];
};

enum ath10k_fw_ie_type {
	ATH10K_FW_IE_FW_VERSION = 0,
	ATH10K_FW_IE_TIMESTAMP = 1,
	ATH10K_FW_IE_FEATURES = 2,
	ATH10K_FW_IE_FW_IMAGE = 3,
	ATH10K_FW_IE_OTP_IMAGE = 4,

	/* WMI "operations" interface version, 32 bit value. Supported from
	 * FW API 4 and above.
	 */
	ATH10K_FW_IE_WMI_OP_VERSION = 5,

	/* HTT "operations" interface version, 32 bit value. Supported from
	 * FW API 5 and above.
	 */
	ATH10K_FW_IE_HTT_OP_VERSION = 6,

	/* Code swap image for firmware binary */
	ATH10K_FW_IE_FW_CODE_SWAP_IMAGE = 7,
};

enum ath10k_fw_wmi_op_version {
	ATH10K_FW_WMI_OP_VERSION_UNSET = 0,

	ATH10K_FW_WMI_OP_VERSION_MAIN = 1,
	ATH10K_FW_WMI_OP_VERSION_10_1 = 2,
	ATH10K_FW_WMI_OP_VERSION_10_2 = 3,
	ATH10K_FW_WMI_OP_VERSION_TLV = 4,
	ATH10K_FW_WMI_OP_VERSION_10_2_4 = 5,
	ATH10K_FW_WMI_OP_VERSION_10_4 = 6,

	/* keep last */
	ATH10K_FW_WMI_OP_VERSION_MAX,
};

enum ath10k_fw_htt_op_version {
	ATH10K_FW_HTT_OP_VERSION_UNSET = 0,

	ATH10K_FW_HTT_OP_VERSION_MAIN = 1,

	/* also used in 10.2 and 10.2.4 branches */
	ATH10K_FW_HTT_OP_VERSION_10_1 = 2,

	ATH10K_FW_HTT_OP_VERSION_TLV = 3,

	ATH10K_FW_HTT_OP_VERSION_10_4 = 4,

	/* keep last */
	ATH10K_FW_HTT_OP_VERSION_MAX,
};

enum ath10k_bd_ie_type {
	/* contains sub IEs of enum ath10k_bd_ie_board_type */
	ATH10K_BD_IE_BOARD = 0,
};

enum ath10k_bd_ie_board_type {
	ATH10K_BD_IE_BOARD_NAME = 0,
	ATH10K_BD_IE_BOARD_DATA = 1,
};

enum ath10k_hw_rev {
	ATH10K_HW_QCA988X,
	ATH10K_HW_QCA6174,
	ATH10K_HW_QCA99X0,
	ATH10K_HW_QCA9888,
	ATH10K_HW_QCA9984,
	ATH10K_HW_QCA9377,
	ATH10K_HW_QCA4019,
	ATH10K_HW_QCA9887,
	ATH10K_HW_WCN3990,
};

struct ath10k_hw_regs {
	u32 rtc_soc_base_address;
	u32 rtc_wmac_base_address;
	u32 soc_core_base_address;
	u32 wlan_mac_base_address;
	u32 ce_wrapper_base_address;
	u32 ce0_base_address;
	u32 ce1_base_address;
	u32 ce2_base_address;
	u32 ce3_base_address;
	u32 ce4_base_address;
	u32 ce5_base_address;
	u32 ce6_base_address;
	u32 ce7_base_address;
	u32 ce8_base_address;
	u32 ce9_base_address;
	u32 ce10_base_address;
	u32 ce11_base_address;
	u32 soc_reset_control_si0_rst_mask;
	u32 soc_reset_control_ce_rst_mask;
	u32 soc_chip_id_address;
	u32 scratch_3_address;
	u32 fw_indicator_address;
	u32 pcie_local_base_address;
	u32 ce_wrap_intr_sum_host_msi_lsb;
	u32 ce_wrap_intr_sum_host_msi_mask;
	u32 pcie_intr_fw_mask;
	u32 pcie_intr_ce_mask_all;
	u32 pcie_intr_clr_address;
	u32 cpu_pll_init_address;
	u32 cpu_speed_address;
	u32 core_clk_div_address;
};

extern const struct ath10k_hw_regs qca988x_regs;
extern const struct ath10k_hw_regs qca6174_regs;
extern const struct ath10k_hw_regs qca99x0_regs;
extern const struct ath10k_hw_regs qca4019_regs;
extern const struct ath10k_hw_regs wcn3990_regs;

struct ath10k_hw_ce_regs_addr_map {
	u32 msb;
	u32 lsb;
	u32 mask;
};

struct ath10k_hw_ce_ctrl1 {
	u32 addr;
	u32 hw_mask;
	u32 sw_mask;
	u32 hw_wr_mask;
	u32 sw_wr_mask;
	u32 reset_mask;
	u32 reset;
	struct ath10k_hw_ce_regs_addr_map *src_ring;
	struct ath10k_hw_ce_regs_addr_map *dst_ring;
	struct ath10k_hw_ce_regs_addr_map *dmax; };

struct ath10k_hw_ce_cmd_halt {
	u32 status_reset;
	u32 msb;
	u32 mask;
	struct ath10k_hw_ce_regs_addr_map *status; };

struct ath10k_hw_ce_host_ie {
	u32 copy_complete_reset;
	struct ath10k_hw_ce_regs_addr_map *copy_complete; };

struct ath10k_hw_ce_host_wm_regs {
	u32 dstr_lmask;
	u32 dstr_hmask;
	u32 srcr_lmask;
	u32 srcr_hmask;
	u32 cc_mask;
	u32 wm_mask;
	u32 addr;
};

struct ath10k_hw_ce_misc_regs {
	u32 axi_err;
	u32 dstr_add_err;
	u32 srcr_len_err;
	u32 dstr_mlen_vio;
	u32 dstr_overflow;
	u32 srcr_overflow;
	u32 err_mask;
	u32 addr;
};

struct ath10k_hw_ce_dst_src_wm_regs {
	u32 addr;
	u32 low_rst;
	u32 high_rst;
	struct ath10k_hw_ce_regs_addr_map *wm_low;
	struct ath10k_hw_ce_regs_addr_map *wm_high; };

struct ath10k_hw_ce_regs {
	u32 sr_base_addr;
	u32 sr_size_addr;
	u32 dr_base_addr;
	u32 dr_size_addr;
	u32 ce_cmd_addr;
	u32 misc_ie_addr;
	u32 sr_wr_index_addr;
	u32 dst_wr_index_addr;
	u32 current_srri_addr;
	u32 current_drri_addr;
	u32 ddr_addr_for_rri_low;
	u32 ddr_addr_for_rri_high;
	u32 ce_rri_low;
	u32 ce_rri_high;
	u32 host_ie_addr;
	struct ath10k_hw_ce_host_wm_regs *wm_regs;
	struct ath10k_hw_ce_misc_regs *misc_regs;
	struct ath10k_hw_ce_ctrl1 *ctrl1_regs;
	struct ath10k_hw_ce_cmd_halt *cmd_halt;
	struct ath10k_hw_ce_host_ie *host_ie;
	struct ath10k_hw_ce_dst_src_wm_regs *wm_srcr;
	struct ath10k_hw_ce_dst_src_wm_regs *wm_dstr; };

struct ath10k_hw_values {
	u32 rtc_state_val_on;
	u8 ce_count;
	u8 msi_assign_ce_max;
	u8 num_target_ce_config_wlan;
	u16 ce_desc_meta_data_mask;
	u8 ce_desc_meta_data_lsb;
};

extern const struct ath10k_hw_values qca988x_values;
extern const struct ath10k_hw_values qca6174_values;
extern const struct ath10k_hw_values qca99x0_values;
extern const struct ath10k_hw_values qca9888_values;
extern const struct ath10k_hw_values qca4019_values;
extern const struct ath10k_hw_values wcn3990_values;
extern const struct ath10k_hw_ce_regs wcn3990_ce_regs;
extern const struct ath10k_hw_ce_regs qcax_ce_regs;

void ath10k_hw_fill_survey_time(struct ath10k *ar, struct survey_info *survey,
				u32 cc, u32 rcc, u32 cc_prev, u32 rcc_prev);

#define QCA_REV_988X(ar) ((ar)->hw_rev == ATH10K_HW_QCA988X)
#define QCA_REV_9887(ar) ((ar)->hw_rev == ATH10K_HW_QCA9887)
#define QCA_REV_6174(ar) ((ar)->hw_rev == ATH10K_HW_QCA6174)
#define QCA_REV_99X0(ar) ((ar)->hw_rev == ATH10K_HW_QCA99X0)
#define QCA_REV_9888(ar) ((ar)->hw_rev == ATH10K_HW_QCA9888)
#define QCA_REV_9984(ar) ((ar)->hw_rev == ATH10K_HW_QCA9984)
#define QCA_REV_9377(ar) ((ar)->hw_rev == ATH10K_HW_QCA9377)
#define QCA_REV_40XX(ar) ((ar)->hw_rev == ATH10K_HW_QCA4019)
#define QCA_REV_WCN3990(ar) ((ar)->hw_rev == ATH10K_HW_WCN3990)

/* Known peculiarities:
 *  - raw appears in nwifi decap, raw and nwifi appear in ethernet decap
 *  - raw have FCS, nwifi doesn't
 *  - ethernet frames have 802.11 header decapped and parts (base hdr, cipher
 *    param, llc/snap) are aligned to 4byte boundaries each
 */
enum ath10k_hw_txrx_mode {
	ATH10K_HW_TXRX_RAW = 0,

	/* Native Wifi decap mode is used to align IP frames to 4-byte
	 * boundaries and avoid a very expensive re-alignment in mac80211.
	 */
	ATH10K_HW_TXRX_NATIVE_WIFI = 1,
	ATH10K_HW_TXRX_ETHERNET = 2,

	/* Valid for HTT >= 3.0. Used for management frames in TX_FRM. */
	ATH10K_HW_TXRX_MGMT = 3,
};

enum ath10k_mcast2ucast_mode {
	ATH10K_MCAST2UCAST_DISABLED = 0,
	ATH10K_MCAST2UCAST_ENABLED = 1,
};

enum ath10k_hw_rate_ofdm {
	ATH10K_HW_RATE_OFDM_48M = 0,
	ATH10K_HW_RATE_OFDM_24M,
	ATH10K_HW_RATE_OFDM_12M,
	ATH10K_HW_RATE_OFDM_6M,
	ATH10K_HW_RATE_OFDM_54M,
	ATH10K_HW_RATE_OFDM_36M,
	ATH10K_HW_RATE_OFDM_18M,
	ATH10K_HW_RATE_OFDM_9M,
};

enum ath10k_hw_rate_cck {
	ATH10K_HW_RATE_CCK_LP_11M = 0,
	ATH10K_HW_RATE_CCK_LP_5_5M,
	ATH10K_HW_RATE_CCK_LP_2M,
	ATH10K_HW_RATE_CCK_LP_1M,
	ATH10K_HW_RATE_CCK_SP_11M,
	ATH10K_HW_RATE_CCK_SP_5_5M,
	ATH10K_HW_RATE_CCK_SP_2M,
};

enum ath10k_hw_rate_rev2_cck {
	ATH10K_HW_RATE_REV2_CCK_LP_1M = 1,
	ATH10K_HW_RATE_REV2_CCK_LP_2M,
	ATH10K_HW_RATE_REV2_CCK_LP_5_5M,
	ATH10K_HW_RATE_REV2_CCK_LP_11M,
	ATH10K_HW_RATE_REV2_CCK_SP_2M,
	ATH10K_HW_RATE_REV2_CCK_SP_5_5M,
	ATH10K_HW_RATE_REV2_CCK_SP_11M,
};

enum ath10k_hw_cc_wraparound_type {
	ATH10K_HW_CC_WRAP_DISABLED = 0,

	/* This type is when the HW chip has a quirky Cycle Counter
	 * wraparound which resets to 0x7fffffff instead of 0. All
	 * other CC related counters (e.g. Rx Clear Count) are divided
	 * by 2 so they never wraparound themselves.
	 */
	ATH10K_HW_CC_WRAP_SHIFTED_ALL = 1,

	/* Each hw counter wrapsaround independently. When the
	 * counter overflows the repestive counter is right shifted
	 * by 1, i.e reset to 0x7fffffff, and other counters will be
	 * running unaffected. In this type of wraparound, it should
	 * be possible to report accurate Rx busy time unlike the
	 * first type.
	 */
	ATH10K_HW_CC_WRAP_SHIFTED_EACH = 2,
};

enum ath10k_hw_refclk_speed {
	ATH10K_HW_REFCLK_UNKNOWN = -1,
	ATH10K_HW_REFCLK_48_MHZ = 0,
	ATH10K_HW_REFCLK_19_2_MHZ = 1,
	ATH10K_HW_REFCLK_24_MHZ = 2,
	ATH10K_HW_REFCLK_26_MHZ = 3,
	ATH10K_HW_REFCLK_37_4_MHZ = 4,
	ATH10K_HW_REFCLK_38_4_MHZ = 5,
	ATH10K_HW_REFCLK_40_MHZ = 6,
	ATH10K_HW_REFCLK_52_MHZ = 7,

	/* must be the last one */
	ATH10K_HW_REFCLK_COUNT,
};

struct ath10k_hw_clk_params {
	u32 refclk;
	u32 div;
	u32 rnfrac;
	u32 settle_time;
	u32 refdiv;
	u32 outdiv;
};

struct ath10k_hw_params {
	u32 id;
	u16 dev_id;
	const char *name;
	u32 patch_load_addr;
	int uart_pin;
	u32 otp_exe_param;

	/* Type of hw cycle counter wraparound logic, for more info
	 * refer enum ath10k_hw_cc_wraparound_type.
	 */
	enum ath10k_hw_cc_wraparound_type cc_wraparound_type;

	/* Some of chip expects fragment descriptor to be continuous
	 * memory for any TX operation. Set continuous_frag_desc flag
	 * for the hardware which have such requirement.
	 */
	bool continuous_frag_desc;

	/* CCK hardware rate table mapping for the newer chipsets
	 * like QCA99X0, QCA4019 got revised. The CCK h/w rate values
	 * are in a proper order with respect to the rate/preamble
	 */
	bool cck_rate_map_rev2;

	u32 channel_counters_freq_hz;

	/* Mgmt tx descriptors threshold for limiting probe response
	 * frames.
	 */
	u32 max_probe_resp_desc_thres;

	u32 tx_chain_mask;
	u32 rx_chain_mask;
	u32 max_spatial_stream;
	u32 cal_data_len;

	struct ath10k_hw_params_fw {
		const char *dir;
		const char *board;
		size_t board_size;
		size_t board_ext_size;
	} fw;

	/* qca99x0 family chips deliver broadcast/multicast management
	 * frames encrypted and expect software do decryption.
	 */
	bool sw_decrypt_mcast_mgmt;

	const struct ath10k_hw_ops *hw_ops;

	/* Number of bytes used for alignment in rx_hdr_status of rx desc. */
	int decap_align_bytes;

	/* hw specific clock control parameters */
	const struct ath10k_hw_clk_params *hw_clk;
	int target_cpu_freq;

	/* Number of bytes to be discarded for each FFT sample */
	int spectral_bin_discard;

	/* The board may have a restricted NSS for 160 or 80+80 vs what it
	 * can do for 80Mhz.
	 */
	int vht160_mcs_rx_highest;
	int vht160_mcs_tx_highest;

	/* Number of ciphers supported (i.e First N) in cipher_suites array */
	int n_cipher_suites;
<<<<<<< HEAD
=======

	u32 num_peers;
	u32 ast_skid_limit;
	u32 num_wds_entries;

	/* Targets supporting physical addressing capability above 32-bits */
	bool target_64bit;

	/* Target rx ring fill level */
	u32 rx_ring_fill_level;
>>>>>>> 661e50bc
};

struct htt_rx_desc;

/* Defines needed for Rx descriptor abstraction */
struct ath10k_hw_ops {
	int (*rx_desc_get_l3_pad_bytes)(struct htt_rx_desc *rxd);
	void (*set_coverage_class)(struct ath10k *ar, s16 value);
	int (*enable_pll_clk)(struct ath10k *ar);
};

extern const struct ath10k_hw_ops qca988x_ops;
extern const struct ath10k_hw_ops qca99x0_ops;
extern const struct ath10k_hw_ops qca6174_ops;
extern const struct ath10k_hw_ops wcn3990_ops;

extern const struct ath10k_hw_clk_params qca6174_clk[];

static inline int
ath10k_rx_desc_get_l3_pad_bytes(struct ath10k_hw_params *hw,
				struct htt_rx_desc *rxd)
{
	if (hw->hw_ops->rx_desc_get_l3_pad_bytes)
		return hw->hw_ops->rx_desc_get_l3_pad_bytes(rxd);
	return 0;
}

/* Target specific defines for MAIN firmware */
#define TARGET_NUM_VDEVS			8
#define TARGET_NUM_PEER_AST			2
#define TARGET_NUM_WDS_ENTRIES			32
#define TARGET_DMA_BURST_SIZE			0
#define TARGET_MAC_AGGR_DELIM			0
#define TARGET_AST_SKID_LIMIT			16
#define TARGET_NUM_STATIONS			16
#define TARGET_NUM_PEERS			((TARGET_NUM_STATIONS) + \
						 (TARGET_NUM_VDEVS))
#define TARGET_NUM_OFFLOAD_PEERS		0
#define TARGET_NUM_OFFLOAD_REORDER_BUFS         0
#define TARGET_NUM_PEER_KEYS			2
#define TARGET_NUM_TIDS				((TARGET_NUM_PEERS) * 2)
#define TARGET_TX_CHAIN_MASK			(BIT(0) | BIT(1) | BIT(2))
#define TARGET_RX_CHAIN_MASK			(BIT(0) | BIT(1) | BIT(2))
#define TARGET_RX_TIMEOUT_LO_PRI		100
#define TARGET_RX_TIMEOUT_HI_PRI		40

#define TARGET_SCAN_MAX_PENDING_REQS		4
#define TARGET_BMISS_OFFLOAD_MAX_VDEV		3
#define TARGET_ROAM_OFFLOAD_MAX_VDEV		3
#define TARGET_ROAM_OFFLOAD_MAX_AP_PROFILES	8
#define TARGET_GTK_OFFLOAD_MAX_VDEV		3
#define TARGET_NUM_MCAST_GROUPS			0
#define TARGET_NUM_MCAST_TABLE_ELEMS		0
#define TARGET_MCAST2UCAST_MODE			ATH10K_MCAST2UCAST_DISABLED
#define TARGET_TX_DBG_LOG_SIZE			1024
#define TARGET_RX_SKIP_DEFRAG_TIMEOUT_DUP_DETECTION_CHECK 0
#define TARGET_VOW_CONFIG			0
#define TARGET_NUM_MSDU_DESC			(1024 + 400)
#define TARGET_MAX_FRAG_ENTRIES			0

/* Target specific defines for 10.X firmware */
#define TARGET_10X_NUM_VDEVS			16
#define TARGET_10X_NUM_PEER_AST			2
#define TARGET_10X_NUM_WDS_ENTRIES		32
#define TARGET_10X_DMA_BURST_SIZE		0
#define TARGET_10X_MAC_AGGR_DELIM		0
#define TARGET_10X_AST_SKID_LIMIT		128
#define TARGET_10X_NUM_STATIONS			128
#define TARGET_10X_TX_STATS_NUM_STATIONS	118
#define TARGET_10X_NUM_PEERS			((TARGET_10X_NUM_STATIONS) + \
						 (TARGET_10X_NUM_VDEVS))
#define TARGET_10X_TX_STATS_NUM_PEERS		((TARGET_10X_TX_STATS_NUM_STATIONS) + \
						 (TARGET_10X_NUM_VDEVS))
#define TARGET_10X_NUM_OFFLOAD_PEERS		0
#define TARGET_10X_NUM_OFFLOAD_REORDER_BUFS	0
#define TARGET_10X_NUM_PEER_KEYS		2
#define TARGET_10X_NUM_TIDS_MAX			256
#define TARGET_10X_NUM_TIDS			min((TARGET_10X_NUM_TIDS_MAX), \
						    (TARGET_10X_NUM_PEERS) * 2)
#define TARGET_10X_TX_STATS_NUM_TIDS		min((TARGET_10X_NUM_TIDS_MAX), \
						    (TARGET_10X_TX_STATS_NUM_PEERS) * 2)
#define TARGET_10X_TX_CHAIN_MASK		(BIT(0) | BIT(1) | BIT(2))
#define TARGET_10X_RX_CHAIN_MASK		(BIT(0) | BIT(1) | BIT(2))
#define TARGET_10X_RX_TIMEOUT_LO_PRI		100
#define TARGET_10X_RX_TIMEOUT_HI_PRI		40
#define TARGET_10X_SCAN_MAX_PENDING_REQS	4
#define TARGET_10X_BMISS_OFFLOAD_MAX_VDEV	2
#define TARGET_10X_ROAM_OFFLOAD_MAX_VDEV	2
#define TARGET_10X_ROAM_OFFLOAD_MAX_AP_PROFILES	8
#define TARGET_10X_GTK_OFFLOAD_MAX_VDEV		3
#define TARGET_10X_NUM_MCAST_GROUPS		0
#define TARGET_10X_NUM_MCAST_TABLE_ELEMS	0
#define TARGET_10X_MCAST2UCAST_MODE		ATH10K_MCAST2UCAST_DISABLED
#define TARGET_10X_TX_DBG_LOG_SIZE		1024
#define TARGET_10X_RX_SKIP_DEFRAG_TIMEOUT_DUP_DETECTION_CHECK 1
#define TARGET_10X_VOW_CONFIG			0
#define TARGET_10X_NUM_MSDU_DESC		(1024 + 400)
#define TARGET_10X_MAX_FRAG_ENTRIES		0

/* 10.2 parameters */
#define TARGET_10_2_DMA_BURST_SIZE		0

/* Target specific defines for WMI-TLV firmware */
#define TARGET_TLV_NUM_VDEVS			4
#define TARGET_TLV_NUM_STATIONS			32
#define TARGET_TLV_NUM_PEERS			33
#define TARGET_TLV_NUM_TDLS_VDEVS		1
#define TARGET_TLV_NUM_TIDS			((TARGET_TLV_NUM_PEERS) * 2)
#define TARGET_TLV_NUM_MSDU_DESC		(1024 + 32)
#define TARGET_TLV_NUM_WOW_PATTERNS		22

/* Target specific defines for WMI-HL-1.0 firmware */
#define TARGET_HL_10_TLV_NUM_PEERS		14
#define TARGET_HL_10_TLV_AST_SKID_LIMIT		6
#define TARGET_HL_10_TLV_NUM_WDS_ENTRIES	2

/* Diagnostic Window */
#define CE_DIAG_PIPE	7

#define NUM_TARGET_CE_CONFIG_WLAN ar->hw_values->num_target_ce_config_wlan

/* Target specific defines for 10.4 firmware */
#define TARGET_10_4_NUM_VDEVS			16
#define TARGET_10_4_NUM_STATIONS		32
#define TARGET_10_4_NUM_PEERS			((TARGET_10_4_NUM_STATIONS) + \
						 (TARGET_10_4_NUM_VDEVS))
#define TARGET_10_4_ACTIVE_PEERS		0

#define TARGET_10_4_NUM_QCACHE_PEERS_MAX	512
#define TARGET_10_4_QCACHE_ACTIVE_PEERS		50
#define TARGET_10_4_QCACHE_ACTIVE_PEERS_PFC	35
#define TARGET_10_4_NUM_OFFLOAD_PEERS		0
#define TARGET_10_4_NUM_OFFLOAD_REORDER_BUFFS	0
#define TARGET_10_4_NUM_PEER_KEYS		2
#define TARGET_10_4_TGT_NUM_TIDS		((TARGET_10_4_NUM_PEERS) * 2)
#define TARGET_10_4_NUM_MSDU_DESC		(1024 + 400)
#define TARGET_10_4_NUM_MSDU_DESC_PFC		2500
#define TARGET_10_4_AST_SKID_LIMIT		32

/* 100 ms for video, best-effort, and background */
#define TARGET_10_4_RX_TIMEOUT_LO_PRI		100

/* 40 ms for voice */
#define TARGET_10_4_RX_TIMEOUT_HI_PRI		40

#define TARGET_10_4_RX_DECAP_MODE		ATH10K_HW_TXRX_NATIVE_WIFI
#define TARGET_10_4_SCAN_MAX_REQS		4
#define TARGET_10_4_BMISS_OFFLOAD_MAX_VDEV	3
#define TARGET_10_4_ROAM_OFFLOAD_MAX_VDEV	3
#define TARGET_10_4_ROAM_OFFLOAD_MAX_PROFILES   8

/* Note: mcast to ucast is disabled by default */
#define TARGET_10_4_NUM_MCAST_GROUPS		0
#define TARGET_10_4_NUM_MCAST_TABLE_ELEMS	0
#define TARGET_10_4_MCAST2UCAST_MODE		0

#define TARGET_10_4_TX_DBG_LOG_SIZE		1024
#define TARGET_10_4_NUM_WDS_ENTRIES		32
#define TARGET_10_4_DMA_BURST_SIZE		0
#define TARGET_10_4_MAC_AGGR_DELIM		0
#define TARGET_10_4_RX_SKIP_DEFRAG_TIMEOUT_DUP_DETECTION_CHECK 1
#define TARGET_10_4_VOW_CONFIG			0
#define TARGET_10_4_GTK_OFFLOAD_MAX_VDEV	3
#define TARGET_10_4_11AC_TX_MAX_FRAGS		2
#define TARGET_10_4_MAX_PEER_EXT_STATS		16
#define TARGET_10_4_SMART_ANT_CAP		0
#define TARGET_10_4_BK_MIN_FREE			0
#define TARGET_10_4_BE_MIN_FREE			0
#define TARGET_10_4_VI_MIN_FREE			0
#define TARGET_10_4_VO_MIN_FREE			0
#define TARGET_10_4_RX_BATCH_MODE		1
#define TARGET_10_4_THERMAL_THROTTLING_CONFIG	0
#define TARGET_10_4_ATF_CONFIG			0
#define TARGET_10_4_IPHDR_PAD_CONFIG		1
#define TARGET_10_4_QWRAP_CONFIG		0

/* TDLS config */
#define TARGET_10_4_NUM_TDLS_VDEVS		1
#define TARGET_10_4_NUM_TDLS_BUFFER_STA		1
#define TARGET_10_4_NUM_TDLS_SLEEP_STA		1

/* Maximum number of Copy Engine's supported */
#define CE_COUNT_MAX 12

/* Number of Copy Engines supported */
#define CE_COUNT ar->hw_values->ce_count

/*
 * Granted MSIs are assigned as follows:
 * Firmware uses the first
 * Remaining MSIs, if any, are used by Copy Engines
 * This mapping is known to both Target firmware and Host software.
 * It may be changed as long as Host and Target are kept in sync.
 */
/* MSI for firmware (errors, etc.) */
#define MSI_ASSIGN_FW		0

/* MSIs for Copy Engines */
#define MSI_ASSIGN_CE_INITIAL	1
#define MSI_ASSIGN_CE_MAX	ar->hw_values->msi_assign_ce_max

/* as of IP3.7.1 */
#define RTC_STATE_V_ON				ar->hw_values->rtc_state_val_on

#define RTC_STATE_V_LSB				0
#define RTC_STATE_V_MASK			0x00000007
#define RTC_STATE_ADDRESS			0x0000
#define PCIE_SOC_WAKE_V_MASK			0x00000001
#define PCIE_SOC_WAKE_ADDRESS			0x0004
#define PCIE_SOC_WAKE_RESET			0x00000000
#define SOC_GLOBAL_RESET_ADDRESS		0x0008

#define RTC_SOC_BASE_ADDRESS			ar->regs->rtc_soc_base_address
#define RTC_WMAC_BASE_ADDRESS			ar->regs->rtc_wmac_base_address
#define MAC_COEX_BASE_ADDRESS			0x00006000
#define BT_COEX_BASE_ADDRESS			0x00007000
#define SOC_PCIE_BASE_ADDRESS			0x00008000
#define SOC_CORE_BASE_ADDRESS			ar->regs->soc_core_base_address
#define WLAN_UART_BASE_ADDRESS			0x0000c000
#define WLAN_SI_BASE_ADDRESS			0x00010000
#define WLAN_GPIO_BASE_ADDRESS			0x00014000
#define WLAN_ANALOG_INTF_BASE_ADDRESS		0x0001c000
#define WLAN_MAC_BASE_ADDRESS			ar->regs->wlan_mac_base_address
#define EFUSE_BASE_ADDRESS			0x00030000
#define FPGA_REG_BASE_ADDRESS			0x00039000
#define WLAN_UART2_BASE_ADDRESS			0x00054c00
#define CE_WRAPPER_BASE_ADDRESS			ar->regs->ce_wrapper_base_address
#define CE0_BASE_ADDRESS			ar->regs->ce0_base_address
#define CE1_BASE_ADDRESS			ar->regs->ce1_base_address
#define CE2_BASE_ADDRESS			ar->regs->ce2_base_address
#define CE3_BASE_ADDRESS			ar->regs->ce3_base_address
#define CE4_BASE_ADDRESS			ar->regs->ce4_base_address
#define CE5_BASE_ADDRESS			ar->regs->ce5_base_address
#define CE6_BASE_ADDRESS			ar->regs->ce6_base_address
#define CE7_BASE_ADDRESS			ar->regs->ce7_base_address
#define DBI_BASE_ADDRESS			0x00060000
#define WLAN_ANALOG_INTF_PCIE_BASE_ADDRESS	0x0006c000
#define PCIE_LOCAL_BASE_ADDRESS		ar->regs->pcie_local_base_address

#define SOC_RESET_CONTROL_ADDRESS		0x00000000
#define SOC_RESET_CONTROL_OFFSET		0x00000000
#define SOC_RESET_CONTROL_SI0_RST_MASK		ar->regs->soc_reset_control_si0_rst_mask
#define SOC_RESET_CONTROL_CE_RST_MASK		ar->regs->soc_reset_control_ce_rst_mask
#define SOC_RESET_CONTROL_CPU_WARM_RST_MASK	0x00000040
#define SOC_CPU_CLOCK_OFFSET			0x00000020
#define SOC_CPU_CLOCK_STANDARD_LSB		0
#define SOC_CPU_CLOCK_STANDARD_MASK		0x00000003
#define SOC_CLOCK_CONTROL_OFFSET		0x00000028
#define SOC_CLOCK_CONTROL_SI0_CLK_MASK		0x00000001
#define SOC_SYSTEM_SLEEP_OFFSET			0x000000c4
#define SOC_LPO_CAL_OFFSET			0x000000e0
#define SOC_LPO_CAL_ENABLE_LSB			20
#define SOC_LPO_CAL_ENABLE_MASK			0x00100000
#define SOC_LF_TIMER_CONTROL0_ADDRESS		0x00000050
#define SOC_LF_TIMER_CONTROL0_ENABLE_MASK	0x00000004

#define SOC_CHIP_ID_ADDRESS			ar->regs->soc_chip_id_address
#define SOC_CHIP_ID_REV_LSB			8
#define SOC_CHIP_ID_REV_MASK			0x00000f00

#define WLAN_RESET_CONTROL_COLD_RST_MASK	0x00000008
#define WLAN_RESET_CONTROL_WARM_RST_MASK	0x00000004
#define WLAN_SYSTEM_SLEEP_DISABLE_LSB		0
#define WLAN_SYSTEM_SLEEP_DISABLE_MASK		0x00000001

#define WLAN_GPIO_PIN0_ADDRESS			0x00000028
#define WLAN_GPIO_PIN0_CONFIG_LSB		11
#define WLAN_GPIO_PIN0_CONFIG_MASK		0x00007800
#define WLAN_GPIO_PIN0_PAD_PULL_LSB		5
#define WLAN_GPIO_PIN0_PAD_PULL_MASK		0x00000060
#define WLAN_GPIO_PIN1_ADDRESS			0x0000002c
#define WLAN_GPIO_PIN1_CONFIG_MASK		0x00007800
#define WLAN_GPIO_PIN10_ADDRESS			0x00000050
#define WLAN_GPIO_PIN11_ADDRESS			0x00000054
#define WLAN_GPIO_PIN12_ADDRESS			0x00000058
#define WLAN_GPIO_PIN13_ADDRESS			0x0000005c

#define CLOCK_GPIO_OFFSET			0xffffffff
#define CLOCK_GPIO_BT_CLK_OUT_EN_LSB		0
#define CLOCK_GPIO_BT_CLK_OUT_EN_MASK		0

#define SI_CONFIG_OFFSET			0x00000000
#define SI_CONFIG_ERR_INT_LSB			19
#define SI_CONFIG_ERR_INT_MASK			0x00080000
#define SI_CONFIG_BIDIR_OD_DATA_LSB		18
#define SI_CONFIG_BIDIR_OD_DATA_MASK		0x00040000
#define SI_CONFIG_I2C_LSB			16
#define SI_CONFIG_I2C_MASK			0x00010000
#define SI_CONFIG_POS_SAMPLE_LSB		7
#define SI_CONFIG_POS_SAMPLE_MASK		0x00000080
#define SI_CONFIG_INACTIVE_DATA_LSB		5
#define SI_CONFIG_INACTIVE_DATA_MASK		0x00000020
#define SI_CONFIG_INACTIVE_CLK_LSB		4
#define SI_CONFIG_INACTIVE_CLK_MASK		0x00000010
#define SI_CONFIG_DIVIDER_LSB			0
#define SI_CONFIG_DIVIDER_MASK			0x0000000f
#define SI_CS_OFFSET				0x00000004
#define SI_CS_DONE_ERR_LSB			10
#define SI_CS_DONE_ERR_MASK			0x00000400
#define SI_CS_DONE_INT_LSB			9
#define SI_CS_DONE_INT_MASK			0x00000200
#define SI_CS_START_LSB				8
#define SI_CS_START_MASK			0x00000100
#define SI_CS_RX_CNT_LSB			4
#define SI_CS_RX_CNT_MASK			0x000000f0
#define SI_CS_TX_CNT_LSB			0
#define SI_CS_TX_CNT_MASK			0x0000000f

#define SI_TX_DATA0_OFFSET			0x00000008
#define SI_TX_DATA1_OFFSET			0x0000000c
#define SI_RX_DATA0_OFFSET			0x00000010
#define SI_RX_DATA1_OFFSET			0x00000014

#define CORE_CTRL_CPU_INTR_MASK			0x00002000
#define CORE_CTRL_PCIE_REG_31_MASK		0x00000800
#define CORE_CTRL_ADDRESS			0x0000
#define PCIE_INTR_ENABLE_ADDRESS		0x0008
#define PCIE_INTR_CAUSE_ADDRESS			0x000c
#define PCIE_INTR_CLR_ADDRESS			ar->regs->pcie_intr_clr_address
#define SCRATCH_3_ADDRESS			ar->regs->scratch_3_address
#define CPU_INTR_ADDRESS			0x0010
#define FW_RAM_CONFIG_ADDRESS			0x0018

#define CCNT_TO_MSEC(ar, x) ((x) / ar->hw_params.channel_counters_freq_hz)

/* Firmware indications to the Host via SCRATCH_3 register. */
#define FW_INDICATOR_ADDRESS			ar->regs->fw_indicator_address
#define FW_IND_EVENT_PENDING			1
#define FW_IND_INITIALIZED			2
#define FW_IND_HOST_READY			0x80000000

/* HOST_REG interrupt from firmware */
#define PCIE_INTR_FIRMWARE_MASK			ar->regs->pcie_intr_fw_mask
#define PCIE_INTR_CE_MASK_ALL			ar->regs->pcie_intr_ce_mask_all

#define DRAM_BASE_ADDRESS			0x00400000

#define PCIE_BAR_REG_ADDRESS			0x40030

#define MISSING 0

#define SYSTEM_SLEEP_OFFSET			SOC_SYSTEM_SLEEP_OFFSET
#define WLAN_SYSTEM_SLEEP_OFFSET		SOC_SYSTEM_SLEEP_OFFSET
#define WLAN_RESET_CONTROL_OFFSET		SOC_RESET_CONTROL_OFFSET
#define CLOCK_CONTROL_OFFSET			SOC_CLOCK_CONTROL_OFFSET
#define CLOCK_CONTROL_SI0_CLK_MASK		SOC_CLOCK_CONTROL_SI0_CLK_MASK
#define RESET_CONTROL_MBOX_RST_MASK		MISSING
#define RESET_CONTROL_SI0_RST_MASK		SOC_RESET_CONTROL_SI0_RST_MASK
#define GPIO_BASE_ADDRESS			WLAN_GPIO_BASE_ADDRESS
#define GPIO_PIN0_OFFSET			WLAN_GPIO_PIN0_ADDRESS
#define GPIO_PIN1_OFFSET			WLAN_GPIO_PIN1_ADDRESS
#define GPIO_PIN0_CONFIG_LSB			WLAN_GPIO_PIN0_CONFIG_LSB
#define GPIO_PIN0_CONFIG_MASK			WLAN_GPIO_PIN0_CONFIG_MASK
#define GPIO_PIN0_PAD_PULL_LSB			WLAN_GPIO_PIN0_PAD_PULL_LSB
#define GPIO_PIN0_PAD_PULL_MASK			WLAN_GPIO_PIN0_PAD_PULL_MASK
#define GPIO_PIN1_CONFIG_MASK			WLAN_GPIO_PIN1_CONFIG_MASK
#define SI_BASE_ADDRESS				WLAN_SI_BASE_ADDRESS
#define SCRATCH_BASE_ADDRESS			SOC_CORE_BASE_ADDRESS
#define LOCAL_SCRATCH_OFFSET			0x18
#define CPU_CLOCK_OFFSET			SOC_CPU_CLOCK_OFFSET
#define LPO_CAL_OFFSET				SOC_LPO_CAL_OFFSET
#define GPIO_PIN10_OFFSET			WLAN_GPIO_PIN10_ADDRESS
#define GPIO_PIN11_OFFSET			WLAN_GPIO_PIN11_ADDRESS
#define GPIO_PIN12_OFFSET			WLAN_GPIO_PIN12_ADDRESS
#define GPIO_PIN13_OFFSET			WLAN_GPIO_PIN13_ADDRESS
#define CPU_CLOCK_STANDARD_LSB			SOC_CPU_CLOCK_STANDARD_LSB
#define CPU_CLOCK_STANDARD_MASK			SOC_CPU_CLOCK_STANDARD_MASK
#define LPO_CAL_ENABLE_LSB			SOC_LPO_CAL_ENABLE_LSB
#define LPO_CAL_ENABLE_MASK			SOC_LPO_CAL_ENABLE_MASK
#define ANALOG_INTF_BASE_ADDRESS		WLAN_ANALOG_INTF_BASE_ADDRESS
#define MBOX_BASE_ADDRESS			MISSING
#define INT_STATUS_ENABLE_ERROR_LSB		MISSING
#define INT_STATUS_ENABLE_ERROR_MASK		MISSING
#define INT_STATUS_ENABLE_CPU_LSB		MISSING
#define INT_STATUS_ENABLE_CPU_MASK		MISSING
#define INT_STATUS_ENABLE_COUNTER_LSB		MISSING
#define INT_STATUS_ENABLE_COUNTER_MASK		MISSING
#define INT_STATUS_ENABLE_MBOX_DATA_LSB		MISSING
#define INT_STATUS_ENABLE_MBOX_DATA_MASK	MISSING
#define ERROR_STATUS_ENABLE_RX_UNDERFLOW_LSB	MISSING
#define ERROR_STATUS_ENABLE_RX_UNDERFLOW_MASK	MISSING
#define ERROR_STATUS_ENABLE_TX_OVERFLOW_LSB	MISSING
#define ERROR_STATUS_ENABLE_TX_OVERFLOW_MASK	MISSING
#define COUNTER_INT_STATUS_ENABLE_BIT_LSB	MISSING
#define COUNTER_INT_STATUS_ENABLE_BIT_MASK	MISSING
#define INT_STATUS_ENABLE_ADDRESS		MISSING
#define CPU_INT_STATUS_ENABLE_BIT_LSB		MISSING
#define CPU_INT_STATUS_ENABLE_BIT_MASK		MISSING
#define HOST_INT_STATUS_ADDRESS			MISSING
#define CPU_INT_STATUS_ADDRESS			MISSING
#define ERROR_INT_STATUS_ADDRESS		MISSING
#define ERROR_INT_STATUS_WAKEUP_MASK		MISSING
#define ERROR_INT_STATUS_WAKEUP_LSB		MISSING
#define ERROR_INT_STATUS_RX_UNDERFLOW_MASK	MISSING
#define ERROR_INT_STATUS_RX_UNDERFLOW_LSB	MISSING
#define ERROR_INT_STATUS_TX_OVERFLOW_MASK	MISSING
#define ERROR_INT_STATUS_TX_OVERFLOW_LSB	MISSING
#define COUNT_DEC_ADDRESS			MISSING
#define HOST_INT_STATUS_CPU_MASK		MISSING
#define HOST_INT_STATUS_CPU_LSB			MISSING
#define HOST_INT_STATUS_ERROR_MASK		MISSING
#define HOST_INT_STATUS_ERROR_LSB		MISSING
#define HOST_INT_STATUS_COUNTER_MASK		MISSING
#define HOST_INT_STATUS_COUNTER_LSB		MISSING
#define RX_LOOKAHEAD_VALID_ADDRESS		MISSING
#define WINDOW_DATA_ADDRESS			MISSING
#define WINDOW_READ_ADDR_ADDRESS		MISSING
#define WINDOW_WRITE_ADDR_ADDRESS		MISSING

#define QCA9887_1_0_I2C_SDA_GPIO_PIN		5
#define QCA9887_1_0_I2C_SDA_PIN_CONFIG		3
#define QCA9887_1_0_SI_CLK_GPIO_PIN		17
#define QCA9887_1_0_SI_CLK_PIN_CONFIG		3
#define QCA9887_1_0_GPIO_ENABLE_W1TS_LOW_ADDRESS 0x00000010

#define QCA9887_EEPROM_SELECT_READ		0xa10000a0
#define QCA9887_EEPROM_ADDR_HI_MASK		0x0000ff00
#define QCA9887_EEPROM_ADDR_HI_LSB		8
#define QCA9887_EEPROM_ADDR_LO_MASK		0x00ff0000
#define QCA9887_EEPROM_ADDR_LO_LSB		16

#define MBOX_RESET_CONTROL_ADDRESS		0x00000000
#define MBOX_HOST_INT_STATUS_ADDRESS		0x00000800
#define MBOX_HOST_INT_STATUS_ERROR_LSB		7
#define MBOX_HOST_INT_STATUS_ERROR_MASK		0x00000080
#define MBOX_HOST_INT_STATUS_CPU_LSB		6
#define MBOX_HOST_INT_STATUS_CPU_MASK		0x00000040
#define MBOX_HOST_INT_STATUS_COUNTER_LSB	4
#define MBOX_HOST_INT_STATUS_COUNTER_MASK	0x00000010
#define MBOX_CPU_INT_STATUS_ADDRESS		0x00000801
#define MBOX_ERROR_INT_STATUS_ADDRESS		0x00000802
#define MBOX_ERROR_INT_STATUS_WAKEUP_LSB	2
#define MBOX_ERROR_INT_STATUS_WAKEUP_MASK	0x00000004
#define MBOX_ERROR_INT_STATUS_RX_UNDERFLOW_LSB	1
#define MBOX_ERROR_INT_STATUS_RX_UNDERFLOW_MASK	0x00000002
#define MBOX_ERROR_INT_STATUS_TX_OVERFLOW_LSB	0
#define MBOX_ERROR_INT_STATUS_TX_OVERFLOW_MASK	0x00000001
#define MBOX_COUNTER_INT_STATUS_ADDRESS		0x00000803
#define MBOX_COUNTER_INT_STATUS_COUNTER_LSB	0
#define MBOX_COUNTER_INT_STATUS_COUNTER_MASK	0x000000ff
#define MBOX_RX_LOOKAHEAD_VALID_ADDRESS		0x00000805
#define MBOX_INT_STATUS_ENABLE_ADDRESS		0x00000828
#define MBOX_INT_STATUS_ENABLE_ERROR_LSB	7
#define MBOX_INT_STATUS_ENABLE_ERROR_MASK	0x00000080
#define MBOX_INT_STATUS_ENABLE_CPU_LSB		6
#define MBOX_INT_STATUS_ENABLE_CPU_MASK		0x00000040
#define MBOX_INT_STATUS_ENABLE_INT_LSB		5
#define MBOX_INT_STATUS_ENABLE_INT_MASK		0x00000020
#define MBOX_INT_STATUS_ENABLE_COUNTER_LSB	4
#define MBOX_INT_STATUS_ENABLE_COUNTER_MASK	0x00000010
#define MBOX_INT_STATUS_ENABLE_MBOX_DATA_LSB	0
#define MBOX_INT_STATUS_ENABLE_MBOX_DATA_MASK	0x0000000f
#define MBOX_CPU_INT_STATUS_ENABLE_ADDRESS	0x00000819
#define MBOX_CPU_INT_STATUS_ENABLE_BIT_LSB	0
#define MBOX_CPU_INT_STATUS_ENABLE_BIT_MASK	0x000000ff
#define MBOX_ERROR_STATUS_ENABLE_ADDRESS	0x0000081a
#define MBOX_ERROR_STATUS_ENABLE_RX_UNDERFLOW_LSB  1
#define MBOX_ERROR_STATUS_ENABLE_RX_UNDERFLOW_MASK 0x00000002
#define MBOX_ERROR_STATUS_ENABLE_TX_OVERFLOW_LSB   0
#define MBOX_ERROR_STATUS_ENABLE_TX_OVERFLOW_MASK  0x00000001
#define MBOX_COUNTER_INT_STATUS_ENABLE_ADDRESS	0x0000081b
#define MBOX_COUNTER_INT_STATUS_ENABLE_BIT_LSB	0
#define MBOX_COUNTER_INT_STATUS_ENABLE_BIT_MASK	0x000000ff
#define MBOX_COUNT_ADDRESS			0x00000820
#define MBOX_COUNT_DEC_ADDRESS			0x00000840
#define MBOX_WINDOW_DATA_ADDRESS		0x00000874
#define MBOX_WINDOW_WRITE_ADDR_ADDRESS		0x00000878
#define MBOX_WINDOW_READ_ADDR_ADDRESS		0x0000087c
#define MBOX_CPU_DBG_SEL_ADDRESS		0x00000883
#define MBOX_CPU_DBG_ADDRESS			0x00000884
#define MBOX_RTC_BASE_ADDRESS			0x00000000
#define MBOX_GPIO_BASE_ADDRESS			0x00005000
#define MBOX_MBOX_BASE_ADDRESS			0x00008000

#define RTC_STATE_V_GET(x) (((x) & RTC_STATE_V_MASK) >> RTC_STATE_V_LSB)

/* Register definitions for first generation ath10k cards. These cards include
 * a mac thich has a register allocation similar to ath9k and at least some
 * registers including the ones relevant for modifying the coverage class are
 * identical to the ath9k definitions.
 * These registers are usually managed by the ath10k firmware. However by
 * overriding them it is possible to support coverage class modifications.
 */
#define WAVE1_PCU_ACK_CTS_TIMEOUT		0x8014
#define WAVE1_PCU_ACK_CTS_TIMEOUT_MAX		0x00003FFF
#define WAVE1_PCU_ACK_CTS_TIMEOUT_ACK_MASK	0x00003FFF
#define WAVE1_PCU_ACK_CTS_TIMEOUT_ACK_LSB	0
#define WAVE1_PCU_ACK_CTS_TIMEOUT_CTS_MASK	0x3FFF0000
#define WAVE1_PCU_ACK_CTS_TIMEOUT_CTS_LSB	16

#define WAVE1_PCU_GBL_IFS_SLOT			0x1070
#define WAVE1_PCU_GBL_IFS_SLOT_MASK		0x0000FFFF
#define WAVE1_PCU_GBL_IFS_SLOT_MAX		0x0000FFFF
#define WAVE1_PCU_GBL_IFS_SLOT_LSB		0
#define WAVE1_PCU_GBL_IFS_SLOT_RESV0		0xFFFF0000

#define WAVE1_PHYCLK				0x801C
#define WAVE1_PHYCLK_USEC_MASK			0x0000007F
#define WAVE1_PHYCLK_USEC_LSB			0

/* qca6174 PLL offset/mask */
#define SOC_CORE_CLK_CTRL_OFFSET		0x00000114
#define SOC_CORE_CLK_CTRL_DIV_LSB		0
#define SOC_CORE_CLK_CTRL_DIV_MASK		0x00000007

#define EFUSE_OFFSET				0x0000032c
#define EFUSE_XTAL_SEL_LSB			8
#define EFUSE_XTAL_SEL_MASK			0x00000700

#define BB_PLL_CONFIG_OFFSET			0x000002f4
#define BB_PLL_CONFIG_FRAC_LSB			0
#define BB_PLL_CONFIG_FRAC_MASK			0x0003ffff
#define BB_PLL_CONFIG_OUTDIV_LSB		18
#define BB_PLL_CONFIG_OUTDIV_MASK		0x001c0000

#define WLAN_PLL_SETTLE_OFFSET			0x0018
#define WLAN_PLL_SETTLE_TIME_LSB		0
#define WLAN_PLL_SETTLE_TIME_MASK		0x000007ff

#define WLAN_PLL_CONTROL_OFFSET			0x0014
#define WLAN_PLL_CONTROL_DIV_LSB		0
#define WLAN_PLL_CONTROL_DIV_MASK		0x000003ff
#define WLAN_PLL_CONTROL_REFDIV_LSB		10
#define WLAN_PLL_CONTROL_REFDIV_MASK		0x00003c00
#define WLAN_PLL_CONTROL_BYPASS_LSB		16
#define WLAN_PLL_CONTROL_BYPASS_MASK		0x00010000
#define WLAN_PLL_CONTROL_NOPWD_LSB		18
#define WLAN_PLL_CONTROL_NOPWD_MASK		0x00040000

#define RTC_SYNC_STATUS_OFFSET			0x0244
#define RTC_SYNC_STATUS_PLL_CHANGING_LSB	5
#define RTC_SYNC_STATUS_PLL_CHANGING_MASK	0x00000020
/* qca6174 PLL offset/mask end */

#endif /* _HW_H_ */<|MERGE_RESOLUTION|>--- conflicted
+++ resolved
@@ -558,8 +558,6 @@
 
 	/* Number of ciphers supported (i.e First N) in cipher_suites array */
 	int n_cipher_suites;
-<<<<<<< HEAD
-=======
 
 	u32 num_peers;
 	u32 ast_skid_limit;
@@ -570,7 +568,6 @@
 
 	/* Target rx ring fill level */
 	u32 rx_ring_fill_level;
->>>>>>> 661e50bc
 };
 
 struct htt_rx_desc;
