/*
 * Copyright (C) 2015-2017 Netronome Systems, Inc.
 *
 * This software is dual licensed under the GNU General License Version 2,
 * June 1991 as shown in the file COPYING in the top-level directory of this
 * source tree or the BSD 2-Clause License provided below.  You have the
 * option to license this software under the complete terms of either license.
 *
 * The BSD 2-Clause License:
 *
 *     Redistribution and use in source and binary forms, with or
 *     without modification, are permitted provided that the following
 *     conditions are met:
 *
 *      1. Redistributions of source code must retain the above
 *         copyright notice, this list of conditions and the following
 *         disclaimer.
 *
 *      2. Redistributions in binary form must reproduce the above
 *         copyright notice, this list of conditions and the following
 *         disclaimer in the documentation and/or other materials
 *         provided with the distribution.
 *
 * THE SOFTWARE IS PROVIDED "AS IS", WITHOUT WARRANTY OF ANY KIND,
 * EXPRESS OR IMPLIED, INCLUDING BUT NOT LIMITED TO THE WARRANTIES OF
 * MERCHANTABILITY, FITNESS FOR A PARTICULAR PURPOSE AND
 * NONINFRINGEMENT. IN NO EVENT SHALL THE AUTHORS OR COPYRIGHT HOLDERS
 * BE LIABLE FOR ANY CLAIM, DAMAGES OR OTHER LIABILITY, WHETHER IN AN
 * ACTION OF CONTRACT, TORT OR OTHERWISE, ARISING FROM, OUT OF OR IN
 * CONNECTION WITH THE SOFTWARE OR THE USE OR OTHER DEALINGS IN THE
 * SOFTWARE.
 */

/*
 * nfp_net.h
 * Declarations for Netronome network device driver.
 * Authors: Jakub Kicinski <jakub.kicinski@netronome.com>
 *          Jason McMullan <jason.mcmullan@netronome.com>
 *          Rolf Neugebauer <rolf.neugebauer@netronome.com>
 */

#ifndef _NFP_NET_H_
#define _NFP_NET_H_

#include <linux/interrupt.h>
#include <linux/list.h>
#include <linux/netdevice.h>
#include <linux/pci.h>
#include <linux/io-64-nonatomic-hi-lo.h>

#include "nfp_net_ctrl.h"

#define nn_pr(nn, lvl, fmt, args...)					\
	({								\
		struct nfp_net *__nn = (nn);				\
									\
		if (__nn->dp.netdev)					\
			netdev_printk(lvl, __nn->dp.netdev, fmt, ## args); \
		else							\
			dev_printk(lvl, __nn->dp.dev, "ctrl: " fmt, ## args); \
	})

#define nn_err(nn, fmt, args...)	nn_pr(nn, KERN_ERR, fmt, ## args)
#define nn_warn(nn, fmt, args...)	nn_pr(nn, KERN_WARNING, fmt, ## args)
#define nn_info(nn, fmt, args...)	nn_pr(nn, KERN_INFO, fmt, ## args)
#define nn_dbg(nn, fmt, args...)	nn_pr(nn, KERN_DEBUG, fmt, ## args)

#define nn_dp_warn(dp, fmt, args...)					\
	({								\
		struct nfp_net_dp *__dp = (dp);				\
									\
		if (unlikely(net_ratelimit())) {			\
			if (__dp->netdev)				\
				netdev_warn(__dp->netdev, fmt, ## args); \
			else						\
				dev_warn(__dp->dev, fmt, ## args);	\
		}							\
	})

/* Max time to wait for NFP to respond on updates (in seconds) */
#define NFP_NET_POLL_TIMEOUT	5

/* Interval for reading offloaded filter stats */
#define NFP_NET_STAT_POLL_IVL	msecs_to_jiffies(100)

/* Bar allocation */
#define NFP_NET_CTRL_BAR	0
#define NFP_NET_Q0_BAR		2
#define NFP_NET_Q1_BAR		4	/* OBSOLETE */

/* Max bits in DMA address */
#define NFP_NET_MAX_DMA_BITS	40

/* Default size for MTU and freelist buffer sizes */
#define NFP_NET_DEFAULT_MTU		1500

/* Maximum number of bytes prepended to a packet */
#define NFP_NET_MAX_PREPEND		64

/* Interrupt definitions */
#define NFP_NET_NON_Q_VECTORS		2
#define NFP_NET_IRQ_LSC_IDX		0
#define NFP_NET_IRQ_EXN_IDX		1
#define NFP_NET_MIN_VNIC_IRQS		(NFP_NET_NON_Q_VECTORS + 1)

/* Queue/Ring definitions */
#define NFP_NET_MAX_TX_RINGS	64	/* Max. # of Tx rings per device */
#define NFP_NET_MAX_RX_RINGS	64	/* Max. # of Rx rings per device */
#define NFP_NET_MAX_R_VECS	(NFP_NET_MAX_TX_RINGS > NFP_NET_MAX_RX_RINGS ? \
				 NFP_NET_MAX_TX_RINGS : NFP_NET_MAX_RX_RINGS)
#define NFP_NET_MAX_IRQS	(NFP_NET_NON_Q_VECTORS + NFP_NET_MAX_R_VECS)

#define NFP_NET_MIN_TX_DESCS	256	/* Min. # of Tx descs per ring */
#define NFP_NET_MIN_RX_DESCS	256	/* Min. # of Rx descs per ring */
#define NFP_NET_MAX_TX_DESCS	(256 * 1024) /* Max. # of Tx descs per ring */
#define NFP_NET_MAX_RX_DESCS	(256 * 1024) /* Max. # of Rx descs per ring */

#define NFP_NET_TX_DESCS_DEFAULT 4096	/* Default # of Tx descs per ring */
#define NFP_NET_RX_DESCS_DEFAULT 4096	/* Default # of Rx descs per ring */

#define NFP_NET_FL_BATCH	16	/* Add freelist in this Batch size */
#define NFP_NET_XDP_MAX_COMPLETE 2048	/* XDP bufs to reclaim in NAPI poll */

/* Offload definitions */
#define NFP_NET_N_VXLAN_PORTS	(NFP_NET_CFG_VXLAN_SZ / sizeof(__be16))

#define NFP_NET_RX_BUF_HEADROOM	(NET_SKB_PAD + NET_IP_ALIGN)
#define NFP_NET_RX_BUF_NON_DATA	(NFP_NET_RX_BUF_HEADROOM +		\
				 SKB_DATA_ALIGN(sizeof(struct skb_shared_info)))

/* Forward declarations */
struct nfp_cpp;
struct nfp_eth_table_port;
struct nfp_net;
struct nfp_net_r_vector;
struct nfp_port;

/* Convenience macro for wrapping descriptor index on ring size */
#define D_IDX(ring, idx)	((idx) & ((ring)->cnt - 1))

/* Convenience macro for writing dma address into RX/TX descriptors */
#define nfp_desc_set_dma_addr(desc, dma_addr)				\
	do {								\
		__typeof(desc) __d = (desc);				\
		dma_addr_t __addr = (dma_addr);				\
									\
		__d->dma_addr_lo = cpu_to_le32(lower_32_bits(__addr));	\
		__d->dma_addr_hi = upper_32_bits(__addr) & 0xff;	\
	} while (0)

/* TX descriptor format */

#define PCIE_DESC_TX_EOP		BIT(7)
#define PCIE_DESC_TX_OFFSET_MASK	GENMASK(6, 0)
#define PCIE_DESC_TX_MSS_MASK		GENMASK(13, 0)

/* Flags in the host TX descriptor */
#define PCIE_DESC_TX_CSUM		BIT(7)
#define PCIE_DESC_TX_IP4_CSUM		BIT(6)
#define PCIE_DESC_TX_TCP_CSUM		BIT(5)
#define PCIE_DESC_TX_UDP_CSUM		BIT(4)
#define PCIE_DESC_TX_VLAN		BIT(3)
#define PCIE_DESC_TX_LSO		BIT(2)
#define PCIE_DESC_TX_ENCAP		BIT(1)
#define PCIE_DESC_TX_O_IP4_CSUM	BIT(0)

struct nfp_net_tx_desc {
	union {
		struct {
			u8 dma_addr_hi; /* High bits of host buf address */
			__le16 dma_len;	/* Length to DMA for this desc */
			u8 offset_eop;	/* Offset in buf where pkt starts +
					 * highest bit is eop flag.
					 */
			__le32 dma_addr_lo; /* Low 32bit of host buf addr */

			__le16 mss;	/* MSS to be used for LSO */
			u8 lso_hdrlen;	/* LSO, TCP payload offset */
			u8 flags;	/* TX Flags, see @PCIE_DESC_TX_* */
			union {
				struct {
					u8 l3_offset; /* L3 header offset */
					u8 l4_offset; /* L4 header offset */
				};
				__le16 vlan; /* VLAN tag to add if indicated */
			};
			__le16 data_len; /* Length of frame + meta data */
		} __packed;
		__le32 vals[4];
	};
};

/**
 * struct nfp_net_tx_buf - software TX buffer descriptor
 * @skb:	sk_buff associated with this buffer
 * @dma_addr:	DMA mapping address of the buffer
 * @fidx:	Fragment index (-1 for the head and [0..nr_frags-1] for frags)
 * @pkt_cnt:	Number of packets to be produced out of the skb associated
 *		with this buffer (valid only on the head's buffer).
 *		Will be 1 for all non-TSO packets.
 * @real_len:	Number of bytes which to be produced out of the skb (valid only
 *		on the head's buffer). Equal to skb->len for non-TSO packets.
 */
struct nfp_net_tx_buf {
	union {
		struct sk_buff *skb;
		void *frag;
	};
	dma_addr_t dma_addr;
	short int fidx;
	u16 pkt_cnt;
	u32 real_len;
};

/**
 * struct nfp_net_tx_ring - TX ring structure
 * @r_vec:      Back pointer to ring vector structure
 * @idx:        Ring index from Linux's perspective
 * @qcidx:      Queue Controller Peripheral (QCP) queue index for the TX queue
 * @qcp_q:      Pointer to base of the QCP TX queue
 * @cnt:        Size of the queue in number of descriptors
 * @wr_p:       TX ring write pointer (free running)
 * @rd_p:       TX ring read pointer (free running)
 * @qcp_rd_p:   Local copy of QCP TX queue read pointer
 * @wr_ptr_add:	Accumulated number of buffers to add to QCP write pointer
 *		(used for .xmit_more delayed kick)
 * @txbufs:     Array of transmitted TX buffers, to free on transmit
 * @txds:       Virtual address of TX ring in host memory
 * @dma:        DMA address of the TX ring
 * @size:       Size, in bytes, of the TX ring (needed to free)
 * @is_xdp:	Is this a XDP TX ring?
 */
struct nfp_net_tx_ring {
	struct nfp_net_r_vector *r_vec;

	u32 idx;
	int qcidx;
	u8 __iomem *qcp_q;

	u32 cnt;
	u32 wr_p;
	u32 rd_p;
	u32 qcp_rd_p;

	u32 wr_ptr_add;

	struct nfp_net_tx_buf *txbufs;
	struct nfp_net_tx_desc *txds;

	dma_addr_t dma;
	unsigned int size;
	bool is_xdp;
} ____cacheline_aligned;

/* RX and freelist descriptor format */

#define PCIE_DESC_RX_DD			BIT(7)
#define PCIE_DESC_RX_META_LEN_MASK	GENMASK(6, 0)

/* Flags in the RX descriptor */
#define PCIE_DESC_RX_RSS		cpu_to_le16(BIT(15))
#define PCIE_DESC_RX_I_IP4_CSUM		cpu_to_le16(BIT(14))
#define PCIE_DESC_RX_I_IP4_CSUM_OK	cpu_to_le16(BIT(13))
#define PCIE_DESC_RX_I_TCP_CSUM		cpu_to_le16(BIT(12))
#define PCIE_DESC_RX_I_TCP_CSUM_OK	cpu_to_le16(BIT(11))
#define PCIE_DESC_RX_I_UDP_CSUM		cpu_to_le16(BIT(10))
#define PCIE_DESC_RX_I_UDP_CSUM_OK	cpu_to_le16(BIT(9))
#define PCIE_DESC_RX_BPF		cpu_to_le16(BIT(8))
#define PCIE_DESC_RX_EOP		cpu_to_le16(BIT(7))
#define PCIE_DESC_RX_IP4_CSUM		cpu_to_le16(BIT(6))
#define PCIE_DESC_RX_IP4_CSUM_OK	cpu_to_le16(BIT(5))
#define PCIE_DESC_RX_TCP_CSUM		cpu_to_le16(BIT(4))
#define PCIE_DESC_RX_TCP_CSUM_OK	cpu_to_le16(BIT(3))
#define PCIE_DESC_RX_UDP_CSUM		cpu_to_le16(BIT(2))
#define PCIE_DESC_RX_UDP_CSUM_OK	cpu_to_le16(BIT(1))
#define PCIE_DESC_RX_VLAN		cpu_to_le16(BIT(0))

#define PCIE_DESC_RX_CSUM_ALL		(PCIE_DESC_RX_IP4_CSUM |	\
					 PCIE_DESC_RX_TCP_CSUM |	\
					 PCIE_DESC_RX_UDP_CSUM |	\
					 PCIE_DESC_RX_I_IP4_CSUM |	\
					 PCIE_DESC_RX_I_TCP_CSUM |	\
					 PCIE_DESC_RX_I_UDP_CSUM)
#define PCIE_DESC_RX_CSUM_OK_SHIFT	1
#define __PCIE_DESC_RX_CSUM_ALL		le16_to_cpu(PCIE_DESC_RX_CSUM_ALL)
#define __PCIE_DESC_RX_CSUM_ALL_OK	(__PCIE_DESC_RX_CSUM_ALL >>	\
					 PCIE_DESC_RX_CSUM_OK_SHIFT)

struct nfp_net_rx_desc {
	union {
		struct {
			u8 dma_addr_hi;	/* High bits of the buf address */
			__le16 reserved; /* Must be zero */
			u8 meta_len_dd; /* Must be zero */

			__le32 dma_addr_lo; /* Low bits of the buffer address */
		} __packed fld;

		struct {
			__le16 data_len; /* Length of the frame + meta data */
			u8 reserved;
			u8 meta_len_dd;	/* Length of meta data prepended +
					 * descriptor done flag.
					 */

			__le16 flags;	/* RX flags. See @PCIE_DESC_RX_* */
			__le16 vlan;	/* VLAN if stripped */
		} __packed rxd;

		__le32 vals[2];
	};
};

#define NFP_NET_META_FIELD_MASK GENMASK(NFP_NET_META_FIELD_SIZE - 1, 0)

struct nfp_meta_parsed {
	u8 hash_type;
	u8 csum_type;
	u32 hash;
	u32 mark;
	u32 portid;
	__wsum csum;
};

struct nfp_net_rx_hash {
	__be32 hash_type;
	__be32 hash;
};

/**
 * struct nfp_net_rx_buf - software RX buffer descriptor
 * @frag:	page fragment buffer
 * @dma_addr:	DMA mapping address of the buffer
 */
struct nfp_net_rx_buf {
	void *frag;
	dma_addr_t dma_addr;
};

/**
 * struct nfp_net_rx_ring - RX ring structure
 * @r_vec:      Back pointer to ring vector structure
 * @cnt:        Size of the queue in number of descriptors
 * @wr_p:       FL/RX ring write pointer (free running)
 * @rd_p:       FL/RX ring read pointer (free running)
 * @idx:        Ring index from Linux's perspective
 * @fl_qcidx:   Queue Controller Peripheral (QCP) queue index for the freelist
 * @qcp_fl:     Pointer to base of the QCP freelist queue
 * @rxbufs:     Array of transmitted FL/RX buffers
 * @rxds:       Virtual address of FL/RX ring in host memory
 * @dma:        DMA address of the FL/RX ring
 * @size:       Size, in bytes, of the FL/RX ring (needed to free)
 */
struct nfp_net_rx_ring {
	struct nfp_net_r_vector *r_vec;

	u32 cnt;
	u32 wr_p;
	u32 rd_p;

	u32 idx;

	int fl_qcidx;
	u8 __iomem *qcp_fl;

	struct nfp_net_rx_buf *rxbufs;
	struct nfp_net_rx_desc *rxds;

	dma_addr_t dma;
	unsigned int size;
} ____cacheline_aligned;

/**
 * struct nfp_net_r_vector - Per ring interrupt vector configuration
 * @nfp_net:        Backpointer to nfp_net structure
 * @napi:           NAPI structure for this ring vec
 * @tx_ring:        Pointer to TX ring
 * @rx_ring:        Pointer to RX ring
 * @xdp_ring:	    Pointer to an extra TX ring for XDP
 * @irq_entry:      MSI-X table entry (use for talking to the device)
 * @rx_sync:	    Seqlock for atomic updates of RX stats
 * @rx_pkts:        Number of received packets
 * @rx_bytes:	    Number of received bytes
 * @rx_drops:	    Number of packets dropped on RX due to lack of resources
 * @hw_csum_rx_ok:  Counter of packets where the HW checksum was OK
 * @hw_csum_rx_inner_ok: Counter of packets where the inner HW checksum was OK
 * @hw_csum_rx_error:	 Counter of packets with bad checksums
 * @tx_sync:	    Seqlock for atomic updates of TX stats
 * @tx_pkts:	    Number of Transmitted packets
 * @tx_bytes:	    Number of Transmitted bytes
 * @hw_csum_tx:	    Counter of packets with TX checksum offload requested
 * @hw_csum_tx_inner:	 Counter of inner TX checksum offload requests
 * @tx_gather:	    Counter of packets with Gather DMA
 * @tx_lso:	    Counter of LSO packets sent
 * @tx_errors:	    How many TX errors were encountered
 * @tx_busy:        How often was TX busy (no space)?
 * @irq_vector:     Interrupt vector number (use for talking to the OS)
 * @handler:        Interrupt handler for this ring vector
 * @name:           Name of the interrupt vector
 * @affinity_mask:  SMP affinity mask for this vector
 *
 * This structure ties RX and TX rings to interrupt vectors and a NAPI
 * context. This currently only supports one RX and TX ring per
 * interrupt vector but might be extended in the future to allow
 * association of multiple rings per vector.
 */
struct nfp_net_r_vector {
	struct nfp_net *nfp_net;
	union {
		struct napi_struct napi;
		struct {
			struct tasklet_struct tasklet;
			struct sk_buff_head queue;
			struct spinlock lock;
		};
	};

	struct nfp_net_tx_ring *tx_ring;
	struct nfp_net_rx_ring *rx_ring;

	u16 irq_entry;

	struct u64_stats_sync rx_sync;
	u64 rx_pkts;
	u64 rx_bytes;
	u64 rx_drops;
	u64 hw_csum_rx_ok;
	u64 hw_csum_rx_inner_ok;
	u64 hw_csum_rx_error;

	struct nfp_net_tx_ring *xdp_ring;

	struct u64_stats_sync tx_sync;
	u64 tx_pkts;
	u64 tx_bytes;
	u64 hw_csum_tx;
	u64 hw_csum_tx_inner;
	u64 tx_gather;
	u64 tx_lso;
	u64 tx_errors;
	u64 tx_busy;

	u32 irq_vector;
	irq_handler_t handler;
	char name[IFNAMSIZ + 8];
	cpumask_t affinity_mask;
} ____cacheline_aligned;

/* Firmware version as it is written in the 32bit value in the BAR */
struct nfp_net_fw_version {
	u8 minor;
	u8 major;
	u8 class;
	u8 resv;
} __packed;

static inline bool nfp_net_fw_ver_eq(struct nfp_net_fw_version *fw_ver,
				     u8 resv, u8 class, u8 major, u8 minor)
{
	return fw_ver->resv == resv &&
	       fw_ver->class == class &&
	       fw_ver->major == major &&
	       fw_ver->minor == minor;
}

struct nfp_stat_pair {
	u64 pkts;
	u64 bytes;
};

/**
 * struct nfp_net_dp - NFP network device datapath data structure
 * @dev:		Backpointer to struct device
 * @netdev:		Backpointer to net_device structure
 * @is_vf:		Is the driver attached to a VF?
 * @bpf_offload_skip_sw:  Offloaded BPF program will not be rerun by cls_bpf
 * @bpf_offload_xdp:	Offloaded BPF program is XDP
 * @chained_metadata_format:  Firemware will use new metadata format
 * @rx_dma_dir:		Mapping direction for RX buffers
 * @rx_dma_off:		Offset at which DMA packets (for XDP headroom)
 * @rx_offset:		Offset in the RX buffers where packet data starts
 * @ctrl:		Local copy of the control register/word.
 * @fl_bufsz:		Currently configured size of the freelist buffers
 * @xdp_prog:		Installed XDP program
 * @tx_rings:		Array of pre-allocated TX ring structures
 * @rx_rings:		Array of pre-allocated RX ring structures
 * @ctrl_bar:		Pointer to mapped control BAR
 *
 * @txd_cnt:		Size of the TX ring in number of descriptors
 * @rxd_cnt:		Size of the RX ring in number of descriptors
 * @num_r_vecs:		Number of used ring vectors
 * @num_tx_rings:	Currently configured number of TX rings
 * @num_stack_tx_rings:	Number of TX rings used by the stack (not XDP)
 * @num_rx_rings:	Currently configured number of RX rings
 * @mtu:		Device MTU
 */
struct nfp_net_dp {
	struct device *dev;
	struct net_device *netdev;

	u8 is_vf:1;
	u8 bpf_offload_skip_sw:1;
	u8 bpf_offload_xdp:1;
	u8 chained_metadata_format:1;

	u8 rx_dma_dir;
	u8 rx_offset;

	u32 rx_dma_off;

	u32 ctrl;
	u32 fl_bufsz;

	struct bpf_prog *xdp_prog;

	struct nfp_net_tx_ring *tx_rings;
	struct nfp_net_rx_ring *rx_rings;

	u8 __iomem *ctrl_bar;

	/* Cold data follows */

	unsigned int txd_cnt;
	unsigned int rxd_cnt;

	unsigned int num_r_vecs;

	unsigned int num_tx_rings;
	unsigned int num_stack_tx_rings;
	unsigned int num_rx_rings;

	unsigned int mtu;
};

/**
 * struct nfp_net - NFP network device structure
 * @dp:			Datapath structure
 * @fw_ver:		Firmware version
 * @cap:                Capabilities advertised by the Firmware
 * @max_mtu:            Maximum support MTU advertised by the Firmware
 * @rss_hfunc:		RSS selected hash function
 * @rss_cfg:            RSS configuration
 * @rss_key:            RSS secret key
 * @rss_itbl:           RSS indirection table
 * @xdp_flags:		Flags with which XDP prog was loaded
 * @xdp_prog:		XDP prog (for ctrl path, both DRV and HW modes)
 * @max_r_vecs:		Number of allocated interrupt vectors for RX/TX
 * @max_tx_rings:       Maximum number of TX rings supported by the Firmware
 * @max_rx_rings:       Maximum number of RX rings supported by the Firmware
 * @r_vecs:             Pre-allocated array of ring vectors
 * @irq_entries:        Pre-allocated array of MSI-X entries
 * @lsc_handler:        Handler for Link State Change interrupt
 * @lsc_name:           Name for Link State Change interrupt
 * @exn_handler:        Handler for Exception interrupt
 * @exn_name:           Name for Exception interrupt
 * @shared_handler:     Handler for shared interrupts
 * @shared_name:        Name for shared interrupt
 * @me_freq_mhz:        ME clock_freq (MHz)
 * @reconfig_lock:	Protects HW reconfiguration request regs/machinery
 * @reconfig_posted:	Pending reconfig bits coming from async sources
 * @reconfig_timer_active:  Timer for reading reconfiguration results is pending
 * @reconfig_sync_present:  Some thread is performing synchronous reconfig
 * @reconfig_timer:	Timer for async reading of reconfig results
 * @link_up:            Is the link up?
 * @link_status_lock:	Protects @link_* and ensures atomicity with BAR reading
 * @rx_coalesce_usecs:      RX interrupt moderation usecs delay parameter
 * @rx_coalesce_max_frames: RX interrupt moderation frame count parameter
 * @tx_coalesce_usecs:      TX interrupt moderation usecs delay parameter
 * @tx_coalesce_max_frames: TX interrupt moderation frame count parameter
 * @vxlan_ports:	VXLAN ports for RX inner csum offload communicated to HW
 * @vxlan_usecnt:	IPv4/IPv6 VXLAN port use counts
 * @qcp_cfg:            Pointer to QCP queue used for configuration notification
 * @tx_bar:             Pointer to mapped TX queues
 * @rx_bar:             Pointer to mapped FL/RX queues
 * @debugfs_dir:	Device directory in debugfs
<<<<<<< HEAD
 * @ethtool_dump_flag:	Ethtool dump flag
=======
>>>>>>> bb176f67
 * @vnic_list:		Entry on device vNIC list
 * @pdev:		Backpointer to PCI device
 * @app:		APP handle if available
 * @port:		Pointer to nfp_port structure if vNIC is a port
 * @app_priv:		APP private data for this vNIC
 */
struct nfp_net {
	struct nfp_net_dp dp;

	struct nfp_net_fw_version fw_ver;

	u32 cap;
	u32 max_mtu;

	u8 rss_hfunc;
	u32 rss_cfg;
	u8 rss_key[NFP_NET_CFG_RSS_KEY_SZ];
	u8 rss_itbl[NFP_NET_CFG_RSS_ITBL_SZ];

	u32 xdp_flags;
	struct bpf_prog *xdp_prog;

	unsigned int max_tx_rings;
	unsigned int max_rx_rings;

	int stride_tx;
	int stride_rx;

	unsigned int max_r_vecs;
	struct nfp_net_r_vector r_vecs[NFP_NET_MAX_R_VECS];
	struct msix_entry irq_entries[NFP_NET_MAX_IRQS];

	irq_handler_t lsc_handler;
	char lsc_name[IFNAMSIZ + 8];

	irq_handler_t exn_handler;
	char exn_name[IFNAMSIZ + 8];

	irq_handler_t shared_handler;
	char shared_name[IFNAMSIZ + 8];

	u32 me_freq_mhz;

	bool link_up;
	spinlock_t link_status_lock;

	spinlock_t reconfig_lock;
	u32 reconfig_posted;
	bool reconfig_timer_active;
	bool reconfig_sync_present;
	struct timer_list reconfig_timer;

	u32 rx_coalesce_usecs;
	u32 rx_coalesce_max_frames;
	u32 tx_coalesce_usecs;
	u32 tx_coalesce_max_frames;

	__be16 vxlan_ports[NFP_NET_N_VXLAN_PORTS];
	u8 vxlan_usecnt[NFP_NET_N_VXLAN_PORTS];

	u8 __iomem *qcp_cfg;

	u8 __iomem *tx_bar;
	u8 __iomem *rx_bar;

	struct dentry *debugfs_dir;

	struct list_head vnic_list;

	struct pci_dev *pdev;
	struct nfp_app *app;

	struct nfp_port *port;

	void *app_priv;
};

/* Functions to read/write from/to a BAR
 * Performs any endian conversion necessary.
 */
static inline u16 nn_readb(struct nfp_net *nn, int off)
{
	return readb(nn->dp.ctrl_bar + off);
}

static inline void nn_writeb(struct nfp_net *nn, int off, u8 val)
{
	writeb(val, nn->dp.ctrl_bar + off);
}

static inline u16 nn_readw(struct nfp_net *nn, int off)
{
	return readw(nn->dp.ctrl_bar + off);
}

static inline void nn_writew(struct nfp_net *nn, int off, u16 val)
{
	writew(val, nn->dp.ctrl_bar + off);
}

static inline u32 nn_readl(struct nfp_net *nn, int off)
{
	return readl(nn->dp.ctrl_bar + off);
}

static inline void nn_writel(struct nfp_net *nn, int off, u32 val)
{
	writel(val, nn->dp.ctrl_bar + off);
}

static inline u64 nn_readq(struct nfp_net *nn, int off)
{
	return readq(nn->dp.ctrl_bar + off);
}

static inline void nn_writeq(struct nfp_net *nn, int off, u64 val)
{
	writeq(val, nn->dp.ctrl_bar + off);
}

/* Flush posted PCI writes by reading something without side effects */
static inline void nn_pci_flush(struct nfp_net *nn)
{
	nn_readl(nn, NFP_NET_CFG_VERSION);
}

/* Queue Controller Peripheral access functions and definitions.
 *
 * Some of the BARs of the NFP are mapped to portions of the Queue
 * Controller Peripheral (QCP) address space on the NFP.  A QCP queue
 * has a read and a write pointer (as well as a size and flags,
 * indicating overflow etc).  The QCP offers a number of different
 * operation on queue pointers, but here we only offer function to
 * either add to a pointer or to read the pointer value.
 */
#define NFP_QCP_QUEUE_ADDR_SZ			0x800
#define NFP_QCP_QUEUE_AREA_SZ			0x80000
#define NFP_QCP_QUEUE_OFF(_x)			((_x) * NFP_QCP_QUEUE_ADDR_SZ)
#define NFP_QCP_QUEUE_ADD_RPTR			0x0000
#define NFP_QCP_QUEUE_ADD_WPTR			0x0004
#define NFP_QCP_QUEUE_STS_LO			0x0008
#define NFP_QCP_QUEUE_STS_LO_READPTR_mask	0x3ffff
#define NFP_QCP_QUEUE_STS_HI			0x000c
#define NFP_QCP_QUEUE_STS_HI_WRITEPTR_mask	0x3ffff

/* The offset of a QCP queues in the PCIe Target */
#define NFP_PCIE_QUEUE(_q) (0x80000 + (NFP_QCP_QUEUE_ADDR_SZ * ((_q) & 0xff)))

/* nfp_qcp_ptr - Read or Write Pointer of a queue */
enum nfp_qcp_ptr {
	NFP_QCP_READ_PTR = 0,
	NFP_QCP_WRITE_PTR
};

/* There appear to be an *undocumented* upper limit on the value which
 * one can add to a queue and that value is either 0x3f or 0x7f.  We
 * go with 0x3f as a conservative measure.
 */
#define NFP_QCP_MAX_ADD				0x3f

static inline void _nfp_qcp_ptr_add(u8 __iomem *q,
				    enum nfp_qcp_ptr ptr, u32 val)
{
	u32 off;

	if (ptr == NFP_QCP_READ_PTR)
		off = NFP_QCP_QUEUE_ADD_RPTR;
	else
		off = NFP_QCP_QUEUE_ADD_WPTR;

	while (val > NFP_QCP_MAX_ADD) {
		writel(NFP_QCP_MAX_ADD, q + off);
		val -= NFP_QCP_MAX_ADD;
	}

	writel(val, q + off);
}

/**
 * nfp_qcp_rd_ptr_add() - Add the value to the read pointer of a queue
 *
 * @q:   Base address for queue structure
 * @val: Value to add to the queue pointer
 *
 * If @val is greater than @NFP_QCP_MAX_ADD multiple writes are performed.
 */
static inline void nfp_qcp_rd_ptr_add(u8 __iomem *q, u32 val)
{
	_nfp_qcp_ptr_add(q, NFP_QCP_READ_PTR, val);
}

/**
 * nfp_qcp_wr_ptr_add() - Add the value to the write pointer of a queue
 *
 * @q:   Base address for queue structure
 * @val: Value to add to the queue pointer
 *
 * If @val is greater than @NFP_QCP_MAX_ADD multiple writes are performed.
 */
static inline void nfp_qcp_wr_ptr_add(u8 __iomem *q, u32 val)
{
	_nfp_qcp_ptr_add(q, NFP_QCP_WRITE_PTR, val);
}

static inline u32 _nfp_qcp_read(u8 __iomem *q, enum nfp_qcp_ptr ptr)
{
	u32 off;
	u32 val;

	if (ptr == NFP_QCP_READ_PTR)
		off = NFP_QCP_QUEUE_STS_LO;
	else
		off = NFP_QCP_QUEUE_STS_HI;

	val = readl(q + off);

	if (ptr == NFP_QCP_READ_PTR)
		return val & NFP_QCP_QUEUE_STS_LO_READPTR_mask;
	else
		return val & NFP_QCP_QUEUE_STS_HI_WRITEPTR_mask;
}

/**
 * nfp_qcp_rd_ptr_read() - Read the current read pointer value for a queue
 * @q:  Base address for queue structure
 *
 * Return: Value read.
 */
static inline u32 nfp_qcp_rd_ptr_read(u8 __iomem *q)
{
	return _nfp_qcp_read(q, NFP_QCP_READ_PTR);
}

/**
 * nfp_qcp_wr_ptr_read() - Read the current write pointer value for a queue
 * @q:  Base address for queue structure
 *
 * Return: Value read.
 */
static inline u32 nfp_qcp_wr_ptr_read(u8 __iomem *q)
{
	return _nfp_qcp_read(q, NFP_QCP_WRITE_PTR);
}

static inline bool nfp_net_is_data_vnic(struct nfp_net *nn)
{
	WARN_ON_ONCE(!nn->dp.netdev && nn->port);
	return !!nn->dp.netdev;
}

static inline bool nfp_net_running(struct nfp_net *nn)
{
	return nn->dp.ctrl & NFP_NET_CFG_CTRL_ENABLE;
}

static inline const char *nfp_net_name(struct nfp_net *nn)
{
	return nn->dp.netdev ? nn->dp.netdev->name : "ctrl";
}

/* Globals */
extern const char nfp_driver_version[];

extern const struct net_device_ops nfp_net_netdev_ops;

static inline bool nfp_netdev_is_nfp_net(struct net_device *netdev)
{
	return netdev->netdev_ops == &nfp_net_netdev_ops;
}

/* Prototypes */
void nfp_net_get_fw_version(struct nfp_net_fw_version *fw_ver,
			    void __iomem *ctrl_bar);

struct nfp_net *
nfp_net_alloc(struct pci_dev *pdev, bool needs_netdev,
	      unsigned int max_tx_rings, unsigned int max_rx_rings);
void nfp_net_free(struct nfp_net *nn);

int nfp_net_init(struct nfp_net *nn);
void nfp_net_clean(struct nfp_net *nn);

int nfp_ctrl_open(struct nfp_net *nn);
void nfp_ctrl_close(struct nfp_net *nn);

void nfp_net_set_ethtool_ops(struct net_device *netdev);
void nfp_net_info(struct nfp_net *nn);
int nfp_net_reconfig(struct nfp_net *nn, u32 update);
unsigned int nfp_net_rss_key_sz(struct nfp_net *nn);
void nfp_net_rss_write_itbl(struct nfp_net *nn);
void nfp_net_rss_write_key(struct nfp_net *nn);
void nfp_net_coalesce_write_cfg(struct nfp_net *nn);

unsigned int
nfp_net_irqs_alloc(struct pci_dev *pdev, struct msix_entry *irq_entries,
		   unsigned int min_irqs, unsigned int want_irqs);
void nfp_net_irqs_disable(struct pci_dev *pdev);
void
nfp_net_irqs_assign(struct nfp_net *nn, struct msix_entry *irq_entries,
		    unsigned int n);

struct nfp_net_dp *nfp_net_clone_dp(struct nfp_net *nn);
int nfp_net_ring_reconfig(struct nfp_net *nn, struct nfp_net_dp *new,
			  struct netlink_ext_ack *extack);

#ifdef CONFIG_NFP_DEBUG
void nfp_net_debugfs_create(void);
void nfp_net_debugfs_destroy(void);
struct dentry *nfp_net_debugfs_device_add(struct pci_dev *pdev);
void nfp_net_debugfs_vnic_add(struct nfp_net *nn, struct dentry *ddir, int id);
void nfp_net_debugfs_dir_clean(struct dentry **dir);
#else
static inline void nfp_net_debugfs_create(void)
{
}

static inline void nfp_net_debugfs_destroy(void)
{
}

static inline struct dentry *nfp_net_debugfs_device_add(struct pci_dev *pdev)
{
	return NULL;
}

static inline void
nfp_net_debugfs_vnic_add(struct nfp_net *nn, struct dentry *ddir, int id)
{
}

static inline void nfp_net_debugfs_dir_clean(struct dentry **dir)
{
}
#endif /* CONFIG_NFP_DEBUG */

#endif /* _NFP_NET_H_ */<|MERGE_RESOLUTION|>--- conflicted
+++ resolved
@@ -573,10 +573,6 @@
  * @tx_bar:             Pointer to mapped TX queues
  * @rx_bar:             Pointer to mapped FL/RX queues
  * @debugfs_dir:	Device directory in debugfs
-<<<<<<< HEAD
- * @ethtool_dump_flag:	Ethtool dump flag
-=======
->>>>>>> bb176f67
  * @vnic_list:		Entry on device vNIC list
  * @pdev:		Backpointer to PCI device
  * @app:		APP handle if available
