--- conflicted
+++ resolved
@@ -658,11 +658,7 @@
 /*
  * Trace Control.
  */
-<<<<<<< HEAD
-int hda_dsp_trace_init(struct snd_sof_dev *sdev,
-=======
 int hda_dsp_trace_init(struct snd_sof_dev *sdev, struct snd_dma_buffer *dmab,
->>>>>>> 88084a3d
 		       struct sof_ipc_dma_trace_params_ext *dtrace_params);
 int hda_dsp_trace_release(struct snd_sof_dev *sdev);
 int hda_dsp_trace_trigger(struct snd_sof_dev *sdev, int cmd);
