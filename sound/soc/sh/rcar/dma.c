/*
 * Renesas R-Car Audio DMAC support
 *
 * Copyright (C) 2015 Renesas Electronics Corp.
 * Copyright (c) 2015 Kuninori Morimoto <kuninori.morimoto.gx@renesas.com>
 *
 * This program is free software; you can redistribute it and/or modify
 * it under the terms of the GNU General Public License version 2 as
 * published by the Free Software Foundation.
 */
#include <linux/delay.h>
#include <linux/of_dma.h>
#include "rsnd.h"

/*
 * Audio DMAC peri peri register
 */
#define PDMASAR		0x00
#define PDMADAR		0x04
#define PDMACHCR	0x0c

/* PDMACHCR */
#define PDMACHCR_DE		(1 << 0)


struct rsnd_dmaen {
	struct dma_chan		*chan;
	dma_cookie_t		cookie;
	unsigned int		dma_len;
};

struct rsnd_dmapp {
	int			dmapp_id;
	u32			chcr;
};

struct rsnd_dma {
	struct rsnd_mod		mod;
	struct rsnd_mod		*mod_from;
	struct rsnd_mod		*mod_to;
	dma_addr_t		src_addr;
	dma_addr_t		dst_addr;
	union {
		struct rsnd_dmaen en;
		struct rsnd_dmapp pp;
	} dma;
};

struct rsnd_dma_ctrl {
	void __iomem *base;
	int dmaen_num;
	int dmapp_num;
};

#define rsnd_priv_to_dmac(p)	((struct rsnd_dma_ctrl *)(p)->dma)
#define rsnd_mod_to_dma(_mod) container_of((_mod), struct rsnd_dma, mod)
#define rsnd_dma_to_dmaen(dma)	(&(dma)->dma.en)
#define rsnd_dma_to_dmapp(dma)	(&(dma)->dma.pp)

/* for DEBUG */
static struct rsnd_mod_ops mem_ops = {
	.name = "mem",
};

static struct rsnd_mod mem = {
};

/*
 *		Audio DMAC
 */
static void __rsnd_dmaen_complete(struct rsnd_mod *mod,
				  struct rsnd_dai_stream *io)
{
<<<<<<< HEAD
	struct rsnd_priv *priv = rsnd_mod_to_priv(mod);
	bool elapsed = false;
	unsigned long flags;

	/*
	 * Renesas sound Gen1 needs 1 DMAC,
	 * Gen2 needs 2 DMAC.
	 * In Gen2 case, it are Audio-DMAC, and Audio-DMAC-peri-peri.
	 * But, Audio-DMAC-peri-peri doesn't have interrupt,
	 * and this driver is assuming that here.
	 */
	spin_lock_irqsave(&priv->lock, flags);

	if (rsnd_io_is_working(io))
		elapsed = true;

	spin_unlock_irqrestore(&priv->lock, flags);

	if (elapsed)
=======
	if (rsnd_io_is_working(io))
>>>>>>> 661e50bc
		rsnd_dai_period_elapsed(io);
}

static void rsnd_dmaen_complete(void *data)
{
	struct rsnd_mod *mod = data;

	rsnd_mod_interrupt(mod, __rsnd_dmaen_complete);
}

static struct dma_chan *rsnd_dmaen_request_channel(struct rsnd_dai_stream *io,
						   struct rsnd_mod *mod_from,
						   struct rsnd_mod *mod_to)
{
	if ((!mod_from && !mod_to) ||
	    (mod_from && mod_to))
		return NULL;

	if (mod_from)
		return rsnd_mod_dma_req(io, mod_from);
	else
		return rsnd_mod_dma_req(io, mod_to);
}

static int rsnd_dmaen_stop(struct rsnd_mod *mod,
			   struct rsnd_dai_stream *io,
			   struct rsnd_priv *priv)
{
	struct rsnd_dma *dma = rsnd_mod_to_dma(mod);
	struct rsnd_dmaen *dmaen = rsnd_dma_to_dmaen(dma);

	if (dmaen->chan)
		dmaengine_terminate_all(dmaen->chan);

	return 0;
}

static int rsnd_dmaen_nolock_stop(struct rsnd_mod *mod,
				   struct rsnd_dai_stream *io,
				   struct rsnd_priv *priv)
{
	struct rsnd_dma *dma = rsnd_mod_to_dma(mod);
	struct rsnd_dmaen *dmaen = rsnd_dma_to_dmaen(dma);

	/*
	 * DMAEngine release uses mutex lock.
	 * Thus, it shouldn't be called under spinlock.
	 * Let's call it under nolock_start
	 */
	if (dmaen->chan)
		dma_release_channel(dmaen->chan);

	dmaen->chan = NULL;

	return 0;
}

static int rsnd_dmaen_nolock_start(struct rsnd_mod *mod,
			    struct rsnd_dai_stream *io,
			    struct rsnd_priv *priv)
{
	struct rsnd_dma *dma = rsnd_mod_to_dma(mod);
	struct rsnd_dmaen *dmaen = rsnd_dma_to_dmaen(dma);
	struct device *dev = rsnd_priv_to_dev(priv);

	if (dmaen->chan) {
		dev_err(dev, "it already has dma channel\n");
		return -EIO;
	}

	/*
	 * DMAEngine request uses mutex lock.
	 * Thus, it shouldn't be called under spinlock.
	 * Let's call it under nolock_start
	 */
	dmaen->chan = rsnd_dmaen_request_channel(io,
						 dma->mod_from,
						 dma->mod_to);
	if (IS_ERR_OR_NULL(dmaen->chan)) {
		dmaen->chan = NULL;
		dev_err(dev, "can't get dma channel\n");
		return -EIO;
	}

	return 0;
}

static int rsnd_dmaen_start(struct rsnd_mod *mod,
			    struct rsnd_dai_stream *io,
			    struct rsnd_priv *priv)
{
	struct rsnd_dma *dma = rsnd_mod_to_dma(mod);
	struct rsnd_dmaen *dmaen = rsnd_dma_to_dmaen(dma);
	struct snd_pcm_substream *substream = io->substream;
	struct device *dev = rsnd_priv_to_dev(priv);
	struct dma_async_tx_descriptor *desc;
	struct dma_slave_config cfg = {};
	int is_play = rsnd_io_is_play(io);
	int ret;

	cfg.direction	= is_play ? DMA_MEM_TO_DEV : DMA_DEV_TO_MEM;
	cfg.src_addr	= dma->src_addr;
	cfg.dst_addr	= dma->dst_addr;
	cfg.src_addr_width = DMA_SLAVE_BUSWIDTH_4_BYTES;
	cfg.dst_addr_width = DMA_SLAVE_BUSWIDTH_4_BYTES;

	dev_dbg(dev, "%s[%d] %pad -> %pad\n",
		rsnd_mod_name(mod), rsnd_mod_id(mod),
		&cfg.src_addr, &cfg.dst_addr);

	ret = dmaengine_slave_config(dmaen->chan, &cfg);
	if (ret < 0)
		return ret;

	desc = dmaengine_prep_dma_cyclic(dmaen->chan,
					 substream->runtime->dma_addr,
					 snd_pcm_lib_buffer_bytes(substream),
					 snd_pcm_lib_period_bytes(substream),
					 is_play ? DMA_MEM_TO_DEV : DMA_DEV_TO_MEM,
					 DMA_PREP_INTERRUPT | DMA_CTRL_ACK);

	if (!desc) {
		dev_err(dev, "dmaengine_prep_slave_sg() fail\n");
		return -EIO;
	}

	desc->callback		= rsnd_dmaen_complete;
	desc->callback_param	= rsnd_mod_get(dma);

	dmaen->dma_len		= snd_pcm_lib_buffer_bytes(substream);

	dmaen->cookie = dmaengine_submit(desc);
	if (dmaen->cookie < 0) {
		dev_err(dev, "dmaengine_submit() fail\n");
		return -EIO;
	}

	dma_async_issue_pending(dmaen->chan);

	return 0;
}

struct dma_chan *rsnd_dma_request_channel(struct device_node *of_node,
					  struct rsnd_mod *mod, char *name)
{
	struct dma_chan *chan = NULL;
	struct device_node *np;
	int i = 0;

	for_each_child_of_node(of_node, np) {
		if (i == rsnd_mod_id(mod) && (!chan))
			chan = of_dma_request_slave_channel(np, name);
		i++;
	}

	/* It should call of_node_put(), since, it is rsnd_xxx_of_node() */
	of_node_put(of_node);

	return chan;
}

static int rsnd_dmaen_attach(struct rsnd_dai_stream *io,
			   struct rsnd_dma *dma,
			   struct rsnd_mod *mod_from, struct rsnd_mod *mod_to)
{
	struct rsnd_priv *priv = rsnd_io_to_priv(io);
	struct rsnd_dma_ctrl *dmac = rsnd_priv_to_dmac(priv);
	struct dma_chan *chan;

	/* try to get DMAEngine channel */
	chan = rsnd_dmaen_request_channel(io, mod_from, mod_to);
	if (IS_ERR_OR_NULL(chan)) {
		/*
		 * DMA failed. try to PIO mode
		 * see
		 *	rsnd_ssi_fallback()
		 *	rsnd_rdai_continuance_probe()
		 */
		return -EAGAIN;
	}

	dma_release_channel(chan);

	dmac->dmaen_num++;

	return 0;
}

static int rsnd_dmaen_pointer(struct rsnd_mod *mod,
			      struct rsnd_dai_stream *io,
			      snd_pcm_uframes_t *pointer)
{
	struct snd_pcm_runtime *runtime = rsnd_io_to_runtime(io);
	struct rsnd_dma *dma = rsnd_mod_to_dma(mod);
	struct rsnd_dmaen *dmaen = rsnd_dma_to_dmaen(dma);
	struct dma_tx_state state;
	enum dma_status status;
	unsigned int pos = 0;

	status = dmaengine_tx_status(dmaen->chan, dmaen->cookie, &state);
	if (status == DMA_IN_PROGRESS || status == DMA_PAUSED) {
		if (state.residue > 0 && state.residue <= dmaen->dma_len)
			pos = dmaen->dma_len - state.residue;
	}
	*pointer = bytes_to_frames(runtime, pos);

	return 0;
}

static struct rsnd_mod_ops rsnd_dmaen_ops = {
	.name	= "audmac",
	.nolock_start = rsnd_dmaen_nolock_start,
	.nolock_stop  = rsnd_dmaen_nolock_stop,
	.start	= rsnd_dmaen_start,
	.stop	= rsnd_dmaen_stop,
	.pointer= rsnd_dmaen_pointer,
};

/*
 *		Audio DMAC peri peri
 */
static const u8 gen2_id_table_ssiu[] = {
	0x00, /* SSI00 */
	0x04, /* SSI10 */
	0x08, /* SSI20 */
	0x0c, /* SSI3  */
	0x0d, /* SSI4  */
	0x0e, /* SSI5  */
	0x0f, /* SSI6  */
	0x10, /* SSI7  */
	0x11, /* SSI8  */
	0x12, /* SSI90 */
};
static const u8 gen2_id_table_scu[] = {
	0x2d, /* SCU_SRCI0 */
	0x2e, /* SCU_SRCI1 */
	0x2f, /* SCU_SRCI2 */
	0x30, /* SCU_SRCI3 */
	0x31, /* SCU_SRCI4 */
	0x32, /* SCU_SRCI5 */
	0x33, /* SCU_SRCI6 */
	0x34, /* SCU_SRCI7 */
	0x35, /* SCU_SRCI8 */
	0x36, /* SCU_SRCI9 */
};
static const u8 gen2_id_table_cmd[] = {
	0x37, /* SCU_CMD0 */
	0x38, /* SCU_CMD1 */
};

static u32 rsnd_dmapp_get_id(struct rsnd_dai_stream *io,
			     struct rsnd_mod *mod)
{
	struct rsnd_mod *ssi = rsnd_io_to_mod_ssi(io);
	struct rsnd_mod *src = rsnd_io_to_mod_src(io);
	struct rsnd_mod *dvc = rsnd_io_to_mod_dvc(io);
	const u8 *entry = NULL;
	int id = rsnd_mod_id(mod);
	int size = 0;

	if (mod == ssi) {
		entry = gen2_id_table_ssiu;
		size = ARRAY_SIZE(gen2_id_table_ssiu);
	} else if (mod == src) {
		entry = gen2_id_table_scu;
		size = ARRAY_SIZE(gen2_id_table_scu);
	} else if (mod == dvc) {
		entry = gen2_id_table_cmd;
		size = ARRAY_SIZE(gen2_id_table_cmd);
	}

	if ((!entry) || (size <= id)) {
		struct device *dev = rsnd_priv_to_dev(rsnd_io_to_priv(io));

		dev_err(dev, "unknown connection (%s[%d])\n",
			rsnd_mod_name(mod), rsnd_mod_id(mod));

		/* use non-prohibited SRS number as error */
		return 0x00; /* SSI00 */
	}

	return entry[id];
}

static u32 rsnd_dmapp_get_chcr(struct rsnd_dai_stream *io,
			       struct rsnd_mod *mod_from,
			       struct rsnd_mod *mod_to)
{
	return	(rsnd_dmapp_get_id(io, mod_from) << 24) +
		(rsnd_dmapp_get_id(io, mod_to) << 16);
}

#define rsnd_dmapp_addr(dmac, dma, reg) \
	(dmac->base + 0x20 + reg + \
	 (0x10 * rsnd_dma_to_dmapp(dma)->dmapp_id))
static void rsnd_dmapp_write(struct rsnd_dma *dma, u32 data, u32 reg)
{
	struct rsnd_mod *mod = rsnd_mod_get(dma);
	struct rsnd_priv *priv = rsnd_mod_to_priv(mod);
	struct rsnd_dma_ctrl *dmac = rsnd_priv_to_dmac(priv);
	struct device *dev = rsnd_priv_to_dev(priv);

	dev_dbg(dev, "w %p : %08x\n", rsnd_dmapp_addr(dmac, dma, reg), data);

	iowrite32(data, rsnd_dmapp_addr(dmac, dma, reg));
}

static u32 rsnd_dmapp_read(struct rsnd_dma *dma, u32 reg)
{
	struct rsnd_mod *mod = rsnd_mod_get(dma);
	struct rsnd_priv *priv = rsnd_mod_to_priv(mod);
	struct rsnd_dma_ctrl *dmac = rsnd_priv_to_dmac(priv);

	return ioread32(rsnd_dmapp_addr(dmac, dma, reg));
}

static void rsnd_dmapp_bset(struct rsnd_dma *dma, u32 data, u32 mask, u32 reg)
{
	struct rsnd_mod *mod = rsnd_mod_get(dma);
	struct rsnd_priv *priv = rsnd_mod_to_priv(mod);
	struct rsnd_dma_ctrl *dmac = rsnd_priv_to_dmac(priv);
	void __iomem *addr = rsnd_dmapp_addr(dmac, dma, reg);
	u32 val = ioread32(addr);

	val &= ~mask;
	val |= (data & mask);

	iowrite32(val, addr);
}

static int rsnd_dmapp_stop(struct rsnd_mod *mod,
			   struct rsnd_dai_stream *io,
			   struct rsnd_priv *priv)
{
	struct rsnd_dma *dma = rsnd_mod_to_dma(mod);
	int i;

	rsnd_dmapp_bset(dma, 0,  PDMACHCR_DE, PDMACHCR);

	for (i = 0; i < 1024; i++) {
		if (0 == (rsnd_dmapp_read(dma, PDMACHCR) & PDMACHCR_DE))
			return 0;
		udelay(1);
	}

	return -EIO;
}

static int rsnd_dmapp_start(struct rsnd_mod *mod,
			    struct rsnd_dai_stream *io,
			    struct rsnd_priv *priv)
{
	struct rsnd_dma *dma = rsnd_mod_to_dma(mod);
	struct rsnd_dmapp *dmapp = rsnd_dma_to_dmapp(dma);

	rsnd_dmapp_write(dma, dma->src_addr,	PDMASAR);
	rsnd_dmapp_write(dma, dma->dst_addr,	PDMADAR);
	rsnd_dmapp_write(dma, dmapp->chcr,	PDMACHCR);

	return 0;
}

static int rsnd_dmapp_attach(struct rsnd_dai_stream *io,
			     struct rsnd_dma *dma,
			     struct rsnd_mod *mod_from, struct rsnd_mod *mod_to)
{
	struct rsnd_dmapp *dmapp = rsnd_dma_to_dmapp(dma);
	struct rsnd_priv *priv = rsnd_io_to_priv(io);
	struct rsnd_dma_ctrl *dmac = rsnd_priv_to_dmac(priv);
	struct device *dev = rsnd_priv_to_dev(priv);

	dmapp->dmapp_id = dmac->dmapp_num;
	dmapp->chcr = rsnd_dmapp_get_chcr(io, mod_from, mod_to) | PDMACHCR_DE;

	dmac->dmapp_num++;

	dev_dbg(dev, "id/src/dst/chcr = %d/%pad/%pad/%08x\n",
		dmapp->dmapp_id, &dma->src_addr, &dma->dst_addr, dmapp->chcr);

	return 0;
}

static struct rsnd_mod_ops rsnd_dmapp_ops = {
	.name	= "audmac-pp",
	.start	= rsnd_dmapp_start,
	.stop	= rsnd_dmapp_stop,
	.quit	= rsnd_dmapp_stop,
};

/*
 *		Common DMAC Interface
 */

/*
 *	DMA read/write register offset
 *
 *	RSND_xxx_I_N	for Audio DMAC input
 *	RSND_xxx_O_N	for Audio DMAC output
 *	RSND_xxx_I_P	for Audio DMAC peri peri input
 *	RSND_xxx_O_P	for Audio DMAC peri peri output
 *
 *	ex) R-Car H2 case
 *	      mod        / DMAC in    / DMAC out   / DMAC PP in / DMAC pp out
 *	SSI : 0xec541000 / 0xec241008 / 0xec24100c
 *	SSIU: 0xec541000 / 0xec100000 / 0xec100000 / 0xec400000 / 0xec400000
 *	SCU : 0xec500000 / 0xec000000 / 0xec004000 / 0xec300000 / 0xec304000
 *	CMD : 0xec500000 /            / 0xec008000                0xec308000
 */
#define RDMA_SSI_I_N(addr, i)	(addr ##_reg - 0x00300000 + (0x40 * i) + 0x8)
#define RDMA_SSI_O_N(addr, i)	(addr ##_reg - 0x00300000 + (0x40 * i) + 0xc)

#define RDMA_SSIU_I_N(addr, i)	(addr ##_reg - 0x00441000 + (0x1000 * i))
#define RDMA_SSIU_O_N(addr, i)	(addr ##_reg - 0x00441000 + (0x1000 * i))

#define RDMA_SSIU_I_P(addr, i)	(addr ##_reg - 0x00141000 + (0x1000 * i))
#define RDMA_SSIU_O_P(addr, i)	(addr ##_reg - 0x00141000 + (0x1000 * i))

#define RDMA_SRC_I_N(addr, i)	(addr ##_reg - 0x00500000 + (0x400 * i))
#define RDMA_SRC_O_N(addr, i)	(addr ##_reg - 0x004fc000 + (0x400 * i))

#define RDMA_SRC_I_P(addr, i)	(addr ##_reg - 0x00200000 + (0x400 * i))
#define RDMA_SRC_O_P(addr, i)	(addr ##_reg - 0x001fc000 + (0x400 * i))

#define RDMA_CMD_O_N(addr, i)	(addr ##_reg - 0x004f8000 + (0x400 * i))
#define RDMA_CMD_O_P(addr, i)	(addr ##_reg - 0x001f8000 + (0x400 * i))

static dma_addr_t
rsnd_gen2_dma_addr(struct rsnd_dai_stream *io,
		   struct rsnd_mod *mod,
		   int is_play, int is_from)
{
	struct rsnd_priv *priv = rsnd_io_to_priv(io);
	struct device *dev = rsnd_priv_to_dev(priv);
	phys_addr_t ssi_reg = rsnd_gen_get_phy_addr(priv, RSND_GEN2_SSI);
	phys_addr_t src_reg = rsnd_gen_get_phy_addr(priv, RSND_GEN2_SCU);
	int is_ssi = !!(rsnd_io_to_mod_ssi(io) == mod);
	int use_src = !!rsnd_io_to_mod_src(io);
	int use_cmd = !!rsnd_io_to_mod_dvc(io) ||
		      !!rsnd_io_to_mod_mix(io) ||
		      !!rsnd_io_to_mod_ctu(io);
	int id = rsnd_mod_id(mod);
	struct dma_addr {
		dma_addr_t out_addr;
		dma_addr_t in_addr;
	} dma_addrs[3][2][3] = {
		/* SRC */
		/* Capture */
		{{{ 0,				0 },
		  { RDMA_SRC_O_N(src, id),	RDMA_SRC_I_P(src, id) },
		  { RDMA_CMD_O_N(src, id),	RDMA_SRC_I_P(src, id) } },
		 /* Playback */
		 {{ 0,				0, },
		  { RDMA_SRC_O_P(src, id),	RDMA_SRC_I_N(src, id) },
		  { RDMA_CMD_O_P(src, id),	RDMA_SRC_I_N(src, id) } }
		},
		/* SSI */
		/* Capture */
		{{{ RDMA_SSI_O_N(ssi, id),	0 },
		  { RDMA_SSIU_O_P(ssi, id),	0 },
		  { RDMA_SSIU_O_P(ssi, id),	0 } },
		 /* Playback */
		 {{ 0,				RDMA_SSI_I_N(ssi, id) },
		  { 0,				RDMA_SSIU_I_P(ssi, id) },
		  { 0,				RDMA_SSIU_I_P(ssi, id) } }
		},
		/* SSIU */
		/* Capture */
		{{{ RDMA_SSIU_O_N(ssi, id),	0 },
		  { RDMA_SSIU_O_P(ssi, id),	0 },
		  { RDMA_SSIU_O_P(ssi, id),	0 } },
		 /* Playback */
		 {{ 0,				RDMA_SSIU_I_N(ssi, id) },
		  { 0,				RDMA_SSIU_I_P(ssi, id) },
		  { 0,				RDMA_SSIU_I_P(ssi, id) } } },
	};

	/* it shouldn't happen */
	if (use_cmd && !use_src)
		dev_err(dev, "DVC is selected without SRC\n");

	/* use SSIU or SSI ? */
	if (is_ssi && rsnd_ssi_use_busif(io))
		is_ssi++;

	return (is_from) ?
		dma_addrs[is_ssi][is_play][use_src + use_cmd].out_addr :
		dma_addrs[is_ssi][is_play][use_src + use_cmd].in_addr;
}

static dma_addr_t rsnd_dma_addr(struct rsnd_dai_stream *io,
				struct rsnd_mod *mod,
				int is_play, int is_from)
{
	struct rsnd_priv *priv = rsnd_io_to_priv(io);

	/*
	 * gen1 uses default DMA addr
	 */
	if (rsnd_is_gen1(priv))
		return 0;

	if (!mod)
		return 0;

	return rsnd_gen2_dma_addr(io, mod, is_play, is_from);
}

#define MOD_MAX (RSND_MOD_MAX + 1) /* +Memory */
static void rsnd_dma_of_path(struct rsnd_mod *this,
			     struct rsnd_dai_stream *io,
			     int is_play,
			     struct rsnd_mod **mod_from,
			     struct rsnd_mod **mod_to)
{
	struct rsnd_mod *ssi = rsnd_io_to_mod_ssi(io);
	struct rsnd_mod *src = rsnd_io_to_mod_src(io);
	struct rsnd_mod *ctu = rsnd_io_to_mod_ctu(io);
	struct rsnd_mod *mix = rsnd_io_to_mod_mix(io);
	struct rsnd_mod *dvc = rsnd_io_to_mod_dvc(io);
	struct rsnd_mod *mod[MOD_MAX];
	struct rsnd_mod *mod_start, *mod_end;
	struct rsnd_priv *priv = rsnd_mod_to_priv(this);
	struct device *dev = rsnd_priv_to_dev(priv);
	int nr, i, idx;

	if (!ssi)
		return;

	nr = 0;
	for (i = 0; i < MOD_MAX; i++) {
		mod[i] = NULL;
		nr += !!rsnd_io_to_mod(io, i);
	}

	/*
	 * [S] -*-> [E]
	 * [S] -*-> SRC -o-> [E]
	 * [S] -*-> SRC -> DVC -o-> [E]
	 * [S] -*-> SRC -> CTU -> MIX -> DVC -o-> [E]
	 *
	 * playback	[S] = mem
	 *		[E] = SSI
	 *
	 * capture	[S] = SSI
	 *		[E] = mem
	 *
	 * -*->		Audio DMAC
	 * -o->		Audio DMAC peri peri
	 */
	mod_start	= (is_play) ? NULL : ssi;
	mod_end		= (is_play) ? ssi  : NULL;

	idx = 0;
	mod[idx++] = mod_start;
	for (i = 1; i < nr; i++) {
		if (src) {
			mod[idx++] = src;
			src = NULL;
		} else if (ctu) {
			mod[idx++] = ctu;
			ctu = NULL;
		} else if (mix) {
			mod[idx++] = mix;
			mix = NULL;
		} else if (dvc) {
			mod[idx++] = dvc;
			dvc = NULL;
		}
	}
	mod[idx] = mod_end;

	/*
	 *		| SSI | SRC |
	 * -------------+-----+-----+
	 *  is_play	|  o  |  *  |
	 * !is_play	|  *  |  o  |
	 */
	if ((this == ssi) == (is_play)) {
		*mod_from	= mod[idx - 1];
		*mod_to		= mod[idx];
	} else {
		*mod_from	= mod[0];
		*mod_to		= mod[1];
	}

	dev_dbg(dev, "module connection (this is %s[%d])\n",
		rsnd_mod_name(this), rsnd_mod_id(this));
	for (i = 0; i <= idx; i++) {
		dev_dbg(dev, "  %s[%d]%s\n",
			rsnd_mod_name(mod[i] ? mod[i] : &mem),
			rsnd_mod_id  (mod[i] ? mod[i] : &mem),
			(mod[i] == *mod_from) ? " from" :
			(mod[i] == *mod_to)   ? " to" : "");
	}
}

static int rsnd_dma_alloc(struct rsnd_dai_stream *io, struct rsnd_mod *mod,
			  struct rsnd_mod **dma_mod)
{
	struct rsnd_mod *mod_from = NULL;
	struct rsnd_mod *mod_to = NULL;
	struct rsnd_priv *priv = rsnd_io_to_priv(io);
	struct rsnd_dma_ctrl *dmac = rsnd_priv_to_dmac(priv);
	struct device *dev = rsnd_priv_to_dev(priv);
	struct rsnd_dma *dma;
	struct rsnd_mod_ops *ops;
	enum rsnd_mod_type type;
	int (*attach)(struct rsnd_dai_stream *io, struct rsnd_dma *dma,
		      struct rsnd_mod *mod_from, struct rsnd_mod *mod_to);
	int is_play = rsnd_io_is_play(io);
	int ret, dma_id;

	/*
	 * DMA failed. try to PIO mode
	 * see
	 *	rsnd_ssi_fallback()
	 *	rsnd_rdai_continuance_probe()
	 */
	if (!dmac)
		return -EAGAIN;

	rsnd_dma_of_path(mod, io, is_play, &mod_from, &mod_to);

	/* for Gen2 */
	if (mod_from && mod_to) {
		ops	= &rsnd_dmapp_ops;
		attach	= rsnd_dmapp_attach;
		dma_id	= dmac->dmapp_num;
		type	= RSND_MOD_AUDMAPP;
	} else {
		ops	= &rsnd_dmaen_ops;
		attach	= rsnd_dmaen_attach;
		dma_id	= dmac->dmaen_num;
		type	= RSND_MOD_AUDMA;
	}

	/* for Gen1, overwrite */
	if (rsnd_is_gen1(priv)) {
		ops	= &rsnd_dmaen_ops;
		attach	= rsnd_dmaen_attach;
		dma_id	= dmac->dmaen_num;
		type	= RSND_MOD_AUDMA;
	}

	dma = devm_kzalloc(dev, sizeof(*dma), GFP_KERNEL);
	if (!dma)
		return -ENOMEM;

	*dma_mod = rsnd_mod_get(dma);

	ret = rsnd_mod_init(priv, *dma_mod, ops, NULL,
			    rsnd_mod_get_status, type, dma_id);
	if (ret < 0)
		return ret;

	dev_dbg(dev, "%s[%d] %s[%d] -> %s[%d]\n",
		rsnd_mod_name(*dma_mod), rsnd_mod_id(*dma_mod),
		rsnd_mod_name(mod_from ? mod_from : &mem),
		rsnd_mod_id  (mod_from ? mod_from : &mem),
		rsnd_mod_name(mod_to   ? mod_to   : &mem),
		rsnd_mod_id  (mod_to   ? mod_to   : &mem));
<<<<<<< HEAD

	ret = attach(io, dma, mod_from, mod_to);
	if (ret < 0)
		return ret;

	dma->src_addr = rsnd_dma_addr(io, mod_from, is_play, 1);
	dma->dst_addr = rsnd_dma_addr(io, mod_to,   is_play, 0);
	dma->mod_from = mod_from;
	dma->mod_to   = mod_to;

=======

	ret = attach(io, dma, mod_from, mod_to);
	if (ret < 0)
		return ret;

	dma->src_addr = rsnd_dma_addr(io, mod_from, is_play, 1);
	dma->dst_addr = rsnd_dma_addr(io, mod_to,   is_play, 0);
	dma->mod_from = mod_from;
	dma->mod_to   = mod_to;

>>>>>>> 661e50bc
	return 0;
}

int rsnd_dma_attach(struct rsnd_dai_stream *io, struct rsnd_mod *mod,
		    struct rsnd_mod **dma_mod)
{
	if (!(*dma_mod)) {
		int ret = rsnd_dma_alloc(io, mod, dma_mod);

		if (ret < 0)
			return ret;
	}

	return rsnd_dai_connect(*dma_mod, io, (*dma_mod)->type);
}

int rsnd_dma_probe(struct rsnd_priv *priv)
{
	struct platform_device *pdev = rsnd_priv_to_pdev(priv);
	struct device *dev = rsnd_priv_to_dev(priv);
	struct rsnd_dma_ctrl *dmac;
	struct resource *res;

	/*
	 * for Gen1
	 */
	if (rsnd_is_gen1(priv))
		return 0;

	/*
	 * for Gen2
	 */
	res = platform_get_resource_byname(pdev, IORESOURCE_MEM, "audmapp");
	dmac = devm_kzalloc(dev, sizeof(*dmac), GFP_KERNEL);
	if (!dmac || !res) {
		dev_err(dev, "dma allocate failed\n");
		return 0; /* it will be PIO mode */
	}

	dmac->dmapp_num = 0;
	dmac->base = devm_ioremap_resource(dev, res);
	if (IS_ERR(dmac->base))
		return PTR_ERR(dmac->base);

	priv->dma = dmac;

	/* dummy mem mod for debug */
	return rsnd_mod_init(NULL, &mem, &mem_ops, NULL, NULL, 0, 0);
}<|MERGE_RESOLUTION|>--- conflicted
+++ resolved
@@ -71,29 +71,7 @@
 static void __rsnd_dmaen_complete(struct rsnd_mod *mod,
 				  struct rsnd_dai_stream *io)
 {
-<<<<<<< HEAD
-	struct rsnd_priv *priv = rsnd_mod_to_priv(mod);
-	bool elapsed = false;
-	unsigned long flags;
-
-	/*
-	 * Renesas sound Gen1 needs 1 DMAC,
-	 * Gen2 needs 2 DMAC.
-	 * In Gen2 case, it are Audio-DMAC, and Audio-DMAC-peri-peri.
-	 * But, Audio-DMAC-peri-peri doesn't have interrupt,
-	 * and this driver is assuming that here.
-	 */
-	spin_lock_irqsave(&priv->lock, flags);
-
 	if (rsnd_io_is_working(io))
-		elapsed = true;
-
-	spin_unlock_irqrestore(&priv->lock, flags);
-
-	if (elapsed)
-=======
-	if (rsnd_io_is_working(io))
->>>>>>> 661e50bc
 		rsnd_dai_period_elapsed(io);
 }
 
@@ -755,7 +733,6 @@
 		rsnd_mod_id  (mod_from ? mod_from : &mem),
 		rsnd_mod_name(mod_to   ? mod_to   : &mem),
 		rsnd_mod_id  (mod_to   ? mod_to   : &mem));
-<<<<<<< HEAD
 
 	ret = attach(io, dma, mod_from, mod_to);
 	if (ret < 0)
@@ -766,18 +743,6 @@
 	dma->mod_from = mod_from;
 	dma->mod_to   = mod_to;
 
-=======
-
-	ret = attach(io, dma, mod_from, mod_to);
-	if (ret < 0)
-		return ret;
-
-	dma->src_addr = rsnd_dma_addr(io, mod_from, is_play, 1);
-	dma->dst_addr = rsnd_dma_addr(io, mod_to,   is_play, 0);
-	dma->mod_from = mod_from;
-	dma->mod_to   = mod_to;
-
->>>>>>> 661e50bc
 	return 0;
 }
 
